# Makefile template for Sage packages: This Makefile is filled by the
# ./configure script with information all of Sage's dependent packages (SPKGs),
# including their names, their current versions, their dependencies, and some
# classifications according to their installation priority ("standard",
# "optional") and installation method ("normal", "pip", "script").
#
# Finally, install and clean rules for each package are generated from the
# templates at the end of this file.  Because the templates may slightly
# obscure the substance of the actual rules, this file can be debugged by
# running:
#
#     $ make -f build/make/Makefile -n DEBUG_RULES=1
#
# This will not actually run any rules (the -n flag) but will print all the
# rules generated from the templates.

# Always use bash for make rules
SHELL = @SHELL@

ifndef SAGE_SPKG_INST
ifndef DEBUG_RULES
$(error This Makefile needs to be invoked by build/make/install)
else
# A dummy value for this variable for debugging purposes
SAGE_SPKG_INST=installed
endif
endif

# Directory to keep track of which packages are installed
INST = $(SAGE_SPKG_INST)

# Aliases for mutually exclusive standard packages selected at configure time
TOOLCHAIN = @SAGE_TOOLCHAIN@
PYTHON = python@SAGE_PYTHON_VERSION@
MP_LIBRARY = @SAGE_MP_LIBRARY@
BLAS = @SAGE_BLAS@

# pkgconfig files generated/installed at build time
PCFILES = @SAGE_SYSTEM_FACADE_PC_FILES@

LN = ln
SED = sed

# We need to be able to override this to support ./sage -i -c PKG
SAGE_SPKG = sage-spkg

# These are added to SAGE_SPKG in the call
SAGE_SPKG_OPTIONS = @SAGE_SPKG_OPTIONS@

# Generate/install sage-specific .pc files.
# see build/pkgs/gsl/spkg-configure.m4
$(SAGE_PKGCONFIG)/gsl.pc:
	-rm -f $@
	@SAGE_GSL_PC_COMMAND@

# see build/pkgs/openblas/spkg-configure.m4
$(SAGE_PKGCONFIG)/openblas.pc $(SAGE_PKGCONFIG)/blas.pc $(SAGE_PKGCONFIG)/cblas.pc $(SAGE_PKGCONFIG)/lapack.pc:
	-rm -f $@
	@SAGE_OPENBLAS_PC_COMMAND@

# Files to track installation of packages
BUILT_PACKAGES = @SAGE_BUILT_PACKAGES@
DUMMY_PACKAGES = @SAGE_DUMMY_PACKAGES@

# Set to the path to Sage's GCC (if GCC is installed) to force rebuilds
# of packages if GCC changed.
# See m4/sage_spkg_collect.m4 and https://trac.sagemath.org/ticket/24703
GCC_DEP = @SAGE_GCC_DEP@

# Versions of all the packages, in the format
#
# vers_<pkgname> = <pkgvers>

@SAGE_PACKAGE_VERSIONS@

# Dependencies for all packages, in the format
#
# deps_<pkgname> = <dep1> <dep2> etc...

@SAGE_PACKAGE_DEPENDENCIES@

# All standard packages
STANDARD_PACKAGES = @SAGE_STANDARD_PACKAGES@
STANDARD_PACKAGE_INSTS = \
	$(foreach pkgname,$(STANDARD_PACKAGES),$(inst_$(pkgname)))

# All optional installed packages (triggers the auto-update)
OPTIONAL_INSTALLED_PACKAGES = @SAGE_OPTIONAL_INSTALLED_PACKAGES@
OPTIONAL_INSTALLED_PACKAGE_INSTS = \
    $(foreach pkgname,$(OPTIONAL_INSTALLED_PACKAGES),$(inst_$(pkgname)))

# All previously installed optional packages that are to be uninstalled
OPTIONAL_CLEANED_PACKAGES = @SAGE_OPTIONAL_CLEANED_PACKAGES@
OPTIONAL_CLEANED_PACKAGES_CLEANS = $(OPTIONAL_CLEANED_PACKAGES:%=%-clean)

# All packages which should be downloaded
SDIST_PACKAGES = @SAGE_SDIST_PACKAGES@

# Packages that use the 'normal' build rules
NORMAL_PACKAGES = @SAGE_NORMAL_PACKAGES@

# Packages that use the 'pip' package build rules
PIP_PACKAGES = @SAGE_PIP_PACKAGES@

# Packages that use the 'script' package build rules
SCRIPT_PACKAGES = @SAGE_SCRIPT_PACKAGES@



# Generate the actual inst_<pkgname> variables; for each package that is
# actually built this generates a line like:
#
# inst_<pkgname> = $(INST)/<pkgname>-<pkgvers>
#
# And for 'dummy' package that are not actually built/installed (e.g. because
# configure determined we can use the package from the system):
#
# inst_<pkgname> = $(INST)/.dummy
#
# For example:
#
# inst_python2 = $(INST)/python2-$(vers_python2)
#
# inst_git = $(INST)/.dummy

$(foreach pkgname,$(BUILT_PACKAGES),\
	$(eval inst_$(pkgname) = $$(INST)/$(pkgname)-$(vers_$(pkgname))))

$(foreach pkgname,$(DUMMY_PACKAGES),\
	$(eval inst_$(pkgname) = $$(INST)/.dummy))

# Override this for pip packages, for which we do not keep an installation record
# in addition to what pip is already doing.
$(foreach pkgname,$(PIP_PACKAGES),\
	$(eval inst_$(pkgname) = $(pkgname)))

# Dummy target for packages which are not installed
$(INST)/.dummy:
	touch $@


###############################################################################

# Silent rules
# https://www.gnu.org/software/automake/manual/html_node/Automake-Silent-Rules.html
ifeq ($(V), 0)
AM_V_at = @
else
AM_V_at =
endif

# List of targets that can be run using `sage -i` or `sage -f`
# These should generally have an associated -clean target for `sage -f` to
# work correctly
SAGE_I_TARGETS = sagelib doc

STARTED = $(SAGE_LOCAL)/etc/sage-started.txt


# Tell make not to look for files with these names:
.PHONY: all all-sage all-toolchain all-build all-sageruntime \
	all-start build-start base toolchain toolchain-deps base-toolchain \
	sagelib \
	doc doc-html doc-html-jsmath doc-html-mathjax doc-pdf \
	doc-clean doc-src-clean doc-output-clean \
	clean sagelib-clean build-clean python3_venv _clean-broken-gcc

ifneq ($(PYTHON_FOR_VENV),)
# Special rule for making the Python virtualenv from the system Python (Python
# 3 only).  $(PYTHON) is set in Makefile to python3_venv.
# Thus $(inst_python3_venv) will be the dependency of every Python package.
#
# TODO: If we reconfigure to build our own Python after having used the system
# Python, files installed to create the virtualenv should be *removed*.  That
# could either be done here by the makefile, or in an spkg-preinst for python3
ifeq ($(PYTHON),python3)
PYTHON = python3_venv
endif
inst_python3_venv = $(SAGE_LOCAL)/pyvenv.cfg

$(inst_python3_venv):
	$(PYTHON_FOR_VENV) $(SAGE_ROOT)/build/bin/sage-venv "$(SAGE_LOCAL)"
endif

# Build everything and start Sage.
# Note that we put the "doc" target first in the rule below because
# the doc build takes the most time and should be started as soon as
# possible.
all-start: toolchain-deps
	$(MAKE) doc all-sage
	$(MAKE) '$(STARTED)'

# Build everything except the documentation
all-build: toolchain-deps
	$(MAKE) all-sage


# The 2 preliminary build phases: base and toolchain.
base-toolchain: _clean-broken-gcc base
	$(MAKE) toolchain

# All targets except for the base packages
all-sage: \
		sagelib \
		$(STANDARD_PACKAGE_INSTS) \
		$(OPTIONAL_INSTALLED_PACKAGE_INSTS) \
                $(OPTIONAL_CLEANED_PACKAGES_CLEANS)

# Download all packages which should be inside an sdist tarball (the -B
# option to make forces all targets to be built unconditionally)
download-for-sdist:
	env SAGE_INSTALL_FETCH_ONLY=yes $(MAKE) -B SAGERUNTIME= \
		$(SDIST_PACKAGES)

# TOOLCHAIN consists of dependencies determined by configure.
# These are built after the "base" target but before anything else.
toolchain: $(foreach pkgname,$(TOOLCHAIN),$(inst_$(pkgname))) $(PCFILES)

# Build all packages that GCC links against serially, otherwise this
# leads to race conditions where some library which is used by GCC gets
# reinstalled. Since system GCCs might use Sage's libraries, we do this
# unconditionally. We still use the dependency checking from $(MAKE),
# so this will not trigger useless rebuilds.
# See #14168 and #14232.
#
# Note: This list consists of only the *runtime* dependencies of the toolchain.
TOOLCHAIN_DEPS = zlib $(MP_LIBRARY) mpfr mpc
TOOLCHAIN_DEP_INSTS = \
	$(foreach pkgname,$(TOOLCHAIN_DEPS),$(inst_$(pkgname)))

toolchain-deps:
	for target in $(TOOLCHAIN_DEP_INSTS); do \
	    $(MAKE) $$target; \
	done

all-toolchain: base-toolchain
	$(MAKE) toolchain-deps

# All packages needed as a prerequisite to install other Python packages with
# pip or which are otherwise used by the Python build tools; these should be
# given as a prerequisite to any pip-installed packages
PYTHON_TOOLCHAIN = setuptools pip setuptools_scm

# Everything needed to start up Sage using "./sage".  Of course, not
# every part of Sage will work.  It does not include Maxima for example.
SAGERUNTIME = sagelib $(inst_ipython) $(inst_pexpect) \
<<<<<<< HEAD
		$(inst_psutil) $(inst_future)
=======
		$(inst_psutil)
>>>>>>> c5f7f2fb

all-sageruntime: toolchain-deps
	$(MAKE) $(SAGERUNTIME)


# Start Sage at least once to check that it works
# (i.e. when we just installed Sage for the first time).
build-start: all-build
	$(MAKE) '$(STARTED)'

# We make this depend on all standard packages because running
# sage-starts runs sage-location, which should be run after installing
# any package.
$(STARTED): $(STANDARD_PACKAGE_INSTS)
	$(AM_V_at)"$(SAGE_ROOT)/build/bin/sage-starts"


###############################################################################
# Building the base system
#
# This consists of packages which are required for the Sage build system.
###############################################################################
base: $(inst_patch) $(inst_pkgconf)

###############################################################################
# Building the documentation
###############################################################################

# You can choose to have the built HTML version of the documentation link to
# the PDF version. To do so, you need to build both the HTML and PDF versions.
# To have the HTML version link to the PDF version, do
#
# $ ./sage --docbuild all html
# $ ./sage --docbuild all pdf
#
# For more information on the docbuild utility, do
#
# $ ./sage --docbuild -H

# Building the documentation has many dependencies, because all
# documented modules are imported and because we use matplotlib to
# produce plots.
DOC_DEPENDENCIES = sagelib $(inst_sphinx) \
	| $(SAGERUNTIME) $(inst_maxima) $(inst_networkx) $(inst_scipy) $(inst_sympy) \
	$(inst_matplotlib) $(inst_pillow) $(inst_mathjax) $(inst_mpmath) \
	$(inst_ipykernel) $(inst_jupyter_client) $(inst_conway_polynomials) \
	$(inst_tachyon) $(inst_jmol) $(inst_thebe) $(inst_ipywidgets)

doc: doc-html

doc-html: $(DOC_DEPENDENCIES)
	$(AM_V_at)cd ../.. && sage-logger -p './sage --docbuild --no-pdf-links all html $(SAGE_DOCBUILD_OPTS)' logs/dochtml.log

# 'doc-html-no-plot': build docs without building the graphics coming
# from the '.. plot' directive, in case you want to save a few
# megabytes of disk space. 'doc-clean' is a prerequisite because the
# presence of graphics is cached in src/doc/output.
doc-html-no-plot: doc-clean $(DOC_DEPENDENCIES)
	$(AM_V_at)cd ../.. && sage-logger -p './sage --docbuild --no-pdf-links --no-plot all html $(SAGE_DOCBUILD_OPTS)' logs/dochtml.log

doc-html-mathjax: $(DOC_DEPENDENCIES)
	$(AM_V_at)cd ../.. && sage-logger -p './sage --docbuild --no-pdf-links all html -j $(SAGE_DOCBUILD_OPTS)' logs/dochtml.log

# Keep target 'doc-html-jsmath' for backwards compatibility.
doc-html-jsmath: doc-html-mathjax

doc-pdf: $(DOC_DEPENDENCIES)
	$(AM_V_at)cd ../.. && sage-logger -p './sage --docbuild all pdf $(SAGE_DOCBUILD_OPTS)' logs/docpdf.log

doc-clean: doc-src-clean doc-output-clean

doc-src-clean:
	cd "$(SAGE_SRC)/doc" && $(MAKE) clean

doc-output-clean:
	rm -rf "$(SAGE_SHARE)/doc/sage"


###############################################################################
# Cleaning up
###############################################################################

clean:
	@echo "Deleting package build directories..."
	rm -rf "$(SAGE_LOCAL)/var/tmp/sage/build"

# c_lib .cython_version are from old sage versions
sagelib-clean:
	@echo "Deleting Sage library build artifacts..."
	cd "$(SAGE_SRC)" && (rm -rf c_lib .cython_version; rm -rf build; find . -name '*.pyc' | xargs rm -f; rm -rf sage/ext/interpreters)

build-clean: clean doc-clean sagelib-clean

# Special target for cleaning up a broken GCC install detected by configure
# This should check for the .clean-broken-gcc stamp, and if found clean
# everything up along with the stamp file itself.  This target is then run
# as a prerequisite to installing any other packages.
_clean-broken-gcc:
	@if [ -f "$(SAGE_ROOT)/build/make/.clean-broken-gcc" ]; then \
	   rm -f "$(SAGE_LOCAL)/bin/gcc"; \
	   rm -f "$(SAGE_LOCAL)/gcc-"*; \
	   rm -f "$(SAGE_LOCAL)/bin/g++"; \
	   rm -f "$(SAGE_SPKG_INST)/gcc-"*; \
	   rm -f "$(SAGE_ROOT)/build/make/.clean-broken-gcc"; \
	   echo "Cleaned up old broken GCC install"; \
	fi


#==============================================================================
# Rules generated from pkgs/<package>/dependencies files
#==============================================================================

# Define a function for generating the list of a package's dependencies
# as $(inst_<pkgname>) variables.  For example, takes:
#
#     deps_cysignals = python2 cython pari | pip
#
# to:
#
#     $(inst_python2) $(inst_cython) $(inst_pari) | $(inst_pip)
#
# If some value in the dependencies list is not a package name (e.g. it is
# the name of some arbitrary file, or it is the '|' symbol) then it is just
# used verbatim.
#
# As a special case, also adds a special variable GCC_DEP for all packages
# except for gcc itself.  See the definition of GCC_DEP above
#
# Positional arguments:
#     $(1): package name
pkg_deps = \
	$(if $(filter gcc,$(1)),,$$(GCC_DEP))\
	$(foreach dep,$(deps_$(1)),\
        $(if $(value inst_$(dep)),$$(inst_$(dep)),$(dep)))

# ============================= normal packages ==============================
# Generate build rules for 'normal' packages; this template is used to generate
# three rules in the form:
#
# $(INST)/<pkgname>-<pkgvers>: <dependencies>
#     +$(AM_V_at)sage-logger -p '$(SAGE_SPKG) <pkgname>-<pkgvers>' '$(SAGE_LOGS)/<pkgname>-<pkgvers>.log'
#
# <pkgname>: $(INST)/<pkgname>-<pkgvers>
#
# <pkgname>-clean:
#     sage-spkg-uninstall <pkgname> '$(SAGE_LOCAL)'
#
# For example, for python2 this will expand to:
#
# $(INST)/python2-2.7.14: $(inst_zlib) $(inst_readline) $(inst_sqlite) $(inst_libpng) $(inst_bzip2)
#     +$(AM_V_at)sage-logger -p '$(SAGE_SPKG) python2-2.7.14' '$(SAGE_LOGS)/python2-2.7.14.log'
#
# python2: $(INST)/python2-2.7.14
#
# python2-clean:
#     sage-spkg-uninstall python2 '$(SAGE_LOCAL)'
#
# Note: In these rules the $(INST)/<pkgname>-<pkgvers> target is used
# explicitly, rather than expanding the $(inst_<pkgname>) variable, since
# it may expand to $(INST)/.dummy for packages that were not configured
# for installation by default.  However, we wish to be able to manually
# install those packages later.
#
# For packages listed in $(TOOLCHAIN_DEPS) we also pass --keep-existing to
# sage-spkg, and --keep-files to sage-spkg-uninstall since those packages can
# have a recursive self-dependency, and should not be deleted while upgrading.
# See Trac #25857

# Positional arguments:
#     $(1): package name
#     $(2): package version
#     $(3): package dependencies
define NORMAL_PACKAGE_templ
$(1)-build-deps: $(3)

$$(INST)/$(1)-$(2): $(3)
	+$(AM_V_at)sage-logger -p '$$(SAGE_SPKG) $$(SAGE_SPKG_OPTIONS) \
		$(if $(filter $(1),$(TOOLCHAIN_DEPS)),--keep-existing) \
		$(1)-$(2)' '$$(SAGE_LOGS)/$(1)-$(2).log'

$(1): $$(INST)/$(1)-$(2)

$(1)-clean:
	sage-spkg-uninstall $(if $(filter $(1),$(TOOLCHAIN_DEPS)),--keep-files) \
		$(1) '$(SAGE_LOCAL)'

.PHONY: $(1) $(1)-clean $(1)-build-deps
endef

$(foreach pkgname, $(NORMAL_PACKAGES),\
	$(eval $(call NORMAL_PACKAGE_templ,$(pkgname),$(vers_$(pkgname)),\
	                                   $(call pkg_deps,$(pkgname)))))

ifdef DEBUG_RULES
$(info # Rules for standard packages)
$(foreach pkgname, $(NORMAL_PACKAGES),\
	$(info $(call NORMAL_PACKAGE_templ,$(pkgname),$(vers_$(pkgname)),\
	                                   $(call pkg_deps,$(pkgname)))))
endif

# ================================ pip packages ===============================
# Generate build rules for 'pip' packages; this template is used to generate
# two rules in the form:
#
# <pkgname>: <dependencies>
#     $(AM_V_at)sage-logger -p 'sage --pip install ...' '$(SAGE_LOGS)/<pkgname>.log'
#
# <pkgname>-clean:
#     -sage --pip uninstall -y ...

# Positional arguments:
#     $(1): package name
#     $(2): package dependencies
define PIP_PACKAGE_templ
$(1)-build-deps: $(2)

$(1): $(2)
	$(AM_V_at)sage-logger -p 'sage --pip install -r "$$(SAGE_ROOT)/build/pkgs/$(1)/requirements.txt"' '$$(SAGE_LOGS)/$(1).log'

$(1)-clean:
	-sage --pip uninstall -y -r '$$(SAGE_ROOT)/build/pkgs/$(1)/requirements.txt'

.PHONY: $(1) $(1)-clean $(1)-build-deps
endef

$(foreach pkgname,$(PIP_PACKAGES),\
	$(eval $(call PIP_PACKAGE_templ,$(pkgname),$(call pkg_deps,$(pkgname)))))

ifdef DEBUG_RULES
$(info # Rules for pip packages)
$(foreach pkgname,$(PIP_PACKAGES),\
	$(info $(call PIP_PACKAGE_templ,$(pkgname),$(call pkg_deps,$(pkgname)))))
endif

# ============================= script packages ==============================
# Generate build rules for 'script' packages; this template is used to generate
# three rules in the form:
#
# $(INST)/<pkgname>-<pkgvers>: <dependencies>
#     $(AM_V_at)cd '$SAGE_ROOT' && \\
#         . '$SAGE_ROOT/src/bin/sage-env' && \\
#         sage-logger -p '$SAGE_ROOT/build/pkgs/<pkgname>/spkg-install' '$(SAGE_LOGS)/<pkgname>.log'
#
# <pkgname>: $(INST)/<pkgname>-<pkgvers>
#
# <pkgname>-clean:
#     -$(AM_V_at)cd '$SAGE_ROOT' && \\
#         . '$SAGE_ROOT/src/bin/sage-env' && \\
#         '$SAGE_ROOT/build/pkgs/$PKG_NAME/spkg-uninstall'

# Positional arguments:
#     $(1): package name
#     $(2): package version
#     $(3): package dependencies
define SCRIPT_PACKAGE_templ
$(1)-build-deps: $(3)

$$(INST)/$(1)-$(2): $(3)
	$(AM_V_at)cd '$$(SAGE_ROOT)/build/pkgs/$(1)' && \
		. '$$(SAGE_ROOT)/src/bin/sage-env' && . '$$(SAGE_ROOT)/build/bin/sage-build-env-config' && \
		sage-logger -p '$$(SAGE_ROOT)/build/pkgs/$(1)/spkg-install' '$$(SAGE_LOGS)/$(1)-$(2).log'
	touch "$$@"

$(1): $$(INST)/$(1)-$(2)

$(1)-uninstall:
	-$(AM_V_at)cd '$$(SAGE_ROOT)/build/pkgs/$(1)' && \
		. '$$(SAGE_ROOT)/src/bin/sage-env' && . '$$(SAGE_ROOT)/build/bin/sage-build-env-config' && \
		'$$(SAGE_ROOT)/build/pkgs/$(1)/spkg-uninstall'
	-rm -f "$$(INST)/$(1)-$(2)"

.PHONY: $(1) $(1)-uninstall $(1)-build-deps
endef

$(foreach pkgname,$(SCRIPT_PACKAGES),\
	$(eval $(call SCRIPT_PACKAGE_templ,$(pkgname),$(vers_$(pkgname)),$(call pkg_deps,$(pkgname)))))

ifdef DEBUG_RULES
$(info # Rules for script packages)
$(foreach pkgname,$(SCRIPT_PACKAGES),\
	$(info $(call SCRIPT_PACKAGE_templ,$(pkgname),$(vers_$(pkgname)),$(call pkg_deps,$(pkgname)))))
endif

# sagelib depends on this so that its install script is always executed
FORCE:

# Use this target to list common targets of this Makefile (in particular for
# installation with `sage -i`.
list:
	@for pkg in $(SAGE_I_TARGETS) $(NORMAL_PACKAGES) $(PIP_PACKAGES) $(SCRIPT_PACKAGES); do\
		echo $$pkg;\
	done


.PHONY: $(NORMAL_PACKAGES) $(addsuffix -clean,$(NORMAL_PACKAGES)) \
        $(PIP_PACKAGES) $(addsuffix -clean,$(PIP_PACKAGES)) \
        $(SCRIPT_PACKAGES) $(addsuffix -clean,$(SCRIPT_PACKAGES)) \
		list<|MERGE_RESOLUTION|>--- conflicted
+++ resolved
@@ -244,11 +244,7 @@
 # Everything needed to start up Sage using "./sage".  Of course, not
 # every part of Sage will work.  It does not include Maxima for example.
 SAGERUNTIME = sagelib $(inst_ipython) $(inst_pexpect) \
-<<<<<<< HEAD
-		$(inst_psutil) $(inst_future)
-=======
 		$(inst_psutil)
->>>>>>> c5f7f2fb
 
 all-sageruntime: toolchain-deps
 	$(MAKE) $(SAGERUNTIME)
