--- conflicted
+++ resolved
@@ -24,107 +24,7 @@
 
 # All targets except for the base packages
 all-sage: \
-<<<<<<< HEAD
-     $(INST)/$(ATLAS) \
-     $(INST)/$(BACKPORTS_SSL_MATCH_HOSTNAME) \
-     $(INST)/$(BOEHM_GC) \
-     $(INST)/$(BOOST_CROPPED) \
-     $(INST)/$(CDDLIB) \
-     $(INST)/$(CEPHES) \
-     $(INST)/$(CERTIFI) \
-     $(INST)/$(CLIQUER) \
-     $(INST)/$(COMBINATORIAL_DESIGNS) \
-     $(INST)/$(CONWAY) \
-     $(INST)/$(CVXOPT) \
-     $(INST)/$(CYTHON) \
-     $(INST)/$(DATEUTIL) \
-     $(INST)/$(DOCUTILS) \
-     $(INST)/$(ECL) \
-     $(INST)/$(ECLIB) \
-     $(INST)/$(ECM) \
-     $(INST)/$(ELLIPTIC_CURVES) \
-     $(INST)/$(FFLASFFPACK) \
-     $(INST)/$(FLINT) \
-     $(INST)/$(FLINTQS) \
-     $(INST)/$(FPLLL) \
-     $(INST)/$(FREETYPE) \
-     $(INST)/$(GAP) \
-     $(INST)/$(GD) \
-     $(INST)/$(GFAN) \
-     $(INST)/$(GF2X) \
-     $(INST)/$(GIVARO) \
-     $(INST)/$(GIT) \
-     $(INST)/$(GLPK) \
-     $(INST)/$(GRAPHS) \
-     $(INST)/$(GSL) \
-     $(INST)/$(ICONV) \
-     $(INST)/$(IML) \
-     $(INST)/$(IPYTHON) \
-     $(INST)/$(JINJA2) \
-     $(INST)/$(JMOL) \
-     $(INST)/$(JSONSCHEMA) \
-     $(INST)/$(LCALC) \
-     $(INST)/$(LRCALC) \
-     $(INST)/$(LIBGAP) \
-     $(INST)/$(LIBPNG) \
-     $(INST)/$(LINBOX) \
-     $(INST)/$(M4RI) \
-     $(INST)/$(M4RIE) \
-     $(INST)/$(MARKUPSAFE) \
-     $(INST)/$(MATHJAX) \
-     $(INST)/$(MATPLOTLIB) \
-     $(INST)/$(MAXIMA) \
-     $(INST)/$(MISTUNE) \
-     $(INST)/$(MPC) \
-     $(INST)/$(MPFI) \
-     $(INST)/$(MPFR) \
-     $(INST)/$(MPMATH) \
-     $(INST)/$(NETWORKX) \
-     $(INST)/$(NTL) \
-     $(INST)/$(NUMPY) \
-     $(INST)/$(PALP) \
-     $(INST)/$(PARI) \
-     $(INST)/$(PEXPECT) \
-     $(INST)/$(PILLOW) \
-     $(INST)/$(PIP) \
-     $(INST)/$(PKGCONF) \
-     $(INST)/$(PKGCONFIG) \
-     $(INST)/$(PLANARITY) \
-     $(INST)/$(POLYBORI) \
-     $(INST)/$(POLYTOPES_DB) \
-     $(INST)/$(PPL) \
-     $(INST)/$(PYCRYPTO) \
-     $(INST)/$(PYGMENTS) \
-     $(INST)/$(PYNAC) \
-     $(INST)/$(PYPARSING) \
-     $(INST)/$(PYTHON) \
-     $(INST)/$(PYZMQ) \
-     $(INST)/$(RATPOINTS) \
-     $(INST)/$(R) \
-     $(INST)/$(RPY) \
-     $(INST)/$(READLINE) \
-     $(INST)/$(RUBIKS) \
-     $(INST)/$(SAGENB) \
-     $(INST)/$(SAGETEX) \
-     $(INST)/$(SCIPY) \
-     $(INST)/$(SCONS) \
-     $(INST)/$(SETUPTOOLS) \
-     $(INST)/$(SINGULAR) \
-     $(INST)/$(SIX) \
-     $(INST)/$(SPHINX) \
-     $(INST)/$(SQLITE) \
-     $(INST)/$(SYMMETRICA) \
-     $(INST)/$(SYMPOW) \
-     $(INST)/$(SYMPY) \
-     $(INST)/$(TACHYON) \
-     $(INST)/$(TORNADO) \
-     $(INST)/$(NCURSES) \
-     $(INST)/$(ZEROMQ) \
-     $(INST)/$(ZLIB) \
-     $(INST)/$(ZNPOLY) \
-=======
      $(STANDARD_PACKAGES) \
->>>>>>> f9ab830b
      $(INST)/$(SAGE_MP_LIBRARY) \
      $(INST)/sage \
      $(INST)/csage \
@@ -175,311 +75,6 @@
 # Building normal packages
 ###############################################################################
 
-<<<<<<< HEAD
-$(INST)/$(SAGE_MP_LIBRARY): $(INST)/$(ICONV)
-	+$(PIPE) "$(SAGE_SPKG) $(SAGE_MP_LIBRARY) 2>&1" "tee -a $(SAGE_LOGS)/$(SAGE_MP_LIBRARY).log"
-
-$(INST)/$(ATLAS): | $(INST)/$(PYTHON)
-	+$(PIPE) "$(SAGE_SPKG) $(ATLAS) 2>&1" "tee -a $(SAGE_LOGS)/$(ATLAS).log"
-
-$(INST)/$(BOEHM_GC):
-	+$(PIPE) "$(SAGE_SPKG) $(BOEHM_GC) 2>&1" "tee -a $(SAGE_LOGS)/$(BOEHM_GC).log"
-
-$(INST)/$(BOOST_CROPPED):
-	+$(PIPE) "$(SAGE_SPKG) $(BOOST_CROPPED) 2>&1" "tee -a $(SAGE_LOGS)/$(BOOST_CROPPED).log"
-
-$(INST)/$(CLIQUER):
-	+$(PIPE) "$(SAGE_SPKG) $(CLIQUER) 2>&1" "tee -a $(SAGE_LOGS)/$(CLIQUER).log"
-
-$(INST)/$(PLANARITY):
-	+$(PIPE) "$(SAGE_SPKG) $(PLANARITY) 2>&1" "tee -a $(SAGE_LOGS)/$(PLANARITY).log"
-
-$(INST)/$(COMBINATORIAL_DESIGNS):
-	+$(PIPE) "$(SAGE_SPKG) $(COMBINATORIAL_DESIGNS) 2>&1" "tee -a $(SAGE_LOGS)/$(COMBINATORIAL_DESIGNS).log"
-
-$(INST)/$(NCURSES):
-	+$(PIPE) "$(SAGE_SPKG) $(NCURSES) 2>&1" "tee -a $(SAGE_LOGS)/$(NCURSES).log"
-
-$(INST)/$(READLINE): $(INST)/$(NCURSES)
-	+$(PIPE) "$(SAGE_SPKG) $(READLINE) 2>&1" "tee -a $(SAGE_LOGS)/$(READLINE).log"
-
-$(INST)/$(ICONV):
-	+$(PIPE) "$(SAGE_SPKG) $(ICONV) 2>&1" "tee -a $(SAGE_LOGS)/$(ICONV).log"
-
-$(INST)/$(DOCUTILS): $(INST)/$(PYTHON)
-	+$(PIPE) "$(SAGE_SPKG) $(DOCUTILS) 2>&1" "tee -a $(SAGE_LOGS)/$(DOCUTILS).log"
-
-$(INST)/$(ELLIPTIC_CURVES): | $(INST)/$(SQLITE) $(INST)/$(PYTHON)
-	+$(PIPE) "$(SAGE_SPKG) $(ELLIPTIC_CURVES) 2>&1" "tee -a $(SAGE_LOGS)/$(ELLIPTIC_CURVES).log"
-
-# CONWAY depends on depends on SAGERUNTIME because it runs Sage code to
-# generate a Sage object (.sobj).
-$(INST)/$(CONWAY): | $(SAGERUNTIME)
-	+$(PIPE) "$(SAGE_SPKG) $(CONWAY) 2>&1" "tee -a $(SAGE_LOGS)/$(CONWAY).log"
-
-$(INST)/$(GRAPHS):
-	+$(PIPE) "$(SAGE_SPKG) $(GRAPHS) 2>&1" "tee -a $(SAGE_LOGS)/$(GRAPHS).log"
-
-$(INST)/$(GLPK): $(INST)/$(SAGE_MP_LIBRARY) $(INST)/$(ZLIB)
-	+$(PIPE) "$(SAGE_SPKG) $(GLPK) 2>&1" "tee -a $(SAGE_LOGS)/$(GLPK).log"
-
-$(INST)/$(PYTHON): $(INST)/$(ZLIB) $(INST)/$(READLINE) \
-                   $(INST)/$(SQLITE) $(INST)/$(LIBPNG) \
-                   | $(INST)/$(BZIP2)
-	+$(PIPE) "$(SAGE_SPKG) $(PYTHON) 2>&1" "tee -a $(SAGE_LOGS)/$(PYTHON).log"
-
-$(INST)/$(GSL): $(INST)/$(ATLAS)
-	+$(PIPE) "$(SAGE_SPKG) $(GSL) 2>&1" "tee -a $(SAGE_LOGS)/$(GSL).log"
-
-$(INST)/$(GF2X):
-	+$(PIPE) "$(SAGE_SPKG) $(GF2X) 2>&1" "tee -a $(SAGE_LOGS)/$(GF2X).log"
-
-$(INST)/$(NTL): $(INST)/$(SAGE_MP_LIBRARY) $(INST)/$(GF2X)
-	+$(PIPE) "$(SAGE_SPKG) $(NTL) 2>&1" "tee -a $(SAGE_LOGS)/$(NTL).log"
-
-$(INST)/$(FPLLL): $(INST)/$(SAGE_MP_LIBRARY) $(INST)/$(MPFR)
-	+$(PIPE) "$(SAGE_SPKG) $(FPLLL) 2>&1" "tee -a $(SAGE_LOGS)/$(FPLLL).log"
-
-$(INST)/$(PARI): $(INST)/$(READLINE) $(INST)/$(SAGE_MP_LIBRARY) \
-    | $(INST)/$(PARI_GALDATA) $(INST)/$(PARI_SEADATA_SMALL)
-	+$(PIPE) "$(SAGE_SPKG) $(PARI) 2>&1" "tee -a $(SAGE_LOGS)/$(PARI).log"
-
-$(INST)/$(PARI_GALDATA):
-	+$(PIPE) "$(SAGE_SPKG) $(PARI_GALDATA) 2>&1" "tee -a $(SAGE_LOGS)/$(PARI_GALDATA).log"
-
-$(INST)/$(PARI_SEADATA_SMALL):
-	+$(PIPE) "$(SAGE_SPKG) $(PARI_SEADATA_SMALL) 2>&1" "tee -a $(SAGE_LOGS)/$(PARI_SEADATA_SMALL).log"
-
-$(INST)/$(PIP): $(INST)/$(PYTHON) $(INST)/$(SETUPTOOLS)
-	+$(PIPE) "$(SAGE_SPKG) $(PIP) 2>&1" "tee -a $(SAGE_LOGS)/$(PIP).log"
-
-$(INST)/$(POLYBORI): $(INST)/$(PYTHON) $(INST)/$(IPYTHON) \
-         $(INST)/$(SCONS) $(INST)/$(BOOST_CROPPED) \
-         $(INST)/$(M4RI) $(INST)/$(GD)
-	+$(PIPE) "$(SAGE_SPKG) $(POLYBORI) 2>&1" "tee -a $(SAGE_LOGS)/$(POLYBORI).log"
-
-$(INST)/$(POLYTOPES_DB):
-	+$(PIPE) "$(SAGE_SPKG) $(POLYTOPES_DB) 2>&1" "tee -a $(SAGE_LOGS)/$(POLYTOPES_DB).log"
-
-$(INST)/$(PPL): $(INST)/$(SAGE_MP_LIBRARY) $(INST)/$(GLPK)
-	+$(PIPE) "$(SAGE_SPKG) $(PPL) 2>&1" "tee -a $(SAGE_LOGS)/$(PPL).log"
-
-$(INST)/$(MPC): $(INST)/$(SAGE_MP_LIBRARY) $(INST)/$(MPFR)
-	+$(PIPE) "$(SAGE_SPKG) $(MPC) 2>&1" "tee -a $(SAGE_LOGS)/$(MPC).log"
-
-$(INST)/$(MPFR): $(INST)/$(SAGE_MP_LIBRARY)
-	+$(PIPE) "$(SAGE_SPKG) $(MPFR) 2>&1" "tee -a $(SAGE_LOGS)/$(MPFR).log"
-
-$(INST)/$(MPFI): $(INST)/$(SAGE_MP_LIBRARY) $(INST)/$(MPFR)
-	+$(PIPE) "$(SAGE_SPKG) $(MPFI) 2>&1" "tee -a $(SAGE_LOGS)/$(MPFI).log"
-
-$(INST)/$(GIVARO): $(INST)/$(SAGE_MP_LIBRARY)
-	+$(PIPE) "$(SAGE_SPKG) $(GIVARO) 2>&1" "tee -a $(SAGE_LOGS)/$(GIVARO).log"
-
-$(INST)/$(GIT): $(INST)/$(ZLIB) $(INST)/$(PYTHON)
-	+$(PIPE) "$(SAGE_SPKG) $(GIT) 2>&1" "tee -a $(SAGE_LOGS)/$(GIT).log"
-
-$(INST)/$(FFLASFFPACK): $(INST)/$(SAGE_MP_LIBRARY) $(INST)/$(GIVARO) \
-	$(INST)/$(GSL) $(INST)/$(ATLAS)
-	+$(PIPE) "$(SAGE_SPKG) $(FFLASFFPACK) 2>&1" "tee -a $(SAGE_LOGS)/$(FFLASFFPACK).log"
-
-$(INST)/$(LINBOX): $(INST)/$(SAGE_MP_LIBRARY) $(INST)/$(NTL) $(INST)/$(GIVARO) \
-                   $(INST)/$(MPFR) $(INST)/$(FPLLL) $(INST)/$(IML) \
-                   $(INST)/$(M4RI) $(INST)/$(M4RIE) $(INST)/$(FFLASFFPACK)
-	+$(PIPE) "$(SAGE_SPKG) $(LINBOX) 2>&1" "tee -a $(SAGE_LOGS)/$(LINBOX).log"
-
-$(INST)/$(IML): $(INST)/$(SAGE_MP_LIBRARY) $(INST)/$(GSL) $(INST)/$(ATLAS)
-	+$(PIPE) "$(SAGE_SPKG) $(IML) 2>&1" "tee -a $(SAGE_LOGS)/$(IML).log"
-
-$(INST)/$(PALP):
-	+$(PIPE) "$(SAGE_SPKG) $(PALP) 2>&1" "tee -a $(SAGE_LOGS)/$(PALP).log"
-
-$(INST)/$(LCALC): $(INST)/$(PARI) $(INST)/$(MPFR)
-	+$(PIPE) "$(SAGE_SPKG) $(LCALC) 2>&1" "tee -a $(SAGE_LOGS)/$(LCALC).log"
-
-$(INST)/$(LRCALC):
-	+$(PIPE) "$(SAGE_SPKG) $(LRCALC) 2>&1" "tee -a $(SAGE_LOGS)/$(LRCALC).log"
-
-$(INST)/$(PYNAC): $(INST)/$(PYTHON)
-	+$(PIPE) "$(SAGE_SPKG) $(PYNAC) 2>&1" "tee -a $(SAGE_LOGS)/$(PYNAC).log"
-
-$(INST)/$(SYMPOW):
-	+$(PIPE) "$(SAGE_SPKG) $(SYMPOW) 2>&1" "tee -a $(SAGE_LOGS)/$(SYMPOW).log"
-
-$(INST)/$(SYMMETRICA):
-	+$(PIPE) "$(SAGE_SPKG) $(SYMMETRICA) 2>&1" "tee -a $(SAGE_LOGS)/$(SYMMETRICA).log"
-
-$(INST)/$(GAP): $(INST)/$(NCURSES) $(INST)/$(READLINE) $(INST)/$(SAGE_MP_LIBRARY)
-	+$(PIPE) "$(SAGE_SPKG) $(GAP) 2>&1" "tee -a $(SAGE_LOGS)/$(GAP).log"
-
-$(INST)/$(LIBGAP): $(INST)/$(GAP)
-	+$(PIPE) "$(SAGE_SPKG) $(LIBGAP) 2>&1" "tee -a $(SAGE_LOGS)/$(LIBGAP).log"
-
-$(INST)/$(JSONSCHEMA): $(INST)/$(PYTHON) $(INST)/$(SETUPTOOLS)
-	+$(PIPE) "$(SAGE_SPKG) $(JSONSCHEMA) 2>&1" "tee -a $(SAGE_LOGS)/$(JSONSCHEMA).log"
-
-$(INST)/$(MISTUNE): $(INST)/$(SETUPTOOLS) $(INST)/$(CYTHON)
-	+$(PIPE) "$(SAGE_SPKG) $(MISTUNE) 2>&1" "tee -a $(SAGE_LOGS)/$(MISTUNE).log"
-
-$(INST)/$(IPYTHON): $(INST)/$(PYTHON) $(INST)/$(JINJA2) $(INST)/$(TORNADO) $(INST)/$(PYZMQ)
-	+$(PIPE) "$(SAGE_SPKG) $(IPYTHON) 2>&1" "tee -a $(SAGE_LOGS)/$(IPYTHON).log"
-
-$(INST)/$(PEXPECT): $(INST)/$(PYTHON)
-	+$(PIPE) "$(SAGE_SPKG) $(PEXPECT) 2>&1" "tee -a $(SAGE_LOGS)/$(PEXPECT).log"
-
-$(INST)/$(GD): $(INST)/$(LIBPNG) $(INST)/$(FREETYPE) $(INST)/$(ICONV)
-	+$(PIPE) "$(SAGE_SPKG) $(GD) 2>&1" "tee -a $(SAGE_LOGS)/$(GD).log"
-
-$(INST)/$(SCONS): $(INST)/$(PYTHON)
-	+$(PIPE) "$(SAGE_SPKG) $(SCONS) 2>&1" "tee -a $(SAGE_LOGS)/$(SCONS).log"
-
-$(INST)/$(RUBIKS):
-	+$(PIPE) "$(SAGE_SPKG) $(RUBIKS) 2>&1" "tee -a $(SAGE_LOGS)/$(RUBIKS).log"
-
-$(INST)/$(SQLITE): $(INST)/$(READLINE)
-	+$(PIPE) "$(SAGE_SPKG) $(SQLITE) 2>&1" "tee -a $(SAGE_LOGS)/$(SQLITE).log"
-
-# To build SageTeX, you just need Python, but to test (SAGE_CHECK=yes)
-# SageTeX, you actually need to run Sage, produce plots,...
-$(INST)/$(SAGETEX): $(INST)/$(PYTHON) $(INST)/$(MAXIMA) $(INST)/$(SCIPY) \
-                    $(INST)/$(MATPLOTLIB) $(INST)/$(PILLOW) $(INST)/$(TACHYON) \
-                    | $(SAGERUNTIME)
-	+$(PIPE) "$(SAGE_SPKG) $(SAGETEX) 2>&1" "tee -a $(SAGE_LOGS)/$(SAGETEX).log"
-
-$(INST)/$(SETUPTOOLS): $(INST)/$(PYTHON)
-	+$(PIPE) "$(SAGE_SPKG) $(SETUPTOOLS) 2>&1" "tee -a $(SAGE_LOGS)/$(SETUPTOOLS).log"
-
-$(INST)/$(SINGULAR): $(INST)/$(SAGE_MP_LIBRARY) $(INST)/$(NTL) $(INST)/$(FLINT) \
-		     $(INST)/$(READLINE) $(INST)/$(MPFR)
-	+$(PIPE) "$(SAGE_SPKG) $(SINGULAR) 2>&1" "tee -a $(SAGE_LOGS)/$(SINGULAR).log"
-
-$(INST)/$(PYCRYPTO): $(INST)/$(PYTHON)
-	+$(PIPE) "$(SAGE_SPKG) $(PYCRYPTO) 2>&1" "tee -a $(SAGE_LOGS)/$(PYCRYPTO).log"
-
-$(INST)/$(NETWORKX): $(INST)/$(PYTHON)
-	+$(PIPE) "$(SAGE_SPKG) $(NETWORKX) 2>&1" "tee -a $(SAGE_LOGS)/$(NETWORKX).log"
-
-$(INST)/$(MPMATH): $(INST)/$(PYTHON)
-	+$(PIPE) "$(SAGE_SPKG) $(MPMATH) 2>&1" "tee -a $(SAGE_LOGS)/$(MPMATH).log"
-
-$(INST)/$(ZEROMQ):
-	+$(PIPE) "$(SAGE_SPKG) $(ZEROMQ) 2>&1" "tee -a $(SAGE_LOGS)/$(ZEROMQ).log"
-
-$(INST)/$(ZLIB):
-	+$(PIPE) "$(SAGE_SPKG) $(ZLIB) 2>&1" "tee -a $(SAGE_LOGS)/$(ZLIB).log"
-
-$(INST)/$(JMOL): | $(INST)/$(SAGENB)
-	+$(PIPE) "$(SAGE_SPKG) $(JMOL) 2>&1" "tee -a $(SAGE_LOGS)/$(JMOL).log"
-
-$(INST)/$(FREETYPE): $(INST)/$(LIBPNG)
-	+$(PIPE) "$(SAGE_SPKG) $(FREETYPE) 2>&1" "tee -a $(SAGE_LOGS)/$(FREETYPE).log"
-
-$(INST)/$(LIBPNG): $(INST)/$(ZLIB)
-	+$(PIPE) "$(SAGE_SPKG) $(LIBPNG) 2>&1" "tee -a $(SAGE_LOGS)/$(LIBPNG).log"
-
-$(INST)/$(SIX): $(INST)/$(PYTHON) $(INST)/$(SETUPTOOLS)
-	+$(PIPE) "$(SAGE_SPKG) $(SIX) 2>&1" "tee -a $(SAGE_LOGS)/$(SIX).log"
-
-$(INST)/$(DATEUTIL): $(INST)/$(PYTHON) $(INST)/$(SIX) $(INST)/$(SETUPTOOLS)
-	+$(PIPE) "$(SAGE_SPKG) $(DATEUTIL) 2>&1" "tee -a $(SAGE_LOGS)/$(DATEUTIL).log"
-
-$(INST)/$(PYPARSING): $(INST)/$(PYTHON)
-	+$(PIPE) "$(SAGE_SPKG) $(PYPARSING) 2>&1" "tee -a $(SAGE_LOGS)/$(PYPARSING).log"
-
-$(INST)/$(PYZMQ): $(INST)/$(PYTHON) $(INST)/$(ZEROMQ) $(INST)/$(SETUPTOOLS)
-	+$(PIPE) "$(SAGE_SPKG) $(PYZMQ) 2>&1" "tee -a $(SAGE_LOGS)/$(PYZMQ).log"
-
-$(INST)/$(CERTIFI):  $(INST)/$(PYTHON) $(INST)/$(SETUPTOOLS)
-	+$(PIPE) "$(SAGE_SPKG) $(CERTIFI) 2>&1" "tee -a $(SAGE_LOGS)/$(CERTIFI).log"
-
-$(INST)/$(BACKPORTS_SSL_MATCH_HOSTNAME): $(INST)/$(PYTHON) $(INST)/$(SETUPTOOLS)
-	+$(PIPE) "$(SAGE_SPKG) $(BACKPORTS_SSL_MATCH_HOSTNAME) 2>&1" "tee -a $(SAGE_LOGS)/$(BACKPORTS_SSL_MATCH_HOSTNAME).log"
-
-$(INST)/$(TORNADO): $(INST)/$(PYTHON) $(INST)/$(SETUPTOOLS) \
-                    $(INST)/$(BACKPORTS_SSL_MATCH_HOSTNAME) $(INST)/$(CERTIFI)
-	+$(PIPE) "$(SAGE_SPKG) $(TORNADO) 2>&1" "tee -a $(SAGE_LOGS)/$(TORNADO).log"
-
-$(INST)/$(MATHJAX):
-	+$(PIPE) "$(SAGE_SPKG) $(MATHJAX) 2>&1" "tee -a $(SAGE_LOGS)/$(MATHJAX).log"
-
-$(INST)/$(MATPLOTLIB): $(INST)/$(PYTHON) $(INST)/$(NUMPY) \
-                       $(INST)/$(FREETYPE) $(INST)/$(LIBPNG) \
-                       $(INST)/$(DATEUTIL) $(INST)/$(PYPARSING) \
-                       $(INST)/$(SETUPTOOLS) $(INST)/$(TORNADO) $(INST)/$(SIX)
-	+$(PIPE) "$(SAGE_SPKG) $(MATPLOTLIB) 2>&1" "tee -a $(SAGE_LOGS)/$(MATPLOTLIB).log"
-
-$(INST)/$(CDDLIB): $(INST)/$(SAGE_MP_LIBRARY)
-	+$(PIPE) "$(SAGE_SPKG) $(CDDLIB) 2>&1" "tee -a $(SAGE_LOGS)/$(CDDLIB).log"
-
-$(INST)/$(GFAN): $(INST)/$(SAGE_MP_LIBRARY) $(INST)/$(CDDLIB)
-	+$(PIPE) "$(SAGE_SPKG) $(GFAN) 2>&1" "tee -a $(SAGE_LOGS)/$(GFAN).log"
-
-$(INST)/$(TACHYON): $(INST)/$(LIBPNG)
-	+$(PIPE) "$(SAGE_SPKG) $(TACHYON) 2>&1" "tee -a $(SAGE_LOGS)/$(TACHYON).log"
-
-$(INST)/$(ECM): $(INST)/$(SAGE_MP_LIBRARY)
-	+$(PIPE) "$(SAGE_SPKG) $(ECM) 2>&1" "tee -a $(SAGE_LOGS)/$(ECM).log"
-
-$(INST)/$(RATPOINTS): $(INST)/$(SAGE_MP_LIBRARY)
-	+$(PIPE) "$(SAGE_SPKG) $(RATPOINTS) 2>&1" "tee -a $(SAGE_LOGS)/$(RATPOINTS).log"
-
-$(INST)/$(ECL): $(INST)/$(SAGE_MP_LIBRARY) $(INST)/$(READLINE) $(INST)/$(BOEHM_GC)
-	+$(PIPE) "$(SAGE_SPKG) $(ECL) 2>&1" "tee -a $(SAGE_LOGS)/$(ECL).log"
-
-$(INST)/$(MAXIMA): $(INST)/$(ECL)
-	+$(PIPE) "$(SAGE_SPKG) $(MAXIMA) 2>&1" "tee -a $(SAGE_LOGS)/$(MAXIMA).log"
-
-$(INST)/$(R): $(INST)/$(ATLAS) $(INST)/$(ICONV) $(INST)/$(READLINE)
-	+$(PIPE) "$(SAGE_SPKG) $(R) 2>&1" "tee -a $(SAGE_LOGS)/$(R).log"
-
-$(INST)/$(RPY): $(INST)/$(PYTHON) $(INST)/$(R)
-	+$(PIPE) "$(SAGE_SPKG) $(RPY) 2>&1" "tee -a $(SAGE_LOGS)/$(RPY).log"
-
-$(INST)/$(SYMPY): $(INST)/$(PYTHON) $(INST)/$(MPMATH)
-	+$(PIPE) "$(SAGE_SPKG) $(SYMPY) 2>&1" "tee -a $(SAGE_LOGS)/$(SYMPY).log"
-
-$(INST)/$(CYTHON): $(INST)/$(PYTHON) $(INST)/$(SETUPTOOLS)
-	+$(PIPE) "$(SAGE_SPKG) $(CYTHON) 2>&1" "tee -a $(SAGE_LOGS)/$(CYTHON).log"
-
-$(INST)/$(FLINTQS): $(INST)/$(SAGE_MP_LIBRARY)
-	+$(PIPE) "$(SAGE_SPKG) $(FLINTQS) 2>&1" "tee -a $(SAGE_LOGS)/$(FLINTQS).log"
-
-$(INST)/$(FLINT): $(INST)/$(SAGE_MP_LIBRARY) $(INST)/$(MPFR) $(INST)/$(NTL)
-	+$(PIPE) "$(SAGE_SPKG) $(FLINT) 2>&1" "tee -a $(SAGE_LOGS)/$(FLINT).log"
-
-$(INST)/$(ECLIB): $(INST)/$(PARI) $(INST)/$(NTL) $(INST)/$(FLINT)
-	+$(PIPE) "$(SAGE_SPKG) $(ECLIB) 2>&1" "tee -a $(SAGE_LOGS)/$(ECLIB).log"
-
-$(INST)/$(M4RI): $(INST)/$(LIBPNG)
-	+$(PIPE) "$(SAGE_SPKG) $(M4RI) 2>&1" "tee -a $(SAGE_LOGS)/$(M4RI).log"
-
-$(INST)/$(M4RIE): $(INST)/$(M4RI) $(INST)/$(GIVARO) $(INST)/$(NTL)
-	+$(PIPE) "$(SAGE_SPKG) $(M4RIE) 2>&1" "tee -a $(SAGE_LOGS)/$(M4RIE).log"
-
-# zn_poly really does depend on Python, despite this is far from obvious.
-# The 'configure' script in zn_poly calls Python to make a 'makefile'.
-$(INST)/$(ZNPOLY): $(INST)/$(SAGE_MP_LIBRARY) | $(INST)/$(PYTHON)
-	+$(PIPE) "$(SAGE_SPKG) $(ZNPOLY) 2>&1" "tee -a $(SAGE_LOGS)/$(ZNPOLY).log"
-
-$(INST)/$(SAGENB): $(INST)/$(PYTHON) $(INST)/$(SETUPTOOLS) $(INST)/$(PEXPECT) \
-                   $(INST)/$(JINJA2) $(INST)/$(SPHINX) $(INST)/$(DOCUTILS)
-	+$(PIPE) "$(SAGE_SPKG) $(SAGENB) 2>&1" "tee -a $(SAGE_LOGS)/$(SAGENB).log"
-
-$(INST)/$(SPHINX): $(INST)/$(PYTHON) $(INST)/$(SETUPTOOLS) $(INST)/$(DOCUTILS) \
-                   $(INST)/$(JINJA2) $(INST)/$(PYGMENTS)
-	+$(PIPE) "$(SAGE_SPKG) $(SPHINX) 2>&1" "tee -a $(SAGE_LOGS)/$(SPHINX).log"
-
-$(INST)/$(MARKUPSAFE): $(INST)/$(PYTHON) $(INST)/$(SETUPTOOLS)
-	+$(PIPE) "$(SAGE_SPKG) $(MARKUPSAFE) 2>&1" "tee -a $(SAGE_LOGS)/$(MARKUPSAFE).log"
-
-$(INST)/$(JINJA2): $(INST)/$(MARKUPSAFE)  $(INST)/$(SETUPTOOLS) $(INST)/$(DOCUTILS)
-	+$(PIPE) "$(SAGE_SPKG) $(JINJA2) 2>&1" "tee -a $(SAGE_LOGS)/$(JINJA2).log"
-
-$(INST)/$(PYGMENTS): $(INST)/$(PYTHON) $(INST)/$(SETUPTOOLS)
-	+$(PIPE) "$(SAGE_SPKG) $(PYGMENTS) 2>&1" "tee -a $(SAGE_LOGS)/$(PYGMENTS).log"
-
-=======
->>>>>>> f9ab830b
 # List all *build-time* dependencies of the Sage library.  These are,
 # on the one hand, programs needed for the build/install process of the
 # Sage library (e.g. JINJA2), and on the
