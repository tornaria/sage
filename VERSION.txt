<<<<<<< HEAD
SageMath version 9.4, Release Date: 2021-08-22
=======
SageMath version 9.5.beta2, Release Date: 2021-09-26
>>>>>>> 5b48191d
<|MERGE_RESOLUTION|>--- conflicted
+++ resolved
@@ -1,5 +1 @@
-<<<<<<< HEAD
-SageMath version 9.4, Release Date: 2021-08-22
-=======
-SageMath version 9.5.beta2, Release Date: 2021-09-26
->>>>>>> 5b48191d
+SageMath version 9.5.beta2, Release Date: 2021-09-26