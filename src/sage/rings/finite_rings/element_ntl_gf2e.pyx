# distutils: libraries = NTL_LIBRARIES
# distutils: extra_compile_args = NTL_CFLAGS
# distutils: include_dirs = NTL_INCDIR
# distutils: library_dirs = NTL_LIBDIR
# distutils: extra_link_args = NTL_LIBEXTRA
# distutils: language = c++
r"""
<<<<<<< HEAD
Elements of Finite Fields of Characteristic 2
=======
Finite field of characteristic 2 elements
>>>>>>> 6d31aad9

This implementation uses NTL's GF2E class to perform the arithmetic
and is the standard implementation for ``GF(2^n)`` for ``n >= 16``.

AUTHORS:

- Martin Albrecht <malb@informatik.uni-bremen.de> (2007-10)
"""

#*****************************************************************************
#       Copyright (C) 2007 Martin Albrecht <malb@informatik.uni-bremen.de>
#
# This program is free software: you can redistribute it and/or modify
# it under the terms of the GNU General Public License as published by
# the Free Software Foundation, either version 2 of the License, or
# (at your option) any later version.
#                  http://www.gnu.org/licenses/
#*****************************************************************************

from cysignals.memory cimport check_malloc, sig_free
from cysignals.signals cimport sig_on, sig_off
from sage.ext.cplusplus cimport ccrepr, ccreadstr

include "sage/libs/ntl/decl.pxi"
from cypari2.paridecl cimport *

from sage.structure.richcmp cimport (richcmp,
                                     richcmp_not_equal, rich_to_bool)
from sage.structure.element cimport Element, ModuleElement, RingElement

from sage.structure.parent cimport Parent

from sage.rings.ring cimport Ring

from sage.rings.finite_rings.finite_field_base cimport FiniteField

from sage.libs.pari.all import pari
from cypari2.gen cimport Gen
from cypari2.stack cimport clear_stack

from sage.interfaces.gap import is_GapElement

from sage.misc.randstate import current_randstate
from sage.arith.long cimport pyobject_to_long

from .element_pari_ffelt import FiniteFieldElement_pari_ffelt
from .finite_field_ntl_gf2e import FiniteField_ntl_gf2e

from sage.rings.polynomial.polynomial_ring_constructor import PolynomialRing

cdef object is_IntegerMod
cdef object IntegerModRing_generic
cdef object Integer
cdef object Rational
cdef object is_Polynomial
cdef object ConwayPolynomials
cdef object conway_polynomial
cdef object MPolynomial
cdef object Polynomial
cdef object FreeModuleElement
cdef object GF
cdef object GF2, GF2_0, GF2_1

cdef int late_import() except -1:
    """
    Import a bunch of objects to the module name space late,
    i.e. after the module was loaded. This is needed to avoid circular
    imports.
    """
    global is_IntegerMod, \
           IntegerModRing_generic, \
           Integer, \
           Rational, \
           is_Polynomial, \
           ConwayPolynomials, \
           conway_polynomial, \
           MPolynomial, \
           Polynomial, \
           FreeModuleElement, \
           GF, \
           GF2, GF2_0, GF2_1

    if is_IntegerMod is not None:
        return 0

    import sage.rings.finite_rings.integer_mod
    is_IntegerMod = sage.rings.finite_rings.integer_mod.is_IntegerMod

    import sage.rings.finite_rings.integer_mod_ring
    IntegerModRing_generic = sage.rings.finite_rings.integer_mod_ring.IntegerModRing_generic

    import sage.rings.rational
    Rational = sage.rings.rational.Rational

    import sage.rings.polynomial.polynomial_element
    is_Polynomial = sage.rings.polynomial.polynomial_element.is_Polynomial

    import sage.databases.conway
    ConwayPolynomials = sage.databases.conway.ConwayPolynomials

    import sage.rings.finite_rings.conway_polynomials
    conway_polynomial = sage.rings.finite_rings.conway_polynomials.conway_polynomial

    import sage.rings.polynomial.multi_polynomial_element
    MPolynomial = sage.rings.polynomial.multi_polynomial_element.MPolynomial

    import sage.rings.polynomial.polynomial_element
    Polynomial = sage.rings.polynomial.polynomial_element.Polynomial

    import sage.modules.free_module_element
    FreeModuleElement = sage.modules.free_module_element.FreeModuleElement

    import sage.rings.finite_rings.finite_field_constructor
    GF = sage.rings.finite_rings.finite_field_constructor.FiniteField
    GF2 = GF(2)
    GF2_0 = GF2(0)
    GF2_1 = GF2(1)

cdef extern from "arpa/inet.h":
    unsigned int htonl(unsigned int)

cdef little_endian():
    return htonl(1) != 1

cdef unsigned int switch_endianess(unsigned int i):
    cdef size_t j
    cdef unsigned int ret = 0
    for j in range(sizeof(int)):
        (<unsigned char*>&ret)[j] = (<unsigned char*>&i)[sizeof(int)-j-1]
    return ret

cdef class Cache_ntl_gf2e(Cache_base):
    """
    This class stores information for an NTL finite field in a Cython
    class so that elements can access it quickly.

    It's modeled on
    :class:`~sage.rings.finite_rings.integer_mod.NativeIntStruct`,
    but includes many functions that were previously included in
    the parent (see :trac:`12062`).
    """
    def __cinit__(self, parent, Py_ssize_t k, modulus):
        """
        Construction.

        TESTS::

            sage: from sage.rings.finite_rings.element_ntl_gf2e import Cache_ntl_gf2e
            sage: Cache_ntl_gf2e.__new__(Cache_ntl_gf2e, None, 2, [1,1,1])
            <sage.rings.finite_rings.element_ntl_gf2e.Cache_ntl_gf2e object at ...>
        """
        cdef GF2X_c ntl_m
        cdef GF2_c c
        cdef Py_ssize_t i

        for i in range(k + 1):
            GF2_conv_long(c, modulus[i])
            GF2X_SetCoeff(ntl_m, i, c)
        self.F = GF2EContext_c(ntl_m)
        self.F.restore()
        self._order = Integer(1) << GF2E_degree()
        self._degree = Integer(GF2E_degree())

    def __init__(self, parent, Py_ssize_t k, modulus):
        """
        Initialization.

        TESTS::

            sage: k.<a> = GF(2^8, impl="ntl")
        """
        self._parent = <FiniteField?>parent
        self._zero_element = self._new()
        GF2E_conv_long((<FiniteField_ntl_gf2eElement>self._zero_element).x,0)
        self._one_element = self._new()
        GF2E_conv_long((<FiniteField_ntl_gf2eElement>self._one_element).x,1)
        if k > 1:
            self._gen = self._new()
            ccreadstr(self._gen.x, b"[0 1]")
        elif modulus[0]:
            self._gen = self._one_element
        else:
            self._gen = self._zero_element

        late_import()

    def _doctest_for_5340(self):
        r"""
        Every bug fix should have a doctest.  But :trac:`5340` only happens
        when a garbage collection happens between restoring the modulus and
        using it, so it can't be reliably doctested using any of the
        existing Cython functions in this module.  The sole purpose of
        this method is to doctest the fix for :trac:`5340`.

        EXAMPLES::

            sage: k.<a> = GF(2^20)
            sage: k._cache._doctest_for_5340()
            [1 1 0 0 1 1 1 1 0 1 1 0 0 0 0 0 0 0 0 0 1]
            [1 1 0 0 1 1 1 1 0 1 1 0 0 0 0 0 0 0 0 0 1]
        """
        import gc

        # Do a garbage collection, so that this method is repeatable.
        gc.collect()

        # Create a new finite field.
        new_fld = GF(1<<30, 'a', modulus='random')
        # Create a garbage cycle.
        cycle = [new_fld]
        cycle.append(cycle)
        # Make the cycle inaccessible.
        new_fld = None
        cycle = None

        # Set the modulus.
        self.F.restore()
        # Print the current modulus.
        cdef GF2XModulus_c modulus = GF2E_modulus()
        cdef GF2X_c mod_poly = GF2XModulus_GF2X(modulus)
        print(ccrepr(mod_poly))

        # do another garbage collection
        gc.collect()

        # and print the modulus again
        modulus = GF2E_modulus()
        mod_poly = GF2XModulus_GF2X(modulus)
        print(ccrepr(mod_poly))

    cdef FiniteField_ntl_gf2eElement _new(self):
        """
        Return a new element in ``self``. Use this method to construct
        'empty' elements.
        """
        cdef FiniteField_ntl_gf2eElement y
        self.F.restore()
        y = FiniteField_ntl_gf2eElement.__new__(FiniteField_ntl_gf2eElement)
        y._parent = self._parent
        y._cache = self
        return y

    def order(self):
        """
        Return the cardinality of the field.

        EXAMPLES::

            sage: k.<a> = GF(2^64)
            sage: k._cache.order()
            18446744073709551616
        """
        return self._order

    def degree(self):
        r"""
        If the field has cardinality `2^n` this method returns `n`.

        EXAMPLES::

            sage: k.<a> = GF(2^64)
            sage: k._cache.degree()
            64
        """
        return self._degree

    def import_data(self, e):
        """
        EXAMPLES::

            sage: k.<a> = GF(2^17)
            sage: V = k.vector_space(map=False)
            sage: v = [1,0,0,0,0,1,0,0,1,0,0,0,0,1,0,0,0]
            sage: k._cache.import_data(v)
            a^13 + a^8 + a^5 + 1
            sage: k._cache.import_data(V(v))
            a^13 + a^8 + a^5 + 1

        TESTS:

        We check that :trac:`12584` is fixed::

            sage: k(2^63)
            0

        We can coerce from PARI finite field implementations::

            sage: K.<a> = GF(2^19, impl="ntl")
            sage: a^20
            a^6 + a^3 + a^2 + a
            sage: M.<c> = GF(2^19, impl="pari_ffelt")
            sage: K(c^20)
            a^6 + a^3 + a^2 + a
        """
        if isinstance(e, FiniteField_ntl_gf2eElement) and e.parent() is self._parent: return e
        cdef FiniteField_ntl_gf2eElement res = self._new()
        cdef FiniteField_ntl_gf2eElement x
        cdef FiniteField_ntl_gf2eElement g
        cdef Py_ssize_t i

        if is_IntegerMod(e):
            e = e.lift()
        if isinstance(e, (int, Integer)):
            GF2E_conv_long(res.x,int(e&1))
            return res

        elif isinstance(e, float):
            GF2E_conv_long(res.x,int(e))
            return res

        elif isinstance(e, str):
            return self._parent(eval(e.replace("^","**"),self._parent.gens_dict()))

        elif isinstance(e, FreeModuleElement):
            if self._parent.vector_space(map=False) != e.parent():
                raise TypeError("e.parent must match self.vector_space")
            ztmp = Integer(e.list(),2)
            # Can't do the following since we can't cimport Integer because of circular imports.
            #for i from 0 <= i < len(e):
            #    if e[i]:
            #        mpz_setbit(ztmp.value, i)
            return self.fetch_int(ztmp)

        elif isinstance(e, (list, tuple)):
            if len(e) > self._degree:
                # could reduce here...
                raise ValueError("list is too long")
            ztmp = Integer(e,2)
            return self.fetch_int(ztmp)

        elif isinstance(e, MPolynomial):
            if e.is_constant():
                return self._parent(e.constant_coefficient())
            else:
                raise TypeError("no coercion defined")

        elif isinstance(e, Polynomial):
            if e.is_constant():
                return self._parent(e.constant_coefficient())
            else:
                return e(self._parent.gen())

        elif isinstance(e, Rational):
            num = e.numer()
            den = e.denom()
            if den % 2:
                if num % 2:
                    return self._one_element
                return self._zero_element
            raise ZeroDivisionError

        elif isinstance(e, Gen):
            pass # handle this in next if clause

        elif isinstance(e, FiniteFieldElement_pari_ffelt):
            # Reduce to pari
            e = e.__pari__()

        elif is_GapElement(e):
            from sage.interfaces.gap import gfq_gap_to_sage
            return gfq_gap_to_sage(e, self._parent)
        else:
            raise TypeError("unable to coerce %r" % type(e))

        cdef GEN t
        if isinstance(e, Gen):
            sig_on()
            t = (<Gen>e).g
            if typ(t) == t_FFELT:
                t = FF_to_FpXQ(t)
            else:
                t = liftall_shallow(t)

            if typ(t) == t_INT:
                GF2E_conv_long(res.x, itos(t))
                clear_stack()
            elif typ(t) == t_POL:
                g = self._gen
                x = self._new()
                GF2E_conv_long(x.x, 1)

                for i from 0 <= i <= degpol(t):
                    if gtolong(gel(t, i+2)):
                        GF2E_add(res.x, res.x, x.x)
                    GF2E_mul(x.x, x.x, g.x)
                clear_stack()
            else:
                clear_stack()
                raise TypeError(f"unable to convert PARI {e.type()} to {self.parent}")

            return res

        raise ValueError("Cannot coerce element %s to this field." % e)

    cpdef FiniteField_ntl_gf2eElement fetch_int(self, number):
        r"""
        Given an integer less than `p^n` with base `2`
        representation `a_0 + a_1 \cdot 2 + \cdots + a_k 2^k`, this returns
        `a_0 + a_1 x + \cdots + a_k x^k`, where `x` is the
        generator of this finite field.

        INPUT:

        - ``number`` -- an integer, of size less than the cardinality

        EXAMPLES::

            sage: k.<a> = GF(2^48)
            sage: k._cache.fetch_int(2^33 + 2 + 1)
            a^33 + a + 1

        TESTS:

        We test that :trac:`17027` is fixed::

            sage: K.<a> = GF(2^16)
            sage: K._cache.fetch_int(0r)
            0
        """
        cdef FiniteField_ntl_gf2eElement a
        cdef GF2X_c _a
        cdef int n

        self.F.restore()

        if number < 0 or number >= self._order:
            raise TypeError("n must be between 0 and self.order()")

        if isinstance(number, int) or isinstance(number, long):
            if not number:
                n = 0
            else:
                n = int(Integer(number).nbits())
                n = n // 8 + 1
        elif isinstance(number, Integer):
            n = int(number.nbits())
            n = n // 8 + 1
        else:
            raise TypeError("number %s is not an integer" % number)

        cdef unsigned char* p = <unsigned char*>check_malloc(n)
        cdef long i
        a = self._new()
        for i in range(n):
            p[i] = (number % 256)
            number = number >> 8
        GF2XFromBytes(_a, p, n)
        GF2E_conv_GF2X(a.x, _a)
        sig_free(p)
        return a

    def polynomial(self):
        """
        Returns the list of 0's and 1's giving the defining polynomial of the
        field.

        EXAMPLES::

            sage: k.<a> = GF(2^20,modulus="minimal_weight")
            sage: k._cache.polynomial()
            [1, 0, 0, 1, 0, 0, 0, 0, 0, 0, 0, 0, 0, 0, 0, 0, 0, 0, 0, 0, 1]
        """
        cdef FiniteField_ntl_gf2eElement P
        cdef GF2X_c _P
        cdef GF2_c c
        self.F.restore()
        cdef int i

        P = -(self._gen**self._degree)
        _P = GF2E_rep(P.x)

        ret = []
        for i from 0 <= i < GF2E_degree():
            c = GF2X_coeff(_P,i)
            if not GF2_IsZero(c):
                ret.append(1)
            else:
                ret.append(0)
        ret.append(1)
        return ret

cdef class FiniteField_ntl_gf2eElement(FinitePolyExtElement):
    """
    An element of an NTL:GF2E finite field.
    """

    def __init__(FiniteField_ntl_gf2eElement self, parent=None ):
        """
        Initializes an element in parent. It's much better to use
        parent(<value>) or any specialized method of parent
        (one,zero,gen) instead. Do not call this constructor directly,
        it doesn't make much sense.

        INPUT:

        - ``parent`` -- base field

        OUTPUT:

        A finite field element.

        EXAMPLES::

            sage: k.<a> = GF(2^16)
            sage: from sage.rings.finite_rings.element_ntl_gf2e import FiniteField_ntl_gf2eElement
            sage: FiniteField_ntl_gf2eElement(k)
            0
            sage: k.<a> = GF(2^20)
            sage: a.parent() is k
            True
        """
        if parent is None:
            raise ValueError("You must provide a parent to construct a finite field element")

    def __cinit__(FiniteField_ntl_gf2eElement self, parent=None ):
        """
        Restores the cache and constructs the underlying NTL element.

        EXAMPLES::

            sage: k.<a> = GF(2^8, impl="ntl") # indirect doctest
        """
        if parent is None:
            return
        if isinstance(parent, FiniteField_ntl_gf2e):
            self._parent = parent
            (<Cache_ntl_gf2e>self._parent._cache).F.restore()

    cdef FiniteField_ntl_gf2eElement _new(FiniteField_ntl_gf2eElement self):
        cdef FiniteField_ntl_gf2eElement y
        (<Cache_ntl_gf2e>self._parent._cache).F.restore()
        y = FiniteField_ntl_gf2eElement.__new__(FiniteField_ntl_gf2eElement)
        y._parent = self._parent
        y._cache = self._cache
        return y

    def __repr__(FiniteField_ntl_gf2eElement self):
        """
        Polynomial representation of ``self``.

        EXAMPLES::

            sage: k.<a> = GF(2^16)
            sage: str(a^16) # indirect doctest
            'a^5 + a^3 + a^2 + 1'
            sage: k.<u> = GF(2^16)
            sage: u
            u
        """
        (<Cache_ntl_gf2e>self._parent._cache).F.restore()
        cdef GF2X_c rep = GF2E_rep(self.x)
        cdef GF2_c c
        cdef int i

        if GF2E_IsZero(self.x):
            return "0"

        name = self._parent.variable_name()
        _repr = []

        c = GF2X_coeff(rep, 0)
        if not GF2_IsZero(c):
            _repr.append("1")

        c = GF2X_coeff(rep, 1)
        if not GF2_IsZero(c):
            _repr.append(name)

        for i from 1 < i <= GF2X_deg(rep):
            c = GF2X_coeff(rep, i)
            if not GF2_IsZero(c):
                _repr.append("%s^%d"%(name,i))

        return " + ".join(reversed(_repr))

    def __bool__(FiniteField_ntl_gf2eElement self):
        r"""
        Return ``True`` if ``self != k(0)``.

        EXAMPLES::

            sage: k.<a> = GF(2^20)
            sage: bool(a) # indirect doctest
            True
            sage: bool(k(0))
            False
            sage: a.is_zero()
            False
        """
        (<Cache_ntl_gf2e>self._parent._cache).F.restore()
        return not bool(GF2E_IsZero(self.x))

    def is_one(FiniteField_ntl_gf2eElement self):
        r"""
        Return ``True`` if ``self == k(1)``.

        Equivalent to ``self != k(0)``.

        EXAMPLES::

            sage: k.<a> = GF(2^20)
            sage: a.is_one() # indirect doctest
            False
            sage: k(1).is_one()
            True

        """
        (<Cache_ntl_gf2e>self._parent._cache).F.restore()
        return self.x == self._cache._one_element.x

    def is_unit(FiniteField_ntl_gf2eElement self):
        """
        Return ``True`` if ``self`` is nonzero, so it is a unit as an element
        of the finite field.

        EXAMPLES::

            sage: k.<a> = GF(2^17)
            sage: a.is_unit()
            True
            sage: k(0).is_unit()
            False
        """
        (<Cache_ntl_gf2e>self._parent._cache).F.restore()
        if not GF2E_IsZero(self.x):
            return True
        else:
            return False

    def is_square(FiniteField_ntl_gf2eElement self):
        r"""
        Return ``True`` as every element in `\GF{2^n}` is a square.

        EXAMPLES::

            sage: k.<a> = GF(2^18)
            sage: e = k.random_element()
            sage: e.parent() is k
            True
            sage: e.is_square()
            True
            sage: e.sqrt()^2 == e
            True
        """
        return True

    def sqrt(FiniteField_ntl_gf2eElement self, all=False, extend=False):
        """
        Return a square root of this finite field element in its parent.

        EXAMPLES::

            sage: k.<a> = GF(2^20)
            sage: a.is_square()
            True
            sage: a.sqrt()
            a^19 + a^15 + a^14 + a^12 + a^9 + a^7 + a^4 + a^3 + a + 1
            sage: a.sqrt()^2 == a
            True

        This failed before :trac:`4899`::

            sage: GF(2^16,'a')(1).sqrt()
            1

        """
        # this really should be handled special, its gf2 linear after
        # all
        a = self ** (self._cache._order // 2)
        if all:
            return [a]
        else:
            return a

    cpdef _add_(self, right):
        """
        Add two elements.

        EXAMPLES::

            sage: k.<a> = GF(2^16)
            sage: e = a^2 + a + 1 # indirect doctest
            sage: f = a^15 + a^2 + 1
            sage: e + f
            a^15 + a
        """
        cdef FiniteField_ntl_gf2eElement r = (<FiniteField_ntl_gf2eElement>self)._new()
        GF2E_add(r.x, (<FiniteField_ntl_gf2eElement>self).x, (<FiniteField_ntl_gf2eElement>right).x)
        return r

    cpdef _mul_(self, right):
        """
        Multiply two elements.

        EXAMPLES::

            sage: k.<a> = GF(2^16)
            sage: e = a^2 + a + 1 # indirect doctest
            sage: f = a^15 + a^2 + 1
            sage: e * f
            a^15 + a^6 + a^5 + a^3 + a^2
        """
        cdef FiniteField_ntl_gf2eElement r = (<FiniteField_ntl_gf2eElement>self)._new()
        GF2E_mul(r.x, (<FiniteField_ntl_gf2eElement>self).x, (<FiniteField_ntl_gf2eElement>right).x)
        return r

    cpdef _div_(self, other):
        """
        Divide two elements.

        EXAMPLES::

            sage: k.<a> = GF(2^16)
            sage: e = a^2 + a + 1 # indirect doctest
            sage: f = a^15 + a^2 + 1
            sage: e / f
            a^11 + a^8 + a^7 + a^6 + a^5 + a^3 + a^2 + 1
            sage: k(1) / k(0)
            Traceback (most recent call last):
            ...
            ZeroDivisionError: division by zero in finite field
        """
        cdef FiniteField_ntl_gf2eElement o = <FiniteField_ntl_gf2eElement>other
        if GF2E_IsZero(o.x):
            raise ZeroDivisionError('division by zero in finite field')
        cdef FiniteField_ntl_gf2eElement r = self._new()
        GF2E_div(r.x, self.x, o.x)
        return r

    cpdef _sub_(self, right):
        """
        Subtract two elements.

        EXAMPLES::

            sage: k.<a> = GF(2^16)
            sage: e = a^2 - a + 1 # indirect doctest
            sage: f = a^15 - a^2 + 1
            sage: e - f
            a^15 + a
        """
        cdef FiniteField_ntl_gf2eElement r = (<FiniteField_ntl_gf2eElement>self)._new()
        GF2E_sub(r.x, (<FiniteField_ntl_gf2eElement>self).x, (<FiniteField_ntl_gf2eElement>right).x)
        return r

    def __neg__(FiniteField_ntl_gf2eElement self):
        """
        Return this element.

        EXAMPLES::

            sage: k.<a> = GF(2^16)
            sage: -a
            a
        """
        cdef FiniteField_ntl_gf2eElement r = (<FiniteField_ntl_gf2eElement>self)._new()
        r.x = (<FiniteField_ntl_gf2eElement>self).x
        return r

    def __invert__(self):
        """
        Return the multiplicative inverse of an element.

        EXAMPLES::

            sage: k.<a> = GF(2^16)
            sage: ~a
            a^15 + a^4 + a^2 + a
            sage: a * ~a
            1
            sage: ~k(0)
            Traceback (most recent call last):
            ...
            ZeroDivisionError: division by zero in finite field
        """
        cdef FiniteField_ntl_gf2eElement o = self._parent._cache._one_element
        return o._div_(self)

    cdef _pow_long(self, long n):
        """
        EXAMPLES::

            sage: k.<a> = GF(2^63)
            sage: a^2
            a^2
            sage: a^64
            a^25 + a^24 + a^23 + a^18 + a^17 + a^16 + a^12 + a^10 + a^9 + a^5 + a^4 + a^3 + a^2 + a
            sage: a^(2^64)
            a^2
            sage: a^(2^128)
            a^4

        TESTS::

            sage: k(0) ^ (-1)
            Traceback (most recent call last):
            ...
            ZeroDivisionError: division by zero in finite field
            sage: k(0) ^ (-10^100)
            Traceback (most recent call last):
            ...
            ZeroDivisionError: division by zero in finite field
            sage: 2 ^ a
            Traceback (most recent call last):
            ...
            TypeError: unsupported operand parent(s) for ^: 'Finite Field in a of size 2^63' and 'Finite Field in a of size 2^63'
            sage: a ^ "exp"
            Traceback (most recent call last):
            ...
            TypeError: unsupported operand type(s) for ** or pow(): 'sage.rings.finite_rings.element_ntl_gf2e.FiniteField_ntl_gf2eElement' and 'str'
        """
        if n < 0 and GF2E_IsZero(self.x):
            raise ZeroDivisionError('division by zero in finite field')
        r = self._new()
        GF2E_power(r.x, self.x, n)
        return r

    cpdef _richcmp_(left, right, int op):
        """
        Comparison of finite field elements.

        .. NOTE::

            Finite fields are unordered. However, we adopt the convention that
            an element ``e`` is bigger than element ``f`` if its polynomial
            representation is bigger.

        EXAMPLES::

            sage: k.<a> = GF(2^20)
            sage: e = k.random_element()
            sage: f = loads(dumps(e))
            sage: e is f
            False
            sage: e == f
            True
            sage: e != (e + 1)
            True

        ::

            sage: K.<a> = GF(2^100)
            sage: a < a^2
            True
            sage: a > a^2
            False
            sage: a+1 > a^2
            False
            sage: a+1 < a^2
            True
            sage: a+1 < a
            False
            sage: a+1 == a
            False
            sage: a == a
            True
        """
        (<Cache_ntl_gf2e>left._parent._cache).F.restore()
        cdef int c = (<FiniteField_ntl_gf2eElement>left).x == (<FiniteField_ntl_gf2eElement>right).x
        if c == 1:
            return rich_to_bool(op, 0)
        else:
            lx = GF2X_deg(GF2E_rep((<FiniteField_ntl_gf2eElement>left).x))
            rx = GF2X_deg(GF2E_rep((<FiniteField_ntl_gf2eElement>right).x))
            if lx != rx:
                return richcmp_not_equal(lx, rx, op)
            li = left.integer_representation()
            ri = right.integer_representation()
            return richcmp(li, ri, op)

    def _integer_(FiniteField_ntl_gf2eElement self, Integer):
        """
        Convert ``self`` to an integer if it is in the prime subfield.

        EXAMPLES::

            sage: k.<b> = GF(2^16); k
            Finite Field in b of size 2^16
            sage: ZZ(k(1))
            1
            sage: ZZ(k(0))
            0
            sage: ZZ(b)
            Traceback (most recent call last):
            ...
            TypeError: not in prime subfield
            sage: GF(2)(b^(2^16-1)) # indirect doctest
            1
        """
        if self.is_zero(): return Integer(0)
        elif self.is_one(): return Integer(1)
        else:
            raise TypeError("not in prime subfield")

    def __int__(FiniteField_ntl_gf2eElement self):
        """
        Return the int representation of ``self``.  When ``self`` is in the
        prime subfield, the integer returned is equal to ``self`` and
        otherwise raises an error.

        EXAMPLES::

            sage: k.<a> = GF(2^20)
            sage: int(k(0))
            0
            sage: int(k(1))
            1
            sage: int(a)
            Traceback (most recent call last):
            ...
            TypeError: Cannot coerce element to an integer.
            sage: int(a^2 + 1)
            Traceback (most recent call last):
            ...
            TypeError: Cannot coerce element to an integer.

        """
        if self == 0:
            return int(0)
        elif self == 1:
            return int(1)
        else:
            raise TypeError("Cannot coerce element to an integer.")

    def integer_representation(FiniteField_ntl_gf2eElement self):
        r"""
        Return the int representation of ``self``.  When ``self`` is in the
        prime subfield, the integer returned is equal to ``self`` and not
        to ``log_repr``.

        Elements of this field are represented as ints in as follows:
        for `e \in \GF{p}[x]` with `e = a_0 + a_1 x + a_2 x^2 + \cdots`,
        `e` is represented as: `n = a_0 + a_1  p + a_2  p^2 + \cdots`.

        .. SEEALSO::

            :meth:`sage.rings.finite_rings.element_base.FinitePolyExtElement.to_integer`

        EXAMPLES::

            sage: k.<a> = GF(2^20)
            sage: a.integer_representation()
            2
            sage: (a^2 + 1).integer_representation()
            5
            sage: k.<a> = GF(2^70)
            sage: (a^65 + a^64 + 1).integer_representation()
            55340232221128654849
        """
        cdef unsigned int i = 0
        ret = int(0)
        cdef unsigned long shift = 0
        cdef GF2X_c r = GF2E_rep(self.x)

        if GF2X_IsZero(r):
            return 0

        if little_endian():
            while GF2X_deg(r) >= <long>(8 * sizeof(int)):
                BytesFromGF2X(<unsigned char *>&i, r, sizeof(int))
                ret += int(i) << shift
                shift += sizeof(int)*8
                GF2X_RightShift(r,r,(sizeof(int)*8))
            BytesFromGF2X(<unsigned char *>&i, r, sizeof(int))
            ret += int(i) << shift
        else:
            while GF2X_deg(r) >= <long>(8 * sizeof(int)):
                BytesFromGF2X(<unsigned char *>&i, r, sizeof(int))
                ret += int(switch_endianess(i)) << shift
                shift += sizeof(int)*8
                GF2X_RightShift(r,r,(sizeof(int)*8))
            BytesFromGF2X(<unsigned char *>&i, r, sizeof(int))
            ret += int(switch_endianess(i)) << shift

        return int(ret)

    def polynomial(FiniteField_ntl_gf2eElement self, name=None):
        r"""
        Return ``self`` viewed as a polynomial over
        ``self.parent().prime_subfield()``.

        INPUT:

        - ``name`` -- (optional) variable name

        EXAMPLES::

            sage: k.<a> = GF(2^17)
            sage: e = a^15 + a^13 + a^11 + a^10 + a^9 + a^8 + a^7 + a^6 + a^4 + a + 1
            sage: e.polynomial()
            a^15 + a^13 + a^11 + a^10 + a^9 + a^8 + a^7 + a^6 + a^4 + a + 1

            sage: from sage.rings.polynomial.polynomial_element import is_Polynomial
            sage: is_Polynomial(e.polynomial())
            True

            sage: e.polynomial('x')
            x^15 + x^13 + x^11 + x^10 + x^9 + x^8 + x^7 + x^6 + x^4 + x + 1
        """
        cdef GF2X_c r = GF2E_rep(self.x)
        cdef int i

        C = []
        for i from 0 <= i <= GF2X_deg(r):
            C.append(GF2_conv_to_long(GF2X_coeff(r,i)))
        return self._parent.polynomial_ring(name)(C)

    def charpoly(self, var='x'):
        r"""
        Return the characteristic polynomial of ``self`` as a polynomial
        in var over the prime subfield.

        INPUT:

        - ``var`` -- string (default: ``'x'``)

        OUTPUT:

        polynomial

        EXAMPLES::

            sage: k.<a> = GF(2^8, impl="ntl")
            sage: b = a^3 + a
            sage: b.minpoly()
            x^4 + x^3 + x^2 + x + 1
            sage: b.charpoly()
            x^8 + x^6 + x^4 + x^2 + 1
            sage: b.charpoly().factor()
            (x^4 + x^3 + x^2 + x + 1)^2
            sage: b.charpoly('Z')
            Z^8 + Z^6 + Z^4 + Z^2 + 1
        """
        f = self.minpoly(var)
        cdef int d = f.degree(), n = self.parent().degree()
        cdef int pow = n/d
        return f if pow == 1 else f**pow


    def minpoly(self, var='x'):
        r"""
        Return the minimal polynomial of ``self``, which is the smallest
        degree polynomial `f \in \GF{2}[x]` such that ``f(self) == 0``.

        INPUT:

        - ``var`` -- string (default: ``'x'``)

        OUTPUT:

        polynomial

        EXAMPLES::

            sage: K.<a> = GF(2^100)
            sage: f = a.minpoly(); f
            x^100 + x^57 + x^56 + x^55 + x^52 + x^48 + x^47 + x^46 + x^45 + x^44 + x^43 + x^41 + x^37 + x^36 + x^35 + x^34 + x^31 + x^30 + x^27 + x^25 + x^24 + x^22 + x^20 + x^19 + x^16 + x^15 + x^11 + x^9 + x^8 + x^6 + x^5 + x^3 + 1
            sage: f(a)
            0
            sage: g = K.random_element()
            sage: g.minpoly()(g)
            0
        """
        (<Cache_ntl_gf2e>self._parent._cache).F.restore()
        cdef GF2X_c r = GF2X_IrredPolyMod(GF2E_rep(self.x), GF2E_modulus())
        cdef int i
        C = []
        for i from 0 <= i <= GF2X_deg(r):
            C.append(GF2_conv_to_long(GF2X_coeff(r,i)))
        return self._parent.polynomial_ring(var)(C)

    def trace(self):
        """
        Return the trace of ``self``.

        EXAMPLES::

            sage: K.<a> = GF(2^25)
            sage: a.trace()
            0
            sage: a.charpoly()
            x^25 + x^8 + x^6 + x^2 + 1
            sage: parent(a.trace())
            Finite Field of size 2

            sage: b = a+1
            sage: b.trace()
            1
            sage: b.charpoly()[1]
            1
        """
        if GF2_IsOne(GF2E_trace(self.x)):
            return GF2_1
        else:
            return GF2_0

    def weight(self):
        """
        Returns the number of non-zero coefficients in the polynomial
        representation of ``self``.

        EXAMPLES::

            sage: K.<a> = GF(2^21)
            sage: a.weight()
            1
            sage: (a^5+a^2+1).weight()
            3
            sage: b = 1/(a+1); b
            a^20 + a^19 + a^18 + a^17 + a^16 + a^15 + a^14 + a^13 + a^12 + a^11 + a^10 + a^9 + a^8 + a^7 + a^6 + a^4 + a^3 + a^2
            sage: b.weight()
            18
        """
        return GF2X_weight(GF2E_rep(self.x))

    def _magma_init_(self, magma):
        r"""
        Return a string representation of ``self`` that MAGMA can
        understand.

        EXAMPLES::

            sage: k.<a> = GF(2^16)
            sage: a._magma_init_(magma)      # random; optional - magma
            '_sage_[...]'

        .. NOTE::

            This method calls MAGMA to setup the parent.
        """
        km = magma(self.parent())
        vn_m = km.gen(1).name()
        vn_s = str(self.parent().polynomial_ring().gen())
        return str(self.polynomial()).replace(vn_s,vn_m)

    def __copy__(self):
        """
        Return a copy of this element.  Actually just returns ``self``, since
        finite field elements are immutable.

        EXAMPLES::

            sage: k.<a> = GF(2^16)
            sage: copy(a) is a
            True
        """
        return self

    def __deepcopy__(self, memo):
        """
        EXAMPLES::

            sage: k.<a> = GF(2^16)
            sage: deepcopy(a) is a
            True
        """
        return self

    def _gap_init_(self):
        r"""
        Return a string that evaluates to the GAP representation of
        this element.

        A ``NotImplementedError`` is raised if
        ``self.parent().modulus()`` is not a Conway polynomial, as
        the isomorphism of finite fields is not implemented yet.

        EXAMPLES::

            sage: k.<b> = GF(2^16)
            sage: b._gap_init_()
            'Z(65536)^1'
        """
        F = self._parent
        if not F.is_conway():
            raise NotImplementedError("conversion of (NTL) finite field element to GAP not implemented except for fields defined by Conway polynomials.")
        order = F.order()
        if order > 65536:
            raise TypeError("order (=%s) must be at most 65536." % order)
        if self == 0:
            return '0*Z(%s)' % order
        assert F.degree() > 1
        g = F.multiplicative_generator()
        n = self.log(g)
        return 'Z(%s)^%s' % (order, n)

    def __hash__(FiniteField_ntl_gf2eElement self):
        """
        Return the hash of this finite field element.  We hash the parent
        and the underlying integer representation of this element.

        EXAMPLES::

            sage: k.<a> = GF(2^18)
            sage: {a:1,a:0} # indirect doctest
            {a: 0}
        """
        return hash(self.integer_representation()) # todo, come up with a faster version

    def _vector_(FiniteField_ntl_gf2eElement self, reverse=False):
        r"""
        Return a vector matching this element in the vector space attached
        to the parent.  The most significant bit is to the right.

        INPUT:

        - ``reverse`` -- reverse the order of the bits from little endian to
          big endian.

        EXAMPLES::

            sage: k.<a> = GF(2^16)
            sage: e = a^14 + a^13 + 1
            sage: vector(e) # little endian
            (1, 0, 0, 0, 0, 0, 0, 0, 0, 0, 0, 0, 0, 1, 1, 0)

            sage: e._vector_(reverse=True) # big endian
            (0, 1, 1, 0, 0, 0, 0, 0, 0, 0, 0, 0, 0, 0, 0, 1)
        """
        #vector(foo) might pass in ZZ
        if isinstance(reverse, Parent):
            raise TypeError("Base field is fixed to prime subfield.")

        cdef GF2X_c r = GF2E_rep(self.x)
        cdef int i

        (<Cache_ntl_gf2e>self._parent._cache).F.restore()

        C = []
        for i from 0 <= i < GF2E_degree():
            C.append(GF2_conv_to_long(GF2X_coeff(r,i)))
        if reverse:
            C = list(reversed(C))
        return self._parent.vector_space(map=False)(C)

    def __reduce__(FiniteField_ntl_gf2eElement self):
        """
        Used for supporting pickling of finite field elements.

        EXAMPLES::

            sage: k.<a> = GF(2^16)
            sage: loads(dumps(a)) == a
            True
        """
        return unpickleFiniteField_ntl_gf2eElement, (self._parent, str(self))

    def log(self, base):
        """
        Compute an integer `x` such that `b^x = a`, where `a` is ``self``
        and `b` is ``base``.

        INPUT:

        - ``base`` -- finite-field element.

        OUTPUT:

        Integer `x` such that `a^x = b`, if it exists.
        Raises a ``ValueError`` exception if no such `x` exists.

        ALGORITHM: :pari:`fflog`

        EXAMPLES::

            sage: F = FiniteField(2^10, 'a')
            sage: g = F.gen()
            sage: b = g; a = g^37
            sage: a.log(b)
            37
            sage: b^37; a
            a^8 + a^7 + a^4 + a + 1
            a^8 + a^7 + a^4 + a + 1

        Big instances used to take a very long time before :trac:`32842`::

            sage: g = GF(2^61).gen()
            sage: g.log(g^7)
            1976436865040309101

        TESTS:

        Check that non-existence is correctly detected::

            sage: g = GF(2^50).gen()
            sage: (2^50-1) % 1023
            0
            sage: g.log(g^1023)
            Traceback (most recent call last):
            ...
            ValueError: no logarithm of z50 exists to base z50^49 + z50^46 + z50^45 + z50^44 + z50^41 + z50^34 + z50^33 + z50^32 + z50^27 + z50^25 + z50^24 + z50^21 + z50^18 + z50^17 + z50^16 + z50^15 + z50^12 + z50^11 + z50^10 + z50^8 + z50^7 + z50^3 + z50^2

        AUTHORS:

        - David Joyner and William Stein (2005-11)
        - Lorenz Panny (2021-11): use PARI's :pari:`fflog` instead of :func:`sage.groups.generic.discrete_log`
        """
        base = self.parent()(base)

        # The result is undefined if the input to fflog() is invalid.
        # Since the unit group is cyclic, it suffices to check orders.
        cdef Integer base_order = base.multiplicative_order()
        cdef Integer self_order = self.multiplicative_order()
        if not self_order.divides(base_order):
            raise ValueError(f'no logarithm of {self} exists to base {base}')

        # Let's pass the known factorization of the order to PARI.
        fs, = self._parent.factored_unit_order()  # cached
        ps = pari.Col(p for p,_ in fs)
        vs = pari.Col(base_order.valuation(p) for p,_ in fs)
        fac = pari.matconcat((ps, vs))

        x = pari.fflog(self, base, (base_order, fac))
        return Integer(x)

def unpickleFiniteField_ntl_gf2eElement(parent, elem):
    """
    EXAMPLES::

        sage: k.<a> = GF(2^20)
        sage: e = k.random_element()
        sage: f = loads(dumps(e)) # indirect doctest
        sage: e == f
        True
    """
    return parent(elem)

from sage.misc.persist import register_unpickle_override
register_unpickle_override('sage.rings.finite_field_ntl_gf2e', 'unpickleFiniteField_ntl_gf2eElement', unpickleFiniteField_ntl_gf2eElement)<|MERGE_RESOLUTION|>--- conflicted
+++ resolved
@@ -5,11 +5,7 @@
 # distutils: extra_link_args = NTL_LIBEXTRA
 # distutils: language = c++
 r"""
-<<<<<<< HEAD
-Elements of Finite Fields of Characteristic 2
-=======
-Finite field of characteristic 2 elements
->>>>>>> 6d31aad9
+Elements of finite fields of characteristic 2
 
 This implementation uses NTL's GF2E class to perform the arithmetic
 and is the standard implementation for ``GF(2^n)`` for ``n >= 16``.
