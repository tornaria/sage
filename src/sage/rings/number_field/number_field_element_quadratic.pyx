"""
Optimized Quadratic Number Field Elements

This file defines a Cython class ``NumberFieldElement_quadratic`` to speed up
computations in quadratic extensions of `\QQ`.

AUTHORS:

- Robert Bradshaw (2007-09): Initial version
- David Harvey (2007-10): fix up a few bugs, polish around the edges
- David Loeffler (2009-05): add more documentation and tests
- Vincent Delecroix (2012-07): comparisons for quadratic number fields
  (:trac:`13213`), abs, floor and ceil functions (:trac:`13256`)

.. TODO::

    The ``_new()`` method should be overridden in this class to copy the ``D``
    and ``standard_embedding`` attributes
"""
#*****************************************************************************
#     Copyright (C) 2007 Robert Bradshaw <robertwb@math.washington.edu>
#
#  Distributed under the terms of the GNU General Public License (GPL)
#
#    This code is distributed in the hope that it will be useful,
#    but WITHOUT ANY WARRANTY; without even the implied warranty of
#    MERCHANTABILITY or FITNESS FOR A PARTICULAR PURPOSE.  See the GNU
#    General Public License for more details.
#
#  The full text of the GPL is available at:
#
#                  http://www.gnu.org/licenses/
#*****************************************************************************

include "sage/ext/interrupt.pxi"
include "sage/ext/stdsage.pxi"

from sage.structure.element cimport Element
from sage.structure.sage_object cimport rich_to_bool_sgn

from sage.rings.integer_ring import ZZ
from sage.rings.rational_field import QQ
from sage.rings.real_double import RDF
from sage.rings.complex_double import CDF
from sage.categories.morphism cimport Morphism
from sage.rings.number_field.number_field_element import _inverse_mod_generic

import number_field

<<<<<<< HEAD
=======

from sage.libs.gmp.pylong cimport mpz_pythonhash

# TODO: this doesn't belong here, but robert thinks it would be nice
# to have globally available....
#
# cdef mpz_to_str(mpz_t z):
#     cdef Integer zz = PY_NEW(Integer)
#     mpz_set(zz.value, z)
#     return str(zz)

>>>>>>> 9b1e0985

def __make_NumberFieldElement_quadratic0(parent, a, b, denom):
    """
    Used in unpickling elements of number fields.

    TEST::

        sage: K.<a> = NumberField(x^2-x+13)
        sage: loads(dumps(a)) == a # indirect doctest
        True
    """
    return NumberFieldElement_quadratic(parent, (a, b, denom))

def __make_NumberFieldElement_quadratic1(parent, cls, a, b, denom):
    """
    Used in unpickling elements of number fields.

    TEST::

        sage: K.<a> = NumberField(x^2-x+13)
        sage: loads(dumps(a)) == a # indirect doctest
        True

    We test that :trac:`6462` is fixed::

        sage: L = QuadraticField(-11,'a'); OL = L.maximal_order(); w = OL.0
        sage: loads(dumps(w)) == w # indirect doctest
        True
    """
    return cls(parent, (a, b, denom))


cdef class NumberFieldElement_quadratic(NumberFieldElement_absolute):
    r"""
    A NumberFieldElement_quadratic object gives an efficient representation of
    an element of a quadratic extension of `\QQ`.

    Elements are represented internally as triples `(a, b, c)` of integers,
    where `{\rm gcd}(a, b, c) = 1` and `c > 0`, representing the element `(a +
    b \sqrt{D}) / c`. Note that if the discriminant `D` is `1 \bmod 4`,
    integral elements do not necessarily have `c = 1`.

    TESTS::

        sage: from sage.rings.number_field.number_field_element_quadratic import NumberFieldElement_quadratic

    We set up some fields::

        sage: K.<a> = NumberField(x^2+23)
        sage: a.parts()
        (0, 1)
        sage: F.<b> = NumberField(x^2-x+7)
        sage: b.parts()
        (1/2, 3/2)

    We construct elements of these fields in various ways - firstly, from
    polynomials::

        sage: NumberFieldElement_quadratic(K, x-1)
        a - 1
        sage: NumberFieldElement_quadratic(F, x-1)
        b - 1

    From triples of Integers::

        sage: NumberFieldElement_quadratic(K, (1,2,3))
        2/3*a + 1/3
        sage: NumberFieldElement_quadratic(F, (1,2,3))
        4/9*b + 1/9
        sage: NumberFieldElement_quadratic(F, (1,2,3)).parts()
        (1/3, 2/3)

    From pairs of Rationals::

        sage: NumberFieldElement_quadratic(K, (1/2,1/3))
        1/3*a + 1/2
        sage: NumberFieldElement_quadratic(F, (1/2,1/3))
        2/9*b + 7/18
        sage: NumberFieldElement_quadratic(F, (1/2,1/3)).parts()
        (1/2, 1/3)

    Direct from Rationals::

        sage: NumberFieldElement_quadratic(K, 2/3)
        2/3
        sage: NumberFieldElement_quadratic(F, 2/3)
        2/3

    This checks a bug when converting from lists::

        sage: w = CyclotomicField(3)([1/2,1])
        sage: w == w.__invert__().__invert__()
        True
    """

    def __init__(self, parent, f):
        """
        Standard initialisation function.

        EXAMPLE::

            sage: F.<a> = QuadraticField(-7)
            sage: c = a + 7
            sage: type(c) # indirect doctest
            <type 'sage.rings.number_field.number_field_element_quadratic.NumberFieldElement_quadratic'>
        """
        self.D = parent._D
        cdef Integer a, b, denom
        cdef Rational ad, bd

        cdef NumberFieldElement_quadratic gen

        if isinstance(f, NumberFieldElement_quadratic):
            self._parent = parent   # NOTE: We do *not* call NumberFieldElement_absolute.__init__, for speed reasons.
            mpz_set(self.a, (<NumberFieldElement_quadratic>f).a)
            mpz_set(self.b, (<NumberFieldElement_quadratic>f).b)
            mpz_set(self.denom, (<NumberFieldElement_quadratic>f).denom)

        elif type(f) is tuple and len(f) == 2:
            NumberFieldElement_absolute.__init__(self, parent, None)
            ad, bd = f
            mpz_lcm(self.denom, mpq_denref(ad.value), mpq_denref(bd.value))
            mpz_divexact(self.a, self.denom, mpq_denref(ad.value))
            mpz_mul(self.a, self.a, mpq_numref(ad.value))
            mpz_divexact(self.b, self.denom, mpq_denref(bd.value))
            mpz_mul(self.b, self.b, mpq_numref(bd.value))

        elif type(f) is tuple and len(f) == 3:
            NumberFieldElement_absolute.__init__(self, parent, None)
            a, b, denom = f
            mpz_set(self.a, a.value)
            mpz_set(self.b, b.value)
            mpz_set(self.denom, denom.value)
            self._reduce_c_()

        else:
            NumberFieldElement_absolute.__init__(self, parent, f)
            # poly is in gen (which may not be sqrt(d))
            self._ntl_coeff_as_mpz(self.a, 0)
            self._ntl_coeff_as_mpz(self.b, 1)
            if mpz_cmp_ui(self.a, 0) or mpz_cmp_ui(self.b, 0):
                gen = parent.gen()  # should this be cached?
                self._ntl_denom_as_mpz(self.denom)
                if mpz_cmp_ui(self.b, 0):
                    mpz_mul(self.a, self.a, gen.denom)
                    mpz_addmul(self.a, self.b, gen.a)
                    mpz_mul(self.b, self.b, gen.b)
                    mpz_mul(self.denom, self.denom, gen.denom)
            else:
                mpz_set_ui(self.denom, 1)
            self._reduce_c_()

        # set the attribute standard embedding which is used in the method
        # __cmp__
        try:
            self.standard_embedding = parent._standard_embedding
        except AttributeError:
            emb = parent.coerce_embedding()
            if emb is None:
                self.standard_embedding = True
                try:
                    parent._standard_embedding = True
                except AttributeError:
                    pass
            else:
                raise ValueError("A parent of NumberFieldElement_quadratic with "
                                 "a canonical embedding should have an attribute "
                                 "_standard_embedding (used for comparisons of elements)")

    cdef _new(self):
        """
        Quickly creates a new initialized NumberFieldElement_quadratic with the
        same parent as self.

        EXAMPLE::

            sage: F.<b> = CyclotomicField(3)
            sage: b + b # indirect doctest
            2*b
        """
        cdef type t = type(self)
        cdef NumberFieldElement_quadratic x = <NumberFieldElement_quadratic>t.__new__(t)
        x._parent = self._parent
        x.standard_embedding = self.standard_embedding
        x.D = self.D
        return x

    cdef number_field(self):
        r"""
        Return the number field to which this element belongs. Since this is a
        Cython cdef method, it is not directly accessible by the user, but the
        function "_number_field" calls this one.

        EXAMPLE::

            sage: F.<b> = QuadraticField(-7)
            sage: b._number_field() # indirect doctest
            Number Field in b with defining polynomial x^2 + 7
        """
        return self._parent

    def _maxima_init_(self, I=None):
        """
        EXAMPLES::

            sage: K.<a> = QuadraticField(-1)
            sage: f = 1 + a
            sage: f._maxima_init_()
            '1+%i*1'
        """
        a = self.parent().gen()
        if a**2 == -1:
            x0, x1 = self
            return str(x0) + "+" + "%i*" + str(x1)
        else:
            NumberFieldElement_absolute._maxima_init_(self, I)

    def __copy__(self):
        r"""
        Returns a new copy of self.

        TESTS::

            sage: K.<a> = QuadraticField(-3)
            sage: b = a + 3
            sage: c = b.__copy__()
            sage: b
            a + 3
            sage: c
            a + 3
            sage: b is c
            False
            sage: b == c
            True
        """
        cdef NumberFieldElement_quadratic x = <NumberFieldElement_quadratic>self._new()
        mpz_set(x.a, self.a)
        mpz_set(x.b, self.b)
        mpz_set(x.denom, self.denom)
        return x


    def __cinit__(self):
        r"""
        Initialisation function.

        EXAMPLE::

            sage: QuadraticField(-3, 'a').gen() # indirect doctest
            a
        """
        mpz_init(self.a)
        mpz_init(self.b)
        mpz_init(self.denom)


    def __dealloc__(self):
        mpz_clear(self.a)
        mpz_clear(self.b)
        mpz_clear(self.denom)


    def __reduce__(self):
        """
        Used for pickling.

        TEST:

            sage: K.<a> = NumberField(x^2-13)
            sage: loads(dumps(a)) == a
            True
            sage: loads(dumps(a/3+5)) == a/3+5
            True
        """
        cdef Integer a = <Integer>PY_NEW(Integer)
        cdef Integer b = <Integer>PY_NEW(Integer)
        cdef Integer denom = <Integer>PY_NEW(Integer)
        mpz_set(a.value, self.a)
        mpz_set(b.value, self.b)
        mpz_set(denom.value, self.denom)
        return __make_NumberFieldElement_quadratic1, (self._parent, type(self), a, b, denom)

    cdef int _randomize(self, num_bound, den_bound, distribution) except -1:
        cdef Integer temp, denom1, denom2

        # in theory, we could just generate two random numerators and
        # a random denominator. however, this would mean that we were
        # extraordinarily unlikely to run into results of the form
        # 1/3 + 1/5*sqrt(D), which are often some of the best examples
        # for testing out code. since this is probably the primary use
        # of the random element code, it's worth doing slightly more
        # work to make this possible.

        # normalize denominator bound
        if den_bound is None or den_bound < 1:
            den_bound = 1

        # generate denominators
        denom1 = <Integer>(ZZ.random_element(x=1,
                                             y=den_bound+1,
                                             distribution=distribution))
        denom2 = <Integer>(ZZ.random_element(x=1,
                                             y=den_bound+1,
                                             distribution=distribution))

        # set a, b
        temp = <Integer>(ZZ.random_element(x=num_bound, distribution=distribution))
        mpz_mul(self.a, temp.value, denom2.value)
        temp = <Integer>(ZZ.random_element(x=num_bound, distribution=distribution))
        mpz_mul(self.b, temp.value, denom1.value)
        # set denom
        mpz_mul(self.denom, denom1.value, denom2.value)

        self._reduce_c_()
        return 0  # No error


    def _lift_cyclotomic_element(self, new_parent, bint check=True, int rel=0):
        """
        Creates an element of the passed field from this field.  This
        is specific to creating elements in a cyclotomic field from
        elements in another cyclotomic field, in the case that
        self.number_field()._n() divides new_parent()._n().  This
        function aims to make this common coercion extremely fast!

        More general coercion (i.e. of zeta6 into CyclotomicField(3))
        is implemented in the _coerce_from_other_cyclotomic_field
        method of a CyclotomicField.

        EXAMPLES::

            sage: C.<zeta4>=CyclotomicField(4)
            sage: CyclotomicField(20)(zeta4+1)  # The function _lift_cyclotomic_element does the heavy lifting in the background
            zeta20^5 + 1
            sage: (zeta4+1)._lift_cyclotomic_element(CyclotomicField(40))  # There is rarely a purpose to call this function directly
            zeta40^10 + 1

            sage: cf3 = CyclotomicField(3) ; z3 = cf3.0
            sage: cf6 = CyclotomicField(6) ; z6 = cf6.0
            sage: z6._lift_cyclotomic_element(cf3)
            Traceback (most recent call last):
            ...
            TypeError: The zeta_order of the new field must be a multiple of the zeta_order of the original.
            sage: cf3(z6)
            zeta3 + 1
            sage: z3._lift_cyclotomic_element(cf6)
            zeta6 - 1

        Verify embeddings are respected::

            sage: cf6c = CyclotomicField(6, embedding=CDF(exp(-pi*I/3))) ; z6c = cf6c.0
            sage: cf3(z6c)
            -zeta3
            sage: cf6c(z3)
            -zeta6

        AUTHOR:

        - Joel B. Mohler (original version)

        - Craig Citro (reworked for quadratic elements)
        """
        if check:
            if not isinstance(self.number_field(), number_field.NumberField_cyclotomic) \
                   or not isinstance(new_parent, number_field.NumberField_cyclotomic):
                raise TypeError("The field and the new parent field must both be cyclotomic fields.")

        if rel == 0:
            small_order = self.number_field()._n()
            large_order = new_parent._n()

            try:
                rel = ZZ(large_order / small_order)
            except TypeError:
                raise TypeError("The zeta_order of the new field must be a multiple of the zeta_order of the original.")

        cdef NumberFieldElement_quadratic x2
        cdef int n = self._parent._n()

        if new_parent.degree() == 2:
            ## since self is a *quadratic* element, we can only get
            ## here if self.parent() and new_parent are:
            ## - CyclotomicField(3) and CyclotomicField(6)
            ## - CyclotomicField(3) and CyclotomicField(3)
            ## - CyclotomicField(6) and CyclotomicField(6)
            ## - CyclotomicField(4) and CyclotomicField(4)
            ## In all cases, conversion of elements is trivial!
            if n == <int>new_parent._n():
                conjugate = rel != 1
            else:
                # n = 3, new_n = 6
                conjugate = rel == 4
            x2 = <NumberFieldElement_quadratic>(self._new())
            x2._parent = new_parent
            mpz_set(x2.a, self.a)
            if conjugate:
                mpz_neg(x2.b, self.b)
            else:
                mpz_set(x2.b, self.b)
            mpz_set(x2.denom, self.denom)
            x2.D = self.D
            return x2

        cdef NumberFieldElement x
        cdef ZZX_c elt_num
        cdef ZZ_c elt_den, tmp_coeff
        cdef mpz_t tmp_mpz
        cdef long tmp_const

        x = <NumberFieldElement_absolute>NumberFieldElement_absolute.__new__(NumberFieldElement_absolute)

        mpz_to_ZZ(&elt_den, self.denom)

        mpz_init(tmp_mpz)

        ## set the two terms in the polynomial
        if n == 4:
            mpz_to_ZZ(&tmp_coeff, self.a)
            ZZX_SetCoeff(elt_num, 0, tmp_coeff)
            mpz_to_ZZ(&tmp_coeff, self.b)
            ZZX_SetCoeff(elt_num, 1, tmp_coeff)

        elif n == 3:
            ## num[0] = a + b
            mpz_add(tmp_mpz, tmp_mpz, self.a)
            mpz_add(tmp_mpz, tmp_mpz, self.b)
            mpz_to_ZZ(&tmp_coeff, tmp_mpz)
            ZZX_SetCoeff(elt_num, 0, tmp_coeff)

            ## num[1] = 2*b
            mpz_sub(tmp_mpz, tmp_mpz, self.a)
            tmp_const = 2
            mpz_mul_si(tmp_mpz, tmp_mpz, tmp_const)
            mpz_to_ZZ(&tmp_coeff, tmp_mpz)
            ZZX_SetCoeff(elt_num, 1, tmp_coeff)

        elif n == 6:
            ## num[0] = a - b
            mpz_add(tmp_mpz, tmp_mpz, self.a)
            mpz_sub(tmp_mpz, tmp_mpz, self.b)
            mpz_to_ZZ(&tmp_coeff, tmp_mpz)
            ZZX_SetCoeff(elt_num, 0, tmp_coeff)

            ## num[1] = 2*b
            mpz_sub(tmp_mpz, tmp_mpz, self.a)
            tmp_const = -2
            mpz_mul_si(tmp_mpz, tmp_mpz, tmp_const)
            mpz_to_ZZ(&tmp_coeff, tmp_mpz)
            ZZX_SetCoeff(elt_num, 1, tmp_coeff)

        mpz_clear(tmp_mpz)

        x._parent = <ParentWithBase>new_parent
        x.__fld_numerator, x.__fld_denominator = new_parent.polynomial_ntl()
        x.__denominator = elt_den
        cdef ZZX_c result
        cdef ZZ_c tmp
        cdef int i
        cdef ntl_ZZX _num
        cdef ntl_ZZ _den
        _num, _den = new_parent.polynomial_ntl()
        for i from 0 <= i <= ZZX_deg(elt_num):
            tmp = ZZX_coeff(elt_num, i)
            ZZX_SetCoeff(result, i*rel, tmp)
        ZZX_rem(x.__numerator, result, _num.x)
        (<NumberFieldElement_absolute>x)._reduce_c_()
        return x

    def parts(self):
        """
        This function returns a pair of rationals `a` and `b` such that self `=
        a+b\sqrt{D}`.

        This is much closer to the internal storage format of the
        elements than the polynomial representation coefficients (the output of
        ``self.list()``), unless the generator with which this number field was
        constructed was equal to `\sqrt{D}`. See the last example below.

        EXAMPLES::

            sage: K.<a> = NumberField(x^2-13)
            sage: K.discriminant()
            13
            sage: a.parts()
            (0, 1)
            sage: (a/2-4).parts()
            (-4, 1/2)
            sage: K.<a> = NumberField(x^2-7)
            sage: K.discriminant()
            28
            sage: a.parts()
            (0, 1)
            sage: K.<a> = NumberField(x^2-x+7)
            sage: a.parts()
            (1/2, 3/2)
            sage: a._coefficients()
            [0, 1]
        """
        cdef Rational ad = <Rational>Rational.__new__(Rational)
        cdef Rational bd = <Rational>Rational.__new__(Rational)
        if mpz_cmp_ui(self.a, 0) == 0:
            mpq_set_ui(ad.value, 0, 1)
        else:
            mpz_set(mpq_numref(ad.value), self.a)
            mpz_set(mpq_denref(ad.value), self.denom)
            mpq_canonicalize(ad.value)
        if mpz_cmp_ui(self.b, 0) == 0:
            mpq_set_ui(bd.value, 0, 1)
        else:
            mpz_set(mpq_numref(bd.value), self.b)
            mpz_set(mpq_denref(bd.value), self.denom)
            mpq_canonicalize(bd.value)

        return ad, bd

    cdef bint is_sqrt_disc(self):
        r"""
        Returns true if self is `\sqrt{D}`.

        EXAMPLE::

            sage: F.<b> = NumberField(x^2 - x + 7)
            sage: b.denominator() # indirect doctest
            1
        """
        return mpz_cmp_ui(self.denom, 1)==0 and mpz_cmp_ui(self.a, 0)==0 and mpz_cmp_ui(self.b, 1)==0

#########################################################
# Comparisons
#########################################################

    def sign(self):
        r"""
        Returns the sign of self (0 if zero, +1 if positive and -1 if negative).

        EXAMPLES::

            sage: K.<sqrt2> = QuadraticField(2, name='sqrt2')
            sage: K(0).sign()
            0
            sage: sqrt2.sign()
            1
            sage: (sqrt2+1).sign()
            1
            sage: (sqrt2-1).sign()
            1
            sage: (sqrt2-2).sign()
            -1
            sage: (-sqrt2).sign()
            -1
            sage: (-sqrt2+1).sign()
            -1
            sage: (-sqrt2+2).sign()
            1

            sage: K.<a> = QuadraticField(2, embedding=-1.4142)
            sage: K(0).sign()
            0
            sage: a.sign()
            -1
            sage: (a+1).sign()
            -1
            sage: (a+2).sign()
            1
            sage: (a-1).sign()
            -1
            sage: (-a).sign()
            1
            sage: (-a-1).sign()
            1
            sage: (-a-2).sign()
            -1

            sage: K.<b> = NumberField(x^2 + 2*x + 7, 'b', embedding=CC(-1,-sqrt(6)))
            sage: b.sign()
            Traceback (most recent call last):
            ...
            ValueError: a complex number has no sign!
            sage: K(1).sign()
            1
            sage: K(0).sign()
            0
            sage: K(-2/3).sign()
            -1
        """
        cdef mpz_t i, j
        cdef int s = 1, test

        if mpz_sgn(self.b) == 0:
            return mpz_sgn(self.a)

        if mpz_sgn(self.D.value) == -1:
            raise ValueError("a complex number has no sign!")

        if not self.standard_embedding:
            s = -1

        if mpz_sgn(self.a) == 0:
            return s*mpz_sgn(self.b)

        if mpz_sgn(self.a) == 1:
            if mpz_sgn(self.b) == s:
                return 1

        elif mpz_sgn(self.b) == -s:
            return -1

        mpz_init_set(i,self.a)
        mpz_mul(i,i,i)
        mpz_init_set(j,self.b)
        mpz_mul(j,j,j)
        mpz_mul(j,j,self.D.value)
        test = mpz_cmp(i,j)
        mpz_clear(i)
        mpz_clear(j)
        if mpz_sgn(self.a) == 1 and mpz_sgn(self.b) == -s:
            return test
        return -test

    def __richcmp__(left, right, int op):
        r"""
        Note: we may implement a more direct way of comparison for integer,
        float and quadratic numbers input (ie avoiding coercion).

        TESTS::

            sage: K.<i> = QuadraticField(-1)
            sage: sorted([5*i+1, 2, 3*i+1, 2-i])
            [3*i + 1, 5*i + 1, -i + 2, 2]
        """
        return (<Element>left)._richcmp(right, op)

    cpdef _richcmp_(left, Element _right, int op):
        r"""
        C implementation of comparison.

        TESTS:

        Make some random tests to check that the order is compatible with the
        ones of the real field (RR) and complex field (CC)::

            sage: K1 = NumberField(x^2 - 2, 'a', embedding=RR(1.4))
            sage: K2 = NumberField(x^2 - 2, 'a', embedding=RR(-1.4))
            sage: for _ in xrange(500):
            ....:     for K in K1, K2:
            ....:         a = K.random_element()
            ....:         b = K.random_element()
            ....:         assert (a < b) == (RR(a) < RR(b))
            ....:         assert (a > b) == (RR(a) > RR(b))
            ....:         assert (a == b) == (RR(a) == RR(b))
            ....:         assert (a != b) == (RR(a) != RR(b))
            ....:         assert (a >= b) == (RR(a) >= RR(b))
            ....:         assert (a <= b) == (RR(a) <= RR(b))

        ::

            sage: K1 = NumberField(x^2 + 2, 'a', embedding=CC(0,1))
            sage: K2 = NumberField(x^2 + 2, 'a', embedding=CC(0,-1))
            sage: for _ in xrange(500):
            ....:     for K in K1, K2:
            ....:         a = K.random_element()
            ....:         b = K.random_element()
            ....:         assert (a < b) == (CC(a) < CC(b))
            ....:         assert (a > b) == (CC(a) > CC(b))
            ....:         assert (a == b) == (CC(a) == CC(b))
            ....:         assert (a != b) == (CC(a) != CC(b))
            ....:         assert (a >= b) == (CC(a) >= CC(b))
            ....:         assert (a <= b) == (CC(a) <= CC(b))

        The following is tested because of the implementation of
        func:`Q_to_quadratic_field_element` which was the cause of some problems
        with :trac:`13213`::

            sage: K.<sqrt2> = QuadraticField(2)
            sage: 1/2 + sqrt2 > 0
            True
        """
        # When D > 0 and standard embedding, we compare (a + b * sqrt(D)) / d and (aa +
        # bb * sqrt(D)) / dd using the comparison of (dd*a - d * aa)^2 and (d*bb - dd*b)^2 * D
        # mpz_sgn: returns 1 if > 0, 0 if 0 and -1 if < 0
        cdef mpz_t i, j
        cdef NumberFieldElement_quadratic right = <NumberFieldElement_quadratic> _right
        cdef int test

        # inequality and equality
        if mpz_cmp(left.a, right.a) or mpz_cmp(left.b, right.b) or mpz_cmp(left.denom, right.denom):
            if op == Py_EQ:
                return False
            elif op == Py_NE:
                return True
        else: # equality
            if op == Py_EQ or op == Py_LE or op == Py_GE:
                return True
            if op == Py_NE or op == Py_LT or op == Py_GT:
                return False

        # comparisons are valid only in *real* quadratic number field
        # when no embedding is specified or in the case of complex embeddings we
        # use a lexicographic order.
        if mpz_sgn(left.D.value) == -1:
            mpz_init(i)
            mpz_init(j)
            mpz_mul(i, left.a, right.denom)
            mpz_mul(j, right.a, left.denom)
            test = mpz_cmp(i,j)
            if test:
                mpz_clear(i)
                mpz_clear(j)
                return rich_to_bool_sgn(op, test)
            mpz_mul(i, left.b, right.denom)
            mpz_mul(j, right.b, left.denom)
            test = mpz_cmp(i,j)
            if test:
                if not left.standard_embedding:
                    test = -test
                mpz_clear(i)
                mpz_clear(j)
                return rich_to_bool_sgn(op, test)
            test = mpz_cmp(left.denom, right.denom)
            mpz_clear(i)
            mpz_clear(j)
            return rich_to_bool_sgn(op, test)

        # comparison in the real case
        mpz_init(i)
        mpz_mul(i,  right.denom, left.a)
        mpz_submul(i, left.denom, right.a)

        mpz_init(j)
        mpz_mul(j, left.denom, right.b)
        mpz_submul(j, right.denom, left.b)

        if not left.standard_embedding:
            mpz_neg(j, j)

        if mpz_sgn(i) == 1:
            if mpz_sgn(j) == 1:
                mpz_mul(i, i, i)
                mpz_mul(j, j, j)
                mpz_mul(j, j, left.D.value)
                test = mpz_cmp(i, j)
            else:
                test = 1

        else:
            if mpz_sgn(j) == -1:
                mpz_mul(i, i, i)
                mpz_mul(j, j, j)
                mpz_mul(j, j, left.D.value)
                test = mpz_cmp(j, i)
            else:
                test = -1

        mpz_clear(i)
        mpz_clear(j)
        return rich_to_bool_sgn(op, test)

    def __cmp__(left, right):
        r"""
        Comparisons of elements.

        When there is a real embedding defined, the comparisons uses comparison
        induced from the reals. Otherwise, comparison is a lexicographic
        comparison on coefficients.

        EXAMPLES:

        Two examples from the same number field with its two possible real
        embeddings::

            sage: K.<phi> = NumberField(x^2-x-1, 'phi', embedding=1.618)
            sage: phi > 0
            True
            sage: -phi > 0
            False
            sage: phi - 3 == 2*phi + 1
            False
            sage: fibonacci(10)*phi < fibonacci(11)
            True
            sage: RDF(fibonacci(10)*phi)
            88.99186938124421
            sage: fibonacci(11)
            89
            sage: l = [-2, phi+3, 2*phi-1, 2*phi-5, 0, -phi+2, fibonacci(20)*phi - fibonacci(21)]
            sage: l.sort()
            sage: l
            [-2, 2*phi - 5, 6765*phi - 10946, 0, -phi + 2, 2*phi - 1, phi + 3]
            sage: map(RDF, l)
            [-2.0, -1.7639320225002102, -6.610696073039435e-05, 0.0, 0.3819660112501051, 2.23606797749979, 4.618033988749895]

        ::

            sage: L.<psi> = NumberField(x^2-x-1, 'psi', embedding=-0.618)
            sage: psi < 0
            True
            sage: 2*psi + 3 == 2*psi + 3
            True
            sage: fibonacci(10)*psi < -fibonacci(9)
            False
            sage: RDF(fibonacci(10)*psi)
            -33.99186938124422
            sage: fibonacci(9)
            34
            sage: l = [-1, psi, 0, fibonacci(20)*psi + fibonacci(19), 3*psi+2]
            sage: l.sort()
            sage: l
            [-1, psi, 0, 6765*psi + 4181, 3*psi + 2]
            sage: map(RDF, l)
            [-1.0, -0.6180339887498949, 0.0, 6.610696073039435e-05, 0.1458980337503153]

        For a field with no specified embedding the comparison uses the standard
        embedding::

            sage: K.<sqrt2> = NumberField(x^2-2, 'sqrt2')
            sage: sqrt2 > 1 and sqrt2 < 2
            True

        The following examples illustrate the same behavior for a complex
        quadratic field::

            sage: K.<i> = QuadraticField(-1)
            sage: l = [-2, i-3, 2*i-2, 2*i+2, 5*i, 1-3*i, -1+i, 1]
            sage: l.sort()
            sage: l
            [i - 3, -2, 2*i - 2, i - 1, 5*i, -3*i + 1, 1, 2*i + 2]
            sage: map(CDF, l)
            [-3.0 + 1.0*I, -2.0, -2.0 + 2.0*I, -1.0 + 1.0*I, 5.0*I, 1.0 - 3.0*I, 1.0, 2.0 + 2.0*I]
            sage: map(CDF, l) == sorted(map(CDF, l))
            True
        """
        return (<Element>left)._cmp(right)

    cpdef int _cmp_(left, Element _right) except -2:
        """
        C implementation of comparison.
        """
        cdef NumberFieldElement_quadratic right = <NumberFieldElement_quadratic> _right
        cdef int test

        if left == right:
             return 0
        if left > right:
            return 1
        return -1

    def continued_fraction_list(self):
        r"""
        Return the preperiod and the period of the continued fraction expansion
        of ``self``.

        EXAMPLES::

            sage: K.<sqrt2> = QuadraticField(2)
            sage: sqrt2.continued_fraction_list()
            ((1,), (2,))
            sage: (1/2+sqrt2/3).continued_fraction_list()
            ((0, 1, 33), (1, 32))

        For rational entries a pair of tuples is also returned but the second
        one is empty::

            sage: K(123/567).continued_fraction_list()
            ((0, 4, 1, 1, 1, 1, 3, 2), ())
        """
        cdef NumberFieldElement_quadratic x

        if mpz_sgn(self.b) == 0:
            return tuple(Rational(self).continued_fraction_list()),()

        if mpz_sgn(self.D.value) < 0:
            raise ValueError("the method is only available for positive discriminant")

        x = self
        orbit = []
        quots = []
        while x not in orbit:
            quots.append(x.floor())
            orbit.append(x)
            x = ~(x - quots[-1])

        i = orbit.index(x)

        return tuple(quots[:i]), tuple(quots[i:])

    def continued_fraction(self):
        r"""
        Return the (finite or ultimately periodic) continued fraction of ``self``.

        EXAMPLES::

            sage: K.<sqrt2> = QuadraticField(2)
            sage: cf = sqrt2.continued_fraction(); cf
            [1; (2)*]
            sage: cf.n()
            1.41421356237310
            sage: sqrt2.n()
            1.41421356237310
            sage: cf.value()
            sqrt2

            sage: (sqrt2/3 + 1/4).continued_fraction()
            [0; 1, (2, 1, 1, 2, 3, 2, 1, 1, 2, 5, 1, 1, 14, 1, 1, 5)*]
        """
        t1,t2 = self.continued_fraction_list()
        from sage.rings.continued_fraction import ContinuedFraction_periodic
        return ContinuedFraction_periodic(t1,t2)

#########################################################
# Arithmetic
#########################################################

    cdef void _reduce_c_(self):
        r"""
        Reduces into canonical form.

        WARNING: this mutates self.
        """
        cdef mpz_t gcd
        # cancel out common factors
        mpz_init(gcd)
        mpz_gcd(gcd, self.a, self.denom)
        mpz_gcd(gcd, gcd, self.b)
        if mpz_cmp_si(gcd, 1): # != 0 (i.e. it is not 1)
            mpz_divexact(self.a, self.a, gcd)
            mpz_divexact(self.b, self.b, gcd)
            mpz_divexact(self.denom, self.denom, gcd)
        # make denominator positive
        if mpz_sgn(self.denom) < 0:
            mpz_neg(self.denom, self.denom)
            mpz_neg(self.a, self.a)
            mpz_neg(self.b, self.b)
        mpz_clear(gcd)


    cpdef ModuleElement _add_(self, ModuleElement other_m):
        """
        EXAMPLES::

            sage: K.<a> = NumberField(x^2-5)
            sage: K.discriminant()
            5
            sage: a+a # indirect doctest
            2*a
            sage: s = (a+2)/6; s
            1/6*a + 1/3
            sage: s+a
            7/6*a + 1/3
            sage: s+10
            1/6*a + 31/3
            sage: s+(2*a+5)/7
            19/42*a + 22/21
            sage: s+(1+a)/2
            2/3*a + 5/6
            sage: s+(1+a)/8
            7/24*a + 11/24
            sage: s+(a+5)/6
            1/3*a + 7/6
            sage: (a/3+2/3) + (2*a/3+1/3)
            a + 1
        """
        cdef NumberFieldElement_quadratic other = <NumberFieldElement_quadratic>other_m
        cdef NumberFieldElement_quadratic res = <NumberFieldElement_quadratic>self._new()
        cdef mpz_t gcd, tmp
        if mpz_cmp(self.denom, other.denom) == 0:
            mpz_add(res.a, self.a, other.a)
            mpz_add(res.b, self.b, other.b)
            mpz_set(res.denom, self.denom)
        else:
            mpz_init(gcd)
            mpz_gcd(gcd, self.denom, other.denom)
            if mpz_cmp_ui(gcd, 1) == 0:
                mpz_mul(res.a, self.a, other.denom)
                mpz_addmul(res.a, self.denom, other.a)
                mpz_mul(res.b, self.b, other.denom)
                mpz_addmul(res.b, self.denom, other.b)
                mpz_mul(res.denom, self.denom, other.denom)
            else:
                mpz_init(tmp)
                mpz_divexact(tmp, other.denom, gcd)
                mpz_mul(res.a, self.a, tmp)
                mpz_mul(res.b, self.b, tmp)
                mpz_divexact(tmp, self.denom, gcd)
                mpz_addmul(res.a, other.a, tmp)
                mpz_addmul(res.b, other.b, tmp)
                mpz_mul(res.denom, other.denom, tmp)
                mpz_clear(tmp)
            mpz_clear(gcd)
        res._reduce_c_()
        return res


    cpdef ModuleElement _sub_(self, ModuleElement other_m):
        """
        EXAMPLES::

            sage: K.<a> = NumberField(x^2-13)
            sage: b = (a-3)/10; b # indirect doctest
            1/10*a - 3/10
            sage: b-1
            1/10*a - 13/10
            sage: b-a
            -9/10*a - 3/10
            sage: b-1/2
            1/10*a - 4/5
            sage: b-a/15
            1/30*a - 3/10
        """
        cdef NumberFieldElement_quadratic other = <NumberFieldElement_quadratic>other_m
        cdef NumberFieldElement_quadratic res = <NumberFieldElement_quadratic>self._new()
        cdef mpz_t gcd, tmp
        if mpz_cmp(self.denom, other.denom) == 0:
            mpz_sub(res.a, self.a, other.a)
            mpz_sub(res.b, self.b, other.b)
            mpz_set(res.denom, self.denom)
        else:
            mpz_init(gcd)
            mpz_gcd(gcd, self.denom, other.denom)
            if mpz_cmp_ui(gcd, 1) == 0:
                mpz_mul(res.a, self.a, other.denom)
                mpz_submul(res.a, self.denom, other.a)
                mpz_mul(res.b, self.b, other.denom)
                mpz_submul(res.b, self.denom, other.b)
                mpz_mul(res.denom, self.denom, other.denom)
            else:
                mpz_init(tmp)
                mpz_divexact(tmp, other.denom, gcd)
                mpz_mul(res.a, self.a, tmp)
                mpz_mul(res.b, self.b, tmp)
                mpz_divexact(tmp, self.denom, gcd)
                mpz_submul(res.a, other.a, tmp)
                mpz_submul(res.b, other.b, tmp)
                mpz_mul(res.denom, other.denom, tmp)
                mpz_clear(tmp)
            mpz_clear(gcd)
        res._reduce_c_()
        return res


    def __neg__(self):
        """
        EXAMPLES::

            sage: K.<a> = NumberField(x^2+163)
            sage: -a
            -a
            sage: -(a+4)
            -a - 4
            sage: b = (a-3)/2
            sage: -b
            -1/2*a + 3/2
        """
        cdef NumberFieldElement_quadratic res = <NumberFieldElement_quadratic>self._new()
        mpz_neg(res.a, self.a)
        mpz_neg(res.b, self.b)
        mpz_set(res.denom, self.denom)
        return res


    cpdef RingElement _mul_(self, RingElement other_m):
        """
        EXAMPLES:
            sage: K.<a> = NumberField(x^2+23)
            sage: a*a # indirect doctest
            -23
            sage: (a+1)*(a-1)
            -24
            sage: (a+1)*(a+2)
            3*a - 21
            sage: (a+1)/2 * (a+2)
            3/2*a - 21/2
            sage: (a+1)/2 * (a+2)/3
            1/2*a - 7/2
            sage: (2*a+4) * (3*a)/2
            6*a - 69

        Verify Karatsuba
            sage: K.<a> = NumberField(x^2-41)
            sage: (10^1000 * (a+1)) * K(2+3*a) == 10^1000 * ((a+1) * K(2+3*a))
            True
        """
        cdef NumberFieldElement_quadratic other = <NumberFieldElement_quadratic>other_m
        cdef NumberFieldElement_quadratic res = <NumberFieldElement_quadratic>self._new()
        cdef mpz_t tmp

        if mpz_size(self.a) + mpz_size(self.b) < 8: # could I use a macro instead?
            # Do it the traditional way
            mpz_mul(res.a, self.b, other.b)
            mpz_mul(res.a, res.a, self.D.value)
            mpz_addmul(res.a, self.a, other.a)

            mpz_mul(res.b, self.a, other.b)
            mpz_addmul(res.b, self.b, other.a)

        else:
            # Karatsuba
            sig_on()
            mpz_init(tmp)
            mpz_add(res.a, self.a, self.b) # using res.a as tmp
            mpz_add(tmp, other.a, other.b)
            mpz_mul(res.b, res.a, tmp) # res.b = (self.a + self.b)(other.a + other.b)

            mpz_mul(res.a, self.a, other.a)
            mpz_sub(res.b, res.b, res.a)
            mpz_mul(tmp, self.b, other.b)
            mpz_sub(res.b, res.b, tmp)
            mpz_mul(tmp, tmp, self.D.value)
            mpz_add(res.a, res.a, tmp)
            mpz_clear(tmp)
            sig_off()

        mpz_mul(res.denom, self.denom, other.denom)
        res._reduce_c_()
        return res


    cpdef ModuleElement _rmul_(self, RingElement _c):
        """
        EXAMPLE:
            sage: K.<a> = NumberField(x^2+43)
            sage: (1+a)*3 # indirect doctest
            3*a + 3
        """
        cdef Rational c =  <Rational>_c
        cdef NumberFieldElement_quadratic res = <NumberFieldElement_quadratic>self._new()
        mpz_mul(res.a, self.a, mpq_numref(c.value))
        mpz_mul(res.b, self.b, mpq_numref(c.value))
        mpz_mul(res.denom, self.denom, mpq_denref(c.value))
        res._reduce_c_()
        return res


    cpdef ModuleElement _lmul_(self, RingElement _c):
        """
        EXAMPLE:
            sage: K.<a> = NumberField(x^2+43)
            sage: 5*(a-1/5) # indirect doctest
            5*a - 1
        """
        cdef Rational c =  <Rational>_c
        cdef NumberFieldElement_quadratic res = <NumberFieldElement_quadratic>self._new()
        mpz_mul(res.a, self.a, mpq_numref(c.value))
        mpz_mul(res.b, self.b, mpq_numref(c.value))
        mpz_mul(res.denom, self.denom, mpq_denref(c.value))
        res._reduce_c_()
        return res


    cpdef RingElement _div_(self, RingElement other):
        """
        EXAMPLES:
            sage: K.<a> = NumberField(x^2-5)
            sage: 2/a # indirect doctest
            2/5*a
            sage: (a+2)/(a+1)
            1/4*a + 3/4
            sage: (a+1)*(a+2)/(a+1)
            a + 2
            sage: (a+1/3)*(5*a+2/7)/(a+1/3)
            5*a + 2/7
        """
        return self * ~other


    def __invert__(self):
        """
        EXAMPLES::

            sage: K.<a> = NumberField(x^2-5)
            sage: ~a
            1/5*a
            sage: ~(a+1)
            1/4*a - 1/4
            sage: (a-1)*(a+1)
            4
            sage: b = ~(5*a-3); b
            5/116*a + 3/116
            sage: b*(5*a-3)
            1
            sage: b = ~((3*a-2)/7); b
            21/41*a + 14/41
            sage: (3*a-2)/7 * b
            1

        This fixes ticket :trac:`9357`::

            sage: K.<a> = NumberField(x^2+1)
            sage: d = K(0)
            sage: ~d
            Traceback (most recent call last):
            ...
            ZeroDivisionError
            sage: K.random_element()/d
            Traceback (most recent call last):
            ...
            ZeroDivisionError
        """
        if mpz_cmp_ui(self.a, 0) == 0 and mpz_cmp_ui(self.b, 0) == 0:
            raise ZeroDivisionError
        cdef NumberFieldElement_quadratic res = <NumberFieldElement_quadratic>self._new()
        cdef mpz_t tmp, gcd
        mpz_init(tmp)
        mpz_init(gcd)

        mpz_gcd(gcd, self.a, self.b)
        if mpz_cmp_si(gcd, 1): # != 0 (i.e. it is not 1)
            # cancel out g (g(a'-b'd)) / (g^2 (a'^2-b'^2d^2))
            mpz_divexact(res.a, self.a, gcd)
            mpz_divexact(res.b, self.b, gcd)
            mpz_neg(res.b, res.b)
        else:
            mpz_set(res.a, self.a)
            mpz_neg(res.b, self.b)

        mpz_pow_ui(res.denom, res.a, 2)
        mpz_pow_ui(tmp, res.b, 2)
        mpz_mul(tmp, tmp, self.D.value)
        mpz_sub(res.denom, res.denom, tmp)
        # need to multiply the leftover g back in
        mpz_mul(res.denom, res.denom, gcd)

        mpz_mul(res.a, res.a, self.denom)
        mpz_mul(res.b, res.b, self.denom)

        mpz_clear(tmp)
        mpz_clear(gcd)

        res._reduce_c_()
        return res


    cdef NumberFieldElement conjugate_c(self):
        cdef NumberFieldElement_quadratic res = <NumberFieldElement_quadratic>self._new()
        mpz_set(res.a, self.a)
        mpz_neg(res.b, self.b)
        mpz_set(res.denom, self.denom)
        return res


#################################################################################
# We must override everything that makes uses of self.__numerator/__denominator
#################################################################################

    def __hash__(self):
        """
        Return hash of this number field element.

        For elements in `\ZZ` or `\QQ` the hash coincides with the one in the
        native `\ZZ` or `\QQ`.

        EXAMPLES::

            sage: L.<a> = QuadraticField(-7)
            sage: hash(a)
            42082631

            sage: hash(L(1))
            1
            sage: hash(L(-3))
            -3

            sage: hash(L(-32/118))
            -53
            sage: hash(-32/118)
            -53
        """
        # 1. compute the hash of a/denom as if it was a rational
        # (see the corresponding code in sage/rings/rational.pyx)
        cdef long a_hash = mpz_pythonhash(self.a)
        cdef long d_hash = mpz_pythonhash(self.denom)
        if d_hash != 1:
            a_hash ^= d_hash
            if a_hash == -1:
                a_hash == -2

        # 2. mix them together with b
        a_hash += 42082631 * mpz_pythonhash(self.b)
        if a_hash == -1:
            return -2
        return a_hash


    def __nonzero__(self):
        """
        EXAMPLES::

            sage: K.<a> = NumberField(x^2+163)
            sage: not a
            False
            sage: not (a-a)
            True
        """
        return mpz_cmp_ui(self.a, 0) != 0 or mpz_cmp_ui(self.b, 0) != 0


    def _integer_(self, Z=None):
        """
        EXAMPLES:
            sage: K.<a> = NumberField(x^2+163)
            sage: (a+1-a)._integer_()
            1
            sage: (a+1/2-a)._integer_()
            Traceback (most recent call last):
            ...
            TypeError: Unable to coerce 1/2 to an integer
        """
        cdef Integer res
        if mpz_cmp_ui(self.b, 0) != 0 or mpz_cmp_ui(self.denom, 1) != 0:
            raise TypeError("Unable to coerce %s to an integer" % self)
        else:
            res = PY_NEW(Integer)
            mpz_set(res.value, self.a)
            return res


    def _rational_(self):
        """
        EXAMPLES:
            sage: K.<a> = NumberField(x^2+163)
            sage: (a+1/2-a)._rational_()
            1/2
            sage: (a+1/2)._rational_()
            Traceback (most recent call last):
            ...
            TypeError: Unable to coerce a + 1/2 to a rational
        """
        cdef Rational res
        if mpz_cmp_ui(self.b, 0)!=0:
            raise TypeError("Unable to coerce %s to a rational" % self)
        else:
            res = <Rational>Rational.__new__(Rational)
            mpz_set(mpq_numref(res.value), self.a)
            mpz_set(mpq_denref(res.value), self.denom)
            mpq_canonicalize(res.value)
            return res

    def real(self):
        r"""
        Returns the real part of self, which is either self (if self lives
        it a totally real field) or a rational number.

        EXAMPLES::

            sage: K.<sqrt2> = QuadraticField(2)
            sage: sqrt2.real()
            sqrt2
            sage: K.<a> = QuadraticField(-3)
            sage: a.real()
            0
            sage: (a + 1/2).real()
            1/2
            sage: K.<a> = NumberField(x^2 + x + 1)
            sage: a.real()
            -1/2
            sage: parent(a.real())
            Rational Field
            sage: K.<i> = QuadraticField(-1)
            sage: i.real()
            0
        """
        cdef Rational res
        if mpz_sgn(self.D.value) > 0:
            return self  # totally real
        else:
            res = <Rational>Rational.__new__(Rational)
            mpz_set(mpq_numref(res.value), self.a)
            mpz_set(mpq_denref(res.value), self.denom)
            mpq_canonicalize(res.value)
            return res

    def imag(self):
        r"""
        Returns the imaginary part of self.

        EXAMPLES::

            sage: K.<sqrt2> = QuadraticField(2)
            sage: sqrt2.imag()
            0
            sage: parent(sqrt2.imag())
            Rational Field

            sage: K.<i> = QuadraticField(-1)
            sage: i.imag()
            1
            sage: parent(i.imag())
            Rational Field

            sage: K.<a> = NumberField(x^2 + x + 1, embedding=CDF.0)
            sage: a.imag()
            1/2*sqrt3
            sage: a.real()
            -1/2
            sage: SR(a)
            1/2*I*sqrt(3) - 1/2
            sage: bool(I*a.imag() + a.real() == a)
            True

        TESTS::

            sage: K.<a> = QuadraticField(-9, embedding=-CDF.0)
            sage: a.imag()
            -3
            sage: parent(a.imag())
            Rational Field

        """
        if mpz_sgn(self.D.value) > 0:
            return Rational.__new__(Rational)  # = 0
        embedding =  self._parent.coerce_embedding()
        cdef Integer negD = -self.D
        cdef NumberFieldElement_quadratic q = <NumberFieldElement_quadratic>self._new()
        mpz_set_ui(q.b, 1)
        mpz_set_ui(q.denom, 1)
        from sage.rings.complex_double import CDF
        cdef Rational res
        if mpz_cmp_ui(negD.value, 1) == 0 or negD.is_square():
            # D = -1 is the most common case we'll see here
            if embedding is None:
                raise ValueError("Embedding must be specified.")
            res = <Rational>Rational.__new__(Rational)
            if mpz_cmp_ui(negD.value, 1) == 0:
                mpz_set(mpq_numref(res.value), self.b)
            else:
                mpz_sqrt(mpq_numref(res.value), negD.value)
                mpz_mul(mpq_numref(res.value), mpq_numref(res.value), self.b)
            mpz_set(mpq_denref(res.value), self.denom)
            mpq_canonicalize(res.value)
            if not self.standard_embedding:
                mpq_neg(res.value, res.value)
            return res
        else:
            # avoid circular import
            if embedding is None:
                from number_field import NumberField
                K = NumberField(QQ['x'].gen()**2 - negD, 'sqrt%s' % negD)
            else:
                from number_field import QuadraticField
                K = QuadraticField(negD, 'sqrt%s' % negD)
            q = K(0)
            mpz_set(q.denom, self.denom)
            if self.standard_embedding:
                mpz_set(q.b, self.b)
            else:
                mpz_neg(q.b, self.b)
            return q

    def _coefficients(self):
        """
        EXAMPLES::

            sage: K.<a> = NumberField(x^2+41)
            sage: a._coefficients()
            [0, 1]
            sage: K.<a> = NumberField(x^2+x+41)
            sage: a._coefficients()
            [0, 1]
            sage: b = 3*a+1/5
            sage: b._coefficients()
            [1/5, 3]
        """
        # In terms of the generator...
        cdef NumberFieldElement_quadratic gen = self.number_field().gen()  # should this be cached?
        cdef Rational const = <Rational>Rational.__new__(Rational)
        cdef Rational lin = <Rational>Rational.__new__(Rational)
        ad, bd = self.parts()
        if not self:
            return []
        if not bd:
            return [ad]
        if gen.is_sqrt_disc():
            return [ad,bd]
        else:
            alpha, beta = gen.parts()
            scale = bd/beta
            return [ad - scale*alpha, scale]

    def denominator(self):
        """
        Return the denominator of self. This is the LCM of the denominators of
        the coefficients of self, and thus it may well be `> 1` even when the
        element is an algebraic integer.

        EXAMPLES::

            sage: K.<a> = NumberField(x^2+x+41)
            sage: a.denominator()
            1
            sage: b = (2*a+1)/6
            sage: b.denominator()
            6
            sage: K(1).denominator()
            1
            sage: K(1/2).denominator()
            2
            sage: K(0).denominator()
            1

            sage: K.<a> = NumberField(x^2 - 5)
            sage: b = (a + 1)/2
            sage: b.denominator()
            2
            sage: b.is_integral()
            True
        """
        # In terms of the generator...
        cdef NumberFieldElement_quadratic gen = self.number_field().gen()  # should this be cached?
        cdef Integer denom
        if gen.is_sqrt_disc():
            denom = PY_NEW(Integer)
            mpz_set(denom.value, self.denom)
            return denom
        else:
            c = self._coefficients()
            if len(c) == 2:
                const, lin = c
            elif len(c) == 1:
                const = c[0]
                lin = Rational(0)
            else:
                const = lin = Rational(0)
            return const.denominator().lcm(lin.denominator())

    def numerator(self):
        """
        Return self*self.denominator().

        EXAMPLES::

            sage: K.<a> = NumberField(x^2+x+41)
            sage: b = (2*a+1)/6
            sage: b.denominator()
            6
            sage: b.numerator()
            2*a + 1
        """
        return self*self.denominator()

    cdef bint is_rational_c(self):
        return mpz_cmp_ui(self.b, 0) == 0


#########################################################
# Some things are so much easier to compute
#########################################################

    def trace(self):
        """
        EXAMPLES::

            sage: K.<a> = NumberField(x^2+x+41)
            sage: a.trace()
            -1
            sage: a.matrix()
            [  0   1]
            [-41  -1]

        The trace is additive::

            sage: K.<a> = NumberField(x^2+7)
            sage: (a+1).trace()
            2
            sage: K(3).trace()
            6
            sage: (a+4).trace()
            8
            sage: (a/3+1).trace()
            2
        """
        # trace = 2*self.a / self.denom
        cdef Rational res = <Rational>Rational.__new__(Rational)
        if mpz_odd_p(self.denom):
            mpz_mul_2exp(mpq_numref(res.value), self.a, 1)
            mpz_set(mpq_denref(res.value), self.denom)
        else:
            mpz_set(mpq_numref(res.value), self.a)
            mpz_divexact_ui(mpq_denref(res.value), self.denom, 2)
        mpq_canonicalize(res.value)
        return res


    def norm(self, K=None):
        """
        Return the norm of self. If the second argument is None, this is the
        norm down to `\QQ`. Otherwise, return the norm down to K (which had
        better be either `\QQ` or this number field).

        EXAMPLES::

            sage: K.<a> = NumberField(x^2-x+3)
            sage: a.norm()
            3
            sage: a.matrix()
            [ 0  1]
            [-3  1]
            sage: K.<a> = NumberField(x^2+5)
            sage: (1+a).norm()
            6

        The norm is multiplicative::

            sage: K.<a> = NumberField(x^2-3)
            sage: a.norm()
            -3
            sage: K(3).norm()
            9
            sage: (3*a).norm()
            -27

        We test that the optional argument is handled sensibly::

            sage: (3*a).norm(QQ)
            -27
            sage: (3*a).norm(K)
            3*a
            sage: (3*a).norm(CyclotomicField(3))
            Traceback (most recent call last):
            ...
            ValueError: no way to embed L into parent's base ring K

        """
        cdef Rational res = <Rational>Rational.__new__(Rational)

        if K is None or K == QQ:
        # norm = (a^2 - d b^2) / self.denom^2
            mpz_pow_ui(mpq_numref(res.value), self.a, 2)
            mpz_pow_ui(mpq_denref(res.value), self.b, 2)  # use as temp
            mpz_mul(mpq_denref(res.value), mpq_denref(res.value), self.D.value)
            mpz_sub(mpq_numref(res.value), mpq_numref(res.value), mpq_denref(res.value))
            mpz_pow_ui(mpq_denref(res.value), self.denom, 2)
            mpq_canonicalize(res.value)
            return res
        else:
            return NumberFieldElement.norm(self, K)


    def is_integral(self):
        r"""
        Returns whether this element is an algebraic integer.

        TESTS::

            sage: K.<a> = QuadraticField(-1)
            sage: a.is_integral()
            True
            sage: K(1).is_integral()
            True
            sage: K(1/2).is_integral()
            False
            sage: K(a/2).is_integral()
            False
            sage: K((a+1)/2).is_integral()
            False
            sage: K(a/3).is_integral()
            False

            sage: K.<a> = QuadraticField(-3)
            sage: a.is_integral()
            True
            sage: K(1).is_integral()
            True
            sage: K(1/2).is_integral()
            False
            sage: K(a/2).is_integral()
            False
            sage: ((a+1)/2).is_integral()
            True
        """
        if mpz_cmp_ui(self.denom, 1) == 0:
            return True
        else:
            return self.norm().denom() == 1 and self.trace().denom() == 1

    def charpoly(self, var='x'):
        r"""
        The characteristic polynomial of this element over `\QQ`.

        EXAMPLES::

            sage: K.<a> = NumberField(x^2-x+13)
            sage: a.charpoly()
            x^2 - x + 13
            sage: b = 3-a/2
            sage: f = b.charpoly(); f
            x^2 - 11/2*x + 43/4
            sage: f(b)
            0
        """
        R = QQ[var]
        return R([self.norm(), -self.trace(), 1])

    def minpoly(self, var='x'):
        r"""
        The minimal polynomial of this element over `\QQ`.

        INPUT:

        -  ``var`` -- the minimal polynomial is defined over a polynomial ring
           in a variable with this name. If not specified this defaults to
           ``x``.

        EXAMPLES::

            sage: K.<a> = NumberField(x^2+13)
            sage: a.minpoly()
            x^2 + 13
            sage: a.minpoly('T')
            T^2 + 13
            sage: (a+1/2-a).minpoly()
            x - 1/2
        """
        if self.is_rational_c():
            R = QQ[var]
            return R([-self._rational_(), 1])
        else:
            return self.charpoly(var)

    def __abs__(self):
        """
        EXAMPLES::

            sage: K.<a> = QuadraticField(2, 'a', embedding=-1.4142)
            sage: abs(a)    # indirect test
            -a
            sage: abs(a+1)  # indirect test
            -a - 1
            sage: abs(a+2)  # indirect test
            a + 2

            sage: K.<a> = NumberField(x^2+1, embedding=CDF.gen())
            sage: abs(a+1)
            sqrt(2)
        """
        if mpz_sgn(self.D.value) == 1:
            if self.sign() >= 0:
                return self
            return -self

        # doing that way the parent is the symbolic ring (or IntegerRing if the
        # norm of self is a square). On the other hand, it is coherent with
        # sage.rings.integer.Integer.sqrt
        return (self.real()**2 + self.imag()**2).sqrt()

    def floor(self):
        r"""
        Returns the floor of x.

        EXAMPLES::

            sage: K.<sqrt2> = QuadraticField(2,name='sqrt2')
            sage: sqrt2.floor()
            1
            sage: (-sqrt2).floor()
            -2
            sage: (13/197 + 3702/123*sqrt2).floor()
            42
            sage: (13/197-3702/123*sqrt2).floor()
            -43

        TESTS::

            sage: K2.<sqrt2> = QuadraticField(2)
            sage: K3.<sqrt3> = QuadraticField(3)
            sage: K5.<sqrt5> = QuadraticField(5)
            sage: for _ in xrange(100):
            ....:    a = QQ.random_element(1000,20)
            ....:    b = QQ.random_element(1000,20)
            ....:    assert floor(a+b*sqrt(2.)) == floor(a+b*sqrt2)
            ....:    assert floor(a+b*sqrt(3.)) == floor(a+b*sqrt3)
            ....:    assert floor(a+b*sqrt(5.)) == floor(a+b*sqrt5)

            sage: K = QuadraticField(-2)
            sage: l = [K(52), K(-3), K(43/12), K(-43/12)]
            sage: [x.floor() for x in l]
            [52, -3, 3, -4]
        """
        cdef mpz_t x
        cdef Integer result

        if mpz_sgn(self.b) == 0:
            mpz_init_set(x,self.a)
            mpz_fdiv_q(x,x,self.denom)
            result = PY_NEW(Integer)
            mpz_set(result.value,x)
            mpz_clear(x)
            return result

        if not mpz_sgn(self.D.value) == 1:
            raise ValueError("floor is not defined for complex quadratic number field")

        mpz_init(x)
        mpz_mul(x,self.b,self.b)
        mpz_mul(x,x,self.D.value)
        mpz_sqrt(x,x)
        if mpz_sgn(self.b) == -1:
            if self.standard_embedding:
                mpz_neg(x,x)
                mpz_sub_ui(x,x,1)
        elif not self.standard_embedding:
                mpz_neg(x,x)
                mpz_sub_ui(x,x,1)

        mpz_add(x,x,self.a)    # here x = a + floor(sqrt(b^2 D)) or a + floor(-sqrt(b^2 D))
        mpz_fdiv_q(x,x,self.denom)
        result = PY_NEW(Integer)
        mpz_set(result.value,x)
        mpz_clear(x)
        return result

    def ceil(self):
        r"""
        Returns the ceil.

        EXAMPLES::

            sage: K.<sqrt7> = QuadraticField(7, name='sqrt7')
            sage: sqrt7.ceil()
            3
            sage: (-sqrt7).ceil()
            -2
            sage: (1022/313*sqrt7 - 14/23).ceil()
            9

        TESTS::

            sage: K2.<sqrt2> = QuadraticField(2)
            sage: K3.<sqrt3> = QuadraticField(3)
            sage: K5.<sqrt5> = QuadraticField(5)
            sage: for _ in xrange(100):
            ....:    a = QQ.random_element(1000,20)
            ....:    b = QQ.random_element(1000,20)
            ....:    assert ceil(a+b*sqrt(2.)) == ceil(a+b*sqrt2)
            ....:    assert ceil(a+b*sqrt(3.)) == ceil(a+b*sqrt3)
            ....:    assert ceil(a+b*sqrt(5.)) == ceil(a+b*sqrt5)

            sage: K = QuadraticField(-2)
            sage: l = [K(52), K(-3), K(43/12), K(-43/12)]
            sage: [x.ceil() for x in l]
            [52, -3, 4, -3]
        """
        x = self.floor()
        if mpz_sgn(self.b) == 0 and mpz_cmp_ui(self.denom,1) == 0:
            return x
        return x+1


cdef class OrderElement_quadratic(NumberFieldElement_quadratic):
    """
    Element of an order in a quadratic field.

    EXAMPLES::

        sage: K.<a> = NumberField(x^2 + 1)
        sage: O2 = K.order(2*a)
        sage: w = O2.1; w
        2*a
        sage: parent(w)
        Order in Number Field in a with defining polynomial x^2 + 1
    """
    def __init__(self, order, f):
        r"""
        Standard initialisation function.

        EXAMPLE::

            sage: OK.<y> = EquationOrder(x^2 + 5)
            sage: v = OK.1 # indirect doctest
            sage: type(v)
            <type 'sage.rings.number_field.number_field_element_quadratic.OrderElement_quadratic'>
        """
        K = order.number_field()
        NumberFieldElement_quadratic.__init__(self, K, f)
        (<Element>self)._parent = order

    def norm(self):
        """
        The norm of an element of the ring of integers is an Integer.

        EXAMPLES::

            sage: K.<a> = NumberField(x^2 + 3)
            sage: O2 = K.order(2*a)
            sage: w = O2.gen(1); w
            2*a
            sage: w.norm()
            12
            sage: parent(w.norm())
            Integer Ring
        """
        return ZZ(NumberFieldElement_quadratic.norm(self))

    def trace(self):
        """
        The trace of an element of the ring of integers is an Integer.

        EXAMPLES::

            sage: K.<a> = NumberField(x^2 - 5)
            sage: R = K.ring_of_integers()
            sage: b = R((1+a)/2)
            sage: b.trace()
            1
            sage: parent(b.trace())
            Integer Ring
        """
        return ZZ(NumberFieldElement_quadratic.trace(self))

    def charpoly(self, var='x'):
        r"""
        The characteristic polynomial of this element, which is over `\ZZ`
        because this element is an algebraic integer.

        EXAMPLES::

            sage: K.<a> = NumberField(x^2 - 5)
            sage: R = K.ring_of_integers()
            sage: b = R((5+a)/2)
            sage: f = b.charpoly('x'); f
            x^2 - 5*x + 5
            sage: f.parent()
            Univariate Polynomial Ring in x over Integer Ring
            sage: f(b)
            0
        """
        R = ZZ[var]
        return R([self.norm(), -self.trace(), 1])

    def minpoly(self, var='x'):
        r"""
        The minimal polynomial of this element over `\ZZ`.

        EXAMPLES::

            sage: K.<a> = NumberField(x^2 + 163)
            sage: R = K.ring_of_integers()
            sage: f = R(a).minpoly('x'); f
            x^2 + 163
            sage: f.parent()
            Univariate Polynomial Ring in x over Integer Ring
            sage: R(5).minpoly()
            x - 5
        """
        if self.is_rational_c():
            R = ZZ[var]
            return R([-self._rational_(), 1])
        else:
            return self.charpoly()

    cdef number_field(self):
        # So few functions actually use self.number_field() for quadratic elements, so
        # it is better *not* to return a cached value (since the call to _parent.number_field())
        # is expensive.
        return self._parent.number_field()

    # We must override these since the basering is now ZZ not QQ.
    cpdef ModuleElement _rmul_(self, RingElement _c):
        """
        EXAMPLE:
            sage: K.<a> = NumberField(x^2-27)
            sage: R = K.ring_of_integers()
            sage: aa = R.gen(1); aa
            1/3*a
            sage: 5 * aa # indirect doctest
            5/3*a
        """
        cdef Integer c = <Integer>_c
        cdef NumberFieldElement_quadratic res = <NumberFieldElement_quadratic>self._new()
        mpz_mul(res.a, self.a, c.value)
        mpz_mul(res.b, self.b, c.value)
        mpz_set(res.denom, self.denom)
        res._reduce_c_()
        return res


    cpdef ModuleElement _lmul_(self, RingElement _c):
        """
        EXAMPLE:
            sage: K.<a> = NumberField(x^2+43)
            sage: R = K.ring_of_integers()
            sage: aa = R.gen(0); aa
            1/2*a + 1/2
            sage: aa*3 # indirect doctest
            3/2*a + 3/2
        """
        cdef Integer c = <Integer>_c
        cdef NumberFieldElement_quadratic res = <NumberFieldElement_quadratic>self._new()
        mpz_mul(res.a, self.a, c.value)
        mpz_mul(res.b, self.b, c.value)
        mpz_set(res.denom, self.denom)
        res._reduce_c_()
        return res

    cpdef RingElement _div_(self, RingElement other):
        r"""
        Implement division, checking that the result has the
        right parent. It's not so crucial what the parent actually
        is, but it is crucial that the returned value really is an
        element of its supposed parent! This fixes trac \#4190.

        EXAMPLES::

            sage: K = NumberField(x^2 - 17, 'a')
            sage: OK = K.ring_of_integers()
            sage: a = OK(K.gen())
            sage: (17/a).parent() is K # indirect doctest
            True
            sage: 17/a in OK
            True
            sage: (17/(2*a)).parent() is OK
            False
            sage: (17/(2*a)) in OK
            False
            sage: (17/(2*a)).parent() is K
            True
        """
        cdef NumberFieldElement_quadratic x
        x = NumberFieldElement_quadratic._div_(self, other)
        return self._parent.number_field()(x)

    def __invert__(self):
        r"""
        Implement inversion, checking that the return value has the right parent.
        See trac \#4190.

        EXAMPLES::

            sage: K = NumberField(x^2 -x + 2, 'a')
            sage: OK = K.ring_of_integers()
            sage: a = OK(K.gen())
            sage: (~a).parent() is K
            True
            sage: (~a) in OK
            False
            sage: a**(-1) in OK
            False
        """
        return self._parent.number_field()(NumberFieldElement_quadratic.__invert__(self))

    def inverse_mod(self, I):
        r"""
        Return an inverse of self modulo the given ideal.

        INPUT:


        -  ``I`` - may be an ideal of self.parent(), or an
           element or list of elements of self.parent() generating a nonzero
           ideal. A ValueError is raised if I is non-integral or is zero.
           A ZeroDivisionError is raised if I + (x) != (1).


        EXAMPLES::

            sage: OE = QuadraticField(-7, 's').ring_of_integers()
            sage: w = OE.ring_generators()[0]
            sage: w.inverse_mod(13) == 6*w - 6
            True
            sage: w*(6*w - 6) - 1
            -13
            sage: w.inverse_mod(13).parent() == OE
            True
            sage: w.inverse_mod(2*OE)
            Traceback (most recent call last):
            ...
            ZeroDivisionError: 1/2*s + 1/2 is not invertible modulo Fractional ideal (2)
        """
        R = self.parent()
        return R(_inverse_mod_generic(self, I))

cdef class Z_to_quadratic_field_element(Morphism):
    """
    Morphism that coerces from integers to elements of a quadratic number
    field K.
    """
    cdef NumberFieldElement_quadratic zero_element    # the zero element of K

    # TODO: implement __cmp__ properly so we can have a loads/dumps doctest

    def __init__(self, K):
        """
        ``K`` is the target quadratic field

        EXAMPLE::

            sage: K.<a> = QuadraticField(3)
            sage: phi = K.coerce_map_from(ZZ) # indirect doctest
            sage: type(phi)
            <type 'sage.rings.number_field.number_field_element_quadratic.Z_to_quadratic_field_element'>
            sage: phi == loads(dumps(phi)) # todo: comparison not implemented
            True

            sage: R.<b> = CyclotomicField(6)
            sage: psi = R.coerce_map_from(ZZ) # indirect doctest
            sage: type(psi)
            <type 'sage.rings.number_field.number_field_element_quadratic.Z_to_quadratic_field_element'>
            sage: psi == loads(dumps(psi)) # todo: comparison not implemented
            True
        """
        import sage.categories.homset
        Morphism.__init__(self, sage.categories.homset.Hom(ZZ, K))
        self.zero_element = K.zero()

    cdef dict _extra_slots(self, dict _slots):
        """
        Helper for pickling and copying.

        TESTS::

            sage: K.<a> = QuadraticField(3)
            sage: phi = K.coerce_map_from(ZZ) # indirect doctest
            sage: phi(4)
            4
            sage: phi(5).parent() is K
            True

        """
        _slots['zero_element'] = self.zero_element
        return Morphism._extra_slots(self, _slots)

    cdef _update_slots(self, dict _slots):
        """
        Helper for pickling and copying.

        TESTS::

            sage: K.<a> = QuadraticField(3)
            sage: phi = K.coerce_map_from(ZZ) # indirect doctest
            sage: phi(4)
            4
            sage: phi(5).parent() is K
            True

        """
        Morphism._update_slots(self, _slots)
        self.zero_element = _slots['zero_element']

    cpdef Element _call_(self, x):
        r"""
        Evaluate at an integer ``x``.

        EXAMPLE::

            sage: K.<a> = QuadraticField(3)
            sage: phi = K.coerce_map_from(ZZ)
            sage: a = phi(2); a # indirect doctest
            2
            sage: a.parent() is K
            True

            sage: R.<b> = CyclotomicField(6)
            sage: psi = R.coerce_map_from(ZZ)
            sage: b = psi(-42); b # indirect doctest
            -42
            sage: b.parent() is R
            True
        """
        cdef NumberFieldElement_quadratic y
        if mpz_sgn((<Integer> x).value) == 0:
            return self.zero_element
        y = self.zero_element._new()
        mpz_set(y.a, (<Integer> x).value)

        # we need to set the denominator to 1 as it is 0 for
        # the zero element of K... (because gcd(0,0) = 0).
        mpz_set_ui(y.denom, 1)

        return y

    def _repr_type(self):
        r"""
        Return a short name for this morphism.

        EXAMPLES::

            sage: K.<a> = QuadraticField(3)
            sage: phi = K.coerce_map_from(ZZ)
            sage: phi # indirect doctest
            Natural morphism:
              From: Integer Ring
              To:   Number Field in a with defining polynomial x^2 - 3

            sage: R.<b> = CyclotomicField(6)
            sage: psi = R.coerce_map_from(ZZ)
            sage: psi # indirect doctest
            Natural morphism:
              From: Integer Ring
              To:   Cyclotomic Field of order 6 and degree 2
        """
        return "Natural"

cdef class Q_to_quadratic_field_element(Morphism):
    """
    Morphism that coerces from rationals to elements of a quadratic number
    field K.
    """
    cdef NumberFieldElement_quadratic zero_element    # the zero element of K

    # TODO: implement __cmp__ properly so we can have a loads/dumps doctest

    def __init__(self, K):
        """
        ``K`` is the target quadratic field

        EXAMPLE::

            sage: K.<a> = QuadraticField(3)
            sage: phi = K.coerce_map_from(QQ) # indirect doctest
            sage: type(phi)
            <type 'sage.rings.number_field.number_field_element_quadratic.Q_to_quadratic_field_element'>
            sage: phi == loads(dumps(phi))  # todo: comparison not implemented
            True

            sage: R.<b> = CyclotomicField(6)
            sage: psi = R.coerce_map_from(QQ)
            sage: type(psi)
            <type 'sage.rings.number_field.number_field_element_quadratic.Q_to_quadratic_field_element'>
            sage: psi == loads(dumps(psi))  # todo: comparison not implemented
            True
        """
        import sage.categories.homset
        Morphism.__init__(self, sage.categories.homset.Hom(QQ, K))
        self.zero_element = K.zero()

    cdef dict _extra_slots(self, dict _slots):
        """
        Helper for pickling and copying.

        TESTS::

            sage: K.<a> = QuadraticField(-3) ## line 8983 ##
            sage: f = K.coerce_map_from(QQ); f # indirect doctest
            Natural morphism:
              From: Rational Field
              To:   Number Field in a with defining polynomial x^2 + 3
            sage: f(3/1)
            3
            sage: f(1/2).parent() is K
            True

        """
        _slots['zero_element'] = self.zero_element
        return Morphism._extra_slots(self, _slots)

    cdef _update_slots(self, dict _slots):
        """
        Helper for pickling and copying.

        TESTS::

            sage: K.<a> = QuadraticField(-3) ## line 8983 ##
            sage: f = K.coerce_map_from(QQ); f # indirect doctest
            Natural morphism:
              From: Rational Field
              To:   Number Field in a with defining polynomial x^2 + 3
            sage: f(3/1)
            3
            sage: f(1/2).parent() is K
            True

        """
        Morphism._update_slots(self, _slots)
        self.zero_element = _slots['zero_element']

    cpdef Element _call_(self, x):
        r"""
        Evaluate at a rational ``x``.

        EXAMPLE::

            sage: K.<a> = QuadraticField(3)
            sage: phi = K.coerce_map_from(QQ)
            sage: a = phi(2/3); a # indirect doctest
            2/3
            sage: a.parent() is K
            True

            sage: R.<b> = CyclotomicField(6)
            sage: psi = R.coerce_map_from(QQ)
            sage: b = psi(-23/15); b # indirect doctest
            -23/15
            sage: b.parent() is R
            True
        """
        cdef NumberFieldElement_quadratic y = self.zero_element._new()
        mpz_set(y.a, mpq_numref((<Rational>x).value))
        mpz_set(y.denom, mpq_denref((<Rational>x).value))
        return y

    def _repr_type(self):
        r"""
        Return a short name for this morphism.

        EXAMPLES::

            sage: K.<a> = QuadraticField(3)
            sage: phi = K.coerce_map_from(QQ)
            sage: phi # indirect doctest
            Natural morphism:
              From: Rational Field
              To:   Number Field in a with defining polynomial x^2 - 3

            sage: R.<b> = CyclotomicField(6)
            sage: psi = R.coerce_map_from(QQ)
            sage: psi # indirect doctest
            Natural morphism:
              From: Rational Field
              To:   Cyclotomic Field of order 6 and degree 2
        """
        return "Natural"<|MERGE_RESOLUTION|>--- conflicted
+++ resolved
@@ -47,20 +47,8 @@
 
 import number_field
 
-<<<<<<< HEAD
-=======
-
 from sage.libs.gmp.pylong cimport mpz_pythonhash
 
-# TODO: this doesn't belong here, but robert thinks it would be nice
-# to have globally available....
-#
-# cdef mpz_to_str(mpz_t z):
-#     cdef Integer zz = PY_NEW(Integer)
-#     mpz_set(zz.value, z)
-#     return str(zz)
-
->>>>>>> 9b1e0985
 
 def __make_NumberFieldElement_quadratic0(parent, a, b, denom):
     """
