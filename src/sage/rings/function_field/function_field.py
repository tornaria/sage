--- conflicted
+++ resolved
@@ -65,15 +65,15 @@
 
 TESTS::
 
-<<<<<<< HEAD
     sage: TestSuite(J).run()
-    sage: TestSuite(K).run()
-    sage: TestSuite(L).run()  # long time (8s on sage.math, 2012)
-    sage: TestSuite(M).run()  # long time (52s on sage.math, 2012)
-    sage: TestSuite(N).run(skip = '_test_derivation')  # long time
-    sage: TestSuite(O).run(skip = '_test_derivation')  # long time
+    sage: TestSuite(K).run(max_runs=1024) # long time (5s)
+    sage: TestSuite(L).run(max_runs=64)  # long time (10s)
+    sage: TestSuite(M).run(max_runs=32)  # long time (30s)
+    sage: TestSuite(N).run(max_runs=64, skip = '_test_derivation') # long time (8s)
+    sage: TestSuite(O).run(max_runs=128, skip = '_test_derivation') # long time (8s)
+
     sage: TestSuite(R).run()
-    sage: TestSuite(S).run()
+    sage: TestSuite(S).run() # long time (3s)
 
 Global function fields
 ----------------------
@@ -156,16 +156,6 @@
 
 - Kwankyu Lee (2017-04-30): added global function fields
 
-=======
-    sage: TestSuite(K).run(max_runs=1024) # long time (5s)
-    sage: TestSuite(L).run(max_runs=64)  # long time (10s)
-    sage: TestSuite(M).run(max_runs=32)  # long time (30s)
-    sage: TestSuite(N).run(max_runs=64, skip = '_test_derivation') # long time (8s)
-    sage: TestSuite(O).run(max_runs=128, skip = '_test_derivation') # long time (8s)
-
-    sage: TestSuite(R).run()
-    sage: TestSuite(S).run() # long time (3s)
->>>>>>> f34394d8
 """
 from __future__ import absolute_import
 #*****************************************************************************
