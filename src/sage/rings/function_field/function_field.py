--- conflicted
+++ resolved
@@ -41,7 +41,15 @@
     sage: M.base_field().base_field()
     Rational function field in x over Finite Field in a of size 5^2
 
-<<<<<<< HEAD
+It is also possible to construct function fields over an imperfect base field::
+
+    sage: N.<u> = FunctionField(K)
+
+and function fields as inseparable extensions::
+
+    sage: R.<v> = K[]
+    sage: O.<v> = K.extension(v^5 - x)
+
 However, most of advanced computations are available only for global function
 fields as yet. A global function field is an extension field of a rational
 function field over a finite field by a separable and irreducible polynomial
@@ -69,16 +77,6 @@
      Place (x^3 + x^2 + 1, y + x^2 + x + 1)]
     sage: L.gaps()
     [1, 2, 3]
-=======
-It is also possible to construct function fields over an imperfect base field::
-
-    sage: N.<u> = FunctionField(K)
-
-and function fields as inseparable extensions::
-
-    sage: R.<v> = K[]
-    sage: O.<v> = K.extension(v^5 - x)
->>>>>>> 939fda60
 
 TESTS::
 
@@ -1472,9 +1470,6 @@
         else:
             raise NotImplementedError("Computation of genus over the rational function field not implemented yet")
 
-<<<<<<< HEAD
-class FunctionField_global(FunctionField_polymod):
-=======
     @cached_method
     def derivation(self):
         r"""
@@ -1532,8 +1527,7 @@
         else:
             raise NotImplementedError("construction of separable models not implemented")
 
-def is_RationalFunctionField(x):
->>>>>>> 939fda60
+class FunctionField_global(FunctionField_polymod):
     """
     Global function fields.
     """
