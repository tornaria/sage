--- conflicted
+++ resolved
@@ -69,11 +69,7 @@
 from sage.libs.ntl.ntl_ZZ_pX cimport ntl_ZZ_pX, ntl_ZZ_pX_Modulus
 from sage.rings.integer cimport Integer
 
-<<<<<<< HEAD
-cdef extern from "ccobject.h":
-=======
 cdef extern from "../../ext/ccobject.h":
->>>>>>> e2e0f8db
     ZZ_c* Allocate_ZZ_array "Allocate_array<ZZ>"(size_t n)
     void Delete_ZZ_array "Delete_array<ZZ>"(ZZ_c* v)
     ZZ_pX_c* Allocate_ZZ_pX_array "Allocate_array<ZZ_pX>"(size_t n)
