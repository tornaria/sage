"""
Capped absolute template for complete discrete valuation rings

In order to use this template you need to write a linkage file and gluing file.
For an example see mpz_linkage.pxi (linkage file) and padic_capped_absolute_element.pyx (gluing file).

The linkage file implements a common API that is then used in the class CAElement defined here.
See the documentation of mpz_linkage.pxi for the functions needed.

The gluing file does the following:

- ctypedef's celement to be the appropriate type (e.g. mpz_t)
- includes the linkage file
- includes this template
- defines a concrete class inheriting from CAElement, and implements
  any desired extra methods

AUTHORS:

- David Roe (2012-3-1) -- initial version
"""

#*****************************************************************************
#       Copyright (C) 2012 David Roe <roed.math@gmail.com>
#                          William Stein <wstein@gmail.com>
#
#  Distributed under the terms of the GNU General Public License (GPL)
#  as published by the Free Software Foundation; either version 2 of
#  the License, or (at your option) any later version.
#
#                  http://www.gnu.org/licenses/
#*****************************************************************************

# This file implements common functionality among template elements
include "padic_template_element.pxi"

from sage.structure.element cimport Element
from sage.rings.padics.common_conversion cimport comb_prec, _process_args_and_kwds
from sage.rings.integer_ring import ZZ
from sage.rings.rational_field import QQ
from sage.categories.sets_cat import Sets
from sage.categories.sets_with_partial_maps import SetsWithPartialMaps
from sage.categories.homset import Hom

cdef class CAElement(pAdicTemplateElement):
    cdef int _set(self, x, long val, long xprec, absprec, relprec) except -1:
        """
        Sets the value of this element from given defining data.

        This function is intended for use in conversion, and should
        not be called on an element created with :meth:`_new_c`.

        INPUT:

        - ``x`` -- data defining a `p`-adic element: int, long,
          Integer, Rational, other `p`-adic element...

        - ``val`` -- the valuation of the resulting element

        - ``xprec -- an inherent precision of ``x``

        - ``absprec`` -- an absolute precision cap for this element

        - ``relprec`` -- a relative precision cap for this element

        TESTS::

            sage: R = ZpCA(5)
            sage: a = R(17,5); a #indirect doctest
            2 + 3*5 + O(5^5)
            sage: a = R(75, absprec = 5, relprec = 4); a #indirect doctest
            3*5^2 + O(5^5)
            sage: a = R(25/9, absprec = 5); a #indirect doctest
            4*5^2 + 2*5^3 + O(5^5)
            sage: a = R(25/9, absprec = 5, relprec = 4); a #indirect doctest
            4*5^2 + 2*5^3 + O(5^5)
        """
        cconstruct(self.value, self.prime_pow)
        cdef long rprec = comb_prec(relprec, self.prime_pow.prec_cap)
        cdef long aprec = comb_prec(absprec, min(self.prime_pow.prec_cap, xprec))
        if aprec <= val:
            csetzero(self.value, self.prime_pow)
            self.absprec = aprec
        else:
            self.absprec = min(aprec, val + rprec)
            if isinstance(x,CAElement) and x.parent() is self.parent():
                cshift(self.value, (<CAElement>x).value, 0, self.absprec, self.prime_pow, True)
            else:
                cconv(self.value, x, self.absprec, 0, self.prime_pow)

    cdef CAElement _new_c(self):
        """
        Creates a new element with the same basic info.

        TESTS::

            sage: R = ZpCA(5); R(6,5) * R(7,8) #indirect doctest
            2 + 3*5 + 5^2 + O(5^5)
        """
        cdef type t = type(self)
        cdef CAElement ans = t.__new__(t)
        ans._parent = self._parent
        ans.prime_pow = self.prime_pow
        cconstruct(ans.value, ans.prime_pow)
        return ans

    cdef int check_preccap(self) except -1:
        """
        Checks that this element doesn't have precision higher than
        allowed by the precision cap.

        TESTS::

            sage: ZpCA(5)(1).lift_to_precision(30) # indirect doctest
            Traceback (most recent call last):
            ...
            PrecisionError: Precision higher than allowed by the precision cap.
        """
        if self.absprec > self.prime_pow.prec_cap:
            raise PrecisionError("Precision higher than allowed by the precision cap.")

    def __copy__(self):
        """
        Return a copy of this element.

        EXAMPLES::

            sage: a = ZpCA(5,6)(17); b = copy(a)
            sage: a == b
            True
            sage: a is b
            False
        """
        cdef CAElement ans = self._new_c()
        ans.absprec = self.absprec
        ccopy(ans.value, self.value, ans.prime_pow)
        return ans

    def __dealloc__(self):
        """
        Deallocate the underlying data structure.

        TESTS::

            sage: R = ZpCA(5)
            sage: a = R(17)
            sage: del(a)
        """
        cdestruct(self.value, self.prime_pow)

    def __reduce__(self):
        """
        Return a tuple of a function and data that can be used to unpickle this
        element.

        TESTS::

            sage: a = ZpCA(5)(-3)
            sage: type(a)
            <type 'sage.rings.padics.padic_capped_absolute_element.pAdicCappedAbsoluteElement'>
            sage: loads(dumps(a)) == a
            True
        """
        return unpickle_cae_v2, (self.__class__, self.parent(), cpickle(self.value, self.prime_pow), self.absprec)

    cpdef _neg_(self):
        """
        Return the additive inverse of this element.

        EXAMPLES::

            sage: R = Zp(5, prec=10, type='capped-abs')
            sage: a = R(1)
            sage: -a #indirect doctest
            4 + 4*5 + 4*5^2 + 4*5^3 + 4*5^4 + 4*5^5 + 4*5^6 + 4*5^7 + 4*5^8 + 4*5^9 + O(5^10)
        """
        cdef CAElement ans = self._new_c()
        ans.absprec = self.absprec
        cneg(ans.value, self.value, ans.absprec, ans.prime_pow)
        creduce_small(ans.value, ans.value, ans.absprec, ans.prime_pow)
        return ans

    cpdef _add_(self, _right):
        """
        Return the sum of this element and ``_right``.

        EXAMPLES::

            sage: R = ZpCA(13, 4)
            sage: R(2) + R(3) #indirect doctest
            5 + O(13^4)
            sage: R(12) + R(1)
            13 + O(13^4)

        Check that :trac:`20245` is resolved::

            sage: R(1,1) + R(169,3)
            1 + O(13)
        """
        cdef CAElement right = _right
        cdef CAElement ans = self._new_c()
        ans.absprec = min(self.absprec, right.absprec)
        cadd(ans.value, self.value, right.value, ans.absprec, ans.prime_pow)
        creduce(ans.value, ans.value, ans.absprec, ans.prime_pow)
        return ans

    cpdef _sub_(self, _right):
        """
        Return the difference of this element and ``_right``.

        EXAMPLES::

            sage: R = ZpCA(13, 4)
            sage: R(10) - R(10) #indirect doctest
            O(13^4)
            sage: R(10) - R(11)
            12 + 12*13 + 12*13^2 + 12*13^3 + O(13^4)
        """
        cdef CAElement right = _right
        cdef CAElement ans = self._new_c()
        ans.absprec = min(self.absprec, right.absprec)
        csub(ans.value, self.value, right.value, ans.absprec, ans.prime_pow)
        creduce(ans.value, ans.value, ans.absprec, ans.prime_pow)
        return ans

    def __invert__(self):
        """
        Return the multiplicative inverse of this element.

        .. NOTE::

            The result always lives in the fraction field, even if this element
            is a unit.

        EXAMPLES::

            sage: R = ZpCA(17)
            sage: ~R(-1) == R(-1)
            True
            sage: ~R(5) * 5
            1 + O(17^20)
            sage: ~R(5)
            7 + 3*17 + 10*17^2 + 13*17^3 + 6*17^4 + 3*17^5 + 10*17^6 + 13*17^7 + 6*17^8 + 3*17^9 + 10*17^10 + 13*17^11 + 6*17^12 + 3*17^13 + 10*17^14 + 13*17^15 + 6*17^16 + 3*17^17 + 10*17^18 + 13*17^19 + O(17^20)
            sage: ~R(-1) == R(-1) #indirect doctest
            True
        """
        return ~self.parent().fraction_field()(self)

    cpdef _mul_(self, _right):
        """
        Return the product of this element and ``_right``.

        EXAMPLES::

            sage: R = ZpCA(5)
            sage: a = R(20,5); b = R(75, 4); a * b #indirect doctest
            2*5^3 + 2*5^4 + O(5^5)
        """
        cdef CAElement right = _right
        cdef CAElement ans = self._new_c()
        cdef long vals, valr
        if self.absprec == self.prime_pow.prec_cap and right.absprec == self.prime_pow.prec_cap:
            ans.absprec = self.absprec
        else:
            vals = self.valuation_c()
            valr = right.valuation_c()
            ans.absprec = min(vals + valr + min(self.absprec - vals, right.absprec - valr), self.prime_pow.prec_cap)
        cmul(ans.value, self.value, right.value, ans.absprec, ans.prime_pow)
        creduce(ans.value, ans.value, ans.absprec, ans.prime_pow)
        return ans

    cpdef _div_(self, right):
        """
        Return the quotient of this element and ``right``.

        .. NOTE::

            The result always lives in the fraction field, even if ``right`` is
            a unit.

        EXAMPLES::

            sage: R = ZpCA(13, 4)
            sage: R(2) / R(3) # indirect doctest
            5 + 4*13 + 4*13^2 + 4*13^3 + O(13^4)
            sage: a = R(169 * 2) / R(13); a
            2*13 + O(13^3)
            sage: R(13) / R(169 * 2)
            7*13^-1 + 6 + O(13)
            sage: ~a
            7*13^-1 + 6 + O(13)
            sage: 1 / a
            7*13^-1 + 6 + O(13)
        """
        K = self.parent().fraction_field()
        return K(self) / K(right)

    def __pow__(CAElement self, _right, dummy):
        """
        Exponentiation.

        When ``right`` is divisible by `p` then one can get more
        precision than expected.  See the documentation in
        :mod:`sage.rings.padics.CR_template.pxi` for more details.

        For `p`-adic exponents, `a^b` is defined as `\exp(b \log(a))`.
        Since the `p`-adic logarithm is defined for `a` a unit, the
        same is true of exponentiation.

        INPUT:

        - ``_right`` -- currently integers and `p`-adic exponents are
          supported.

        - ``dummy`` -- not used (Python's ``__pow__`` signature
          includes it)

        EXAMPLES::

            sage: R = ZpCA(11, 5)
            sage: R(1/2)^5
            10 + 7*11 + 11^2 + 5*11^3 + 4*11^4 + O(11^5)
            sage: R(1/32)
            10 + 7*11 + 11^2 + 5*11^3 + 4*11^4 + O(11^5)
            sage: R(1/2)^5 == R(1/32)
            True
            sage: R(3)^1000
            1 + 4*11^2 + 3*11^3 + 7*11^4 + O(11^5)

        `p`-adic exponents are supported::

            sage: R = ZpCA(11, 5, print_mode='terse')
            sage: a = R(3/14, 3); b = R(8/9); c = R(11,2)
            sage: a
            1046 + O(11^3)
            sage: b
            35790 + O(11^5)
            sage: a^b
            177 + O(11^3)
            sage: a^35790
            177 + O(11^3)
            sage: a^c
            848 + O(11^3)
            sage: (a.log()*c).exp()
            848 + O(11^3)

            sage: R = ZpCA(19, 5, print_mode='series')
            sage: a = R(8/5,4); a
            13 + 7*19 + 11*19^2 + 7*19^3 + O(19^4)
            sage: a^(R(19/7))
            1 + 14*19^2 + 11*19^3 + 13*19^4 + O(19^5)
            sage: (a // R.teichmuller(13))^(R(19/7))
            1 + 14*19^2 + 11*19^3 + 13*19^4 + O(19^5)
            sage: (a.log() * 19/7).exp()
            1 + 14*19^2 + 11*19^3 + 13*19^4 + O(19^5)
        """
        cdef long relprec, val, rval
        cdef mpz_t tmp
        cdef Integer right
        cdef CAElement pright, ans
        cdef bint exact_exp
        if isinstance(_right, Integer) or isinstance(_right, (int, long)) \
                                          or isinstance(_right, Rational):
            if _right < 0:
                base = ~self
                return base.__pow__(-_right, dummy)
            exact_exp = True
        elif self.parent() is _right.parent():
            ## For extension elements, we need to switch to the
            ## fraction field sometimes in highly ramified extensions.
            exact_exp = False
            pright = _right
        else:
            self, _right = canonical_coercion(self, _right)
            return self.__pow__(_right, dummy)
        ans = self._new_c()
        if exact_exp and _right == 0:
            # return 1 to maximum precision
            ans.absprec = self.prime_pow.ram_prec_cap
            csetone(ans.value, ans.prime_pow)
        elif ciszero(self.value, self.prime_pow):
            # We may assume from above that right > 0 if exact.
            # So we return a zero of precision right * self.ordp.
            if isinstance(_right, (int, long)):
                _right = Integer(_right)
            if isinstance(_right, Integer):
                right = <Integer>_right
                if self.absprec == 0:
                    ans.absprec = 0
                else:
                    mpz_init(tmp)
                    mpz_mul_si(tmp, right.value, self.absprec)
                    if mpz_cmp_si(tmp, self.prime_pow.ram_prec_cap) >= 0:
                        ans.absprec = self.prime_pow.ram_prec_cap
                    else:
                        ans.absprec = mpz_get_si(tmp)
                    mpz_clear(tmp)
                csetzero(ans.value, ans.prime_pow)
            else:
                if not exact_exp and self.absprec > 0:
                    raise ValueError("in order to raise to a p-adic exponent, base must be a unit")
                raise PrecisionError("Need more precision")
        else:
            val = self.valuation_c()
            if exact_exp:
                # exact_pow_helper is defined in padic_template_element.pxi
                right = exact_pow_helper(&relprec, self.absprec - val, _right, self.prime_pow)
                mpz_init(tmp)
                mpz_mul_si(tmp, right.value, val)
                if mpz_cmp_si(tmp, self.prime_pow.ram_prec_cap) >= 0:
                    ans.absprec = self.prime_pow.ram_prec_cap
                    csetzero(ans.value, ans.prime_pow)
                else:
                    ans.absprec = min(mpz_get_si(tmp) + relprec, self.prime_pow.ram_prec_cap)
                    cpow(ans.value, self.value, right.value, ans.absprec, ans.prime_pow)
                mpz_clear(tmp)
            else:
                rval = pright.valuation_c()
                if rval != 0:
                    pright = pright.unit_part()
                # We may assume that val = 0 since the following will quickly raise an error otherwise.
                # padic_pow_helper is defined in padic_template_element.pxi
                ans.absprec = padic_pow_helper(ans.value, self.value, val, self.absprec,
                                               pright.value, rval, pright.absprec, self.prime_pow)
        return ans

    cdef pAdicTemplateElement _lshift_c(self, long shift):
        """
        Multiplies by `\pi^{\mbox{shift}}`.

        Negative shifts may truncate the result.

        TESTS::

            sage: R = ZpCA(5); a = R(17); a << 2
            2*5^2 + 3*5^3 + O(5^20)
            sage: a << -1
            3 + O(5^19)
            sage: a << 0 == a
            True
            sage: a << 400
            O(5^20)
            sage: a << -400
            O(5^0)
        """
        if shift < 0:
            return self._rshift_c(-shift)
        elif shift == 0:
            return self
        cdef CAElement ans = self._new_c()
        if shift >= self.prime_pow.prec_cap:
            csetzero(ans.value, ans.prime_pow)
            ans.absprec = self.prime_pow.prec_cap
        else:
            ans.absprec = min(self.absprec + shift, self.prime_pow.prec_cap)
            cshift(ans.value, self.value, shift, ans.absprec, ans.prime_pow, False)
        return ans

    cdef pAdicTemplateElement _rshift_c(self, long shift):
        """
        Divides by ``\pi^{\mbox{shift}}``.

        Positive shifts may truncate the result.

        TESTS::

            sage: R = ZpCA(5); a = R(77); a >> 1
            3*5 + O(5^19)
            sage: a >> -1
            2*5 + 3*5^3 + O(5^20)
            sage: a >> 0 == a
            True
            sage: a >> 400
            O(5^0)
            sage: a >> -400
            O(5^20)
        """
        if shift < 0:
            return self._lshift_c(-shift)
        elif shift == 0:
            return self
        cdef CAElement ans = self._new_c()
        if shift >= self.absprec:
            csetzero(ans.value, ans.prime_pow)
            ans.absprec = 0
        else:
            ans.absprec = self.absprec - shift
            cshift(ans.value, self.value, -shift, ans.absprec, ans.prime_pow, False)
        return ans

    def add_bigoh(self, absprec):
        """
        Returns a new element with absolute precision decreased to
        ``absprec``.  The precision never increases.

        INPUT:

        - ``absprec`` -- an integer

        OUTPUT:

        ``self`` with precision set to the minimum of ``self's`` precision and ``prec``

        EXAMPLES::

            sage: R = Zp(7,4,'capped-abs','series'); a = R(8); a.add_bigoh(1)
            1 + O(7)

            sage: k = ZpCA(3,5)
            sage: a = k(41); a
            2 + 3 + 3^2 + 3^3 + O(3^5)
            sage: a.add_bigoh(7)
            2 + 3 + 3^2 + 3^3 + O(3^5)
            sage: a.add_bigoh(3)
            2 + 3 + 3^2 + O(3^3)
        """
        cdef long aprec, newprec
        if isinstance(absprec, int):
            aprec = absprec
        else:
            if not isinstance(absprec, Integer):
                absprec = Integer(absprec)
            aprec = mpz_get_si((<Integer>absprec).value)
        if aprec >= self.absprec:
            return self
        cdef CAElement ans = self._new_c()
        ans.absprec = aprec
        creduce(ans.value, self.value, ans.absprec, ans.prime_pow)
        return ans

    cpdef bint _is_exact_zero(self) except -1:
        """
        Tests whether this element is an exact zero, which is always
        False for capped absolute elements.

        This function exists for compatibility with capped relative
        elements.

        EXAMPLES::

            sage: ZpCA(5)(0)._is_exact_zero()
            False
        """
        return False

    cpdef bint _is_inexact_zero(self) except -1:
        """
        Determines whether this element is indistinguishable from
        zero.

        EXAMPLES::

            sage: R = ZpCA(7, 5)
            sage: R(7^5)._is_inexact_zero()
            True
            sage: R(0,4)._is_inexact_zero()
            True
            sage: R(0)._is_inexact_zero()
            True
        """
        return ciszero(self.value, self.prime_pow)

    def is_zero(self, absprec = None):
        r"""
        Determines whether this element is zero modulo
        `\pi^{\mbox{absprec}}`.

        If ``absprec is None``, returns ``True`` if this element is
        indistinguishable from zero.

        INPUT:

        - ``absprec`` -- an integer, infinity, or ``None``

        EXAMPLES::

            sage: R = ZpCA(17, 6)
            sage: R(0).is_zero()
            True
            sage: R(17^6).is_zero()
            True
            sage: R(17^2).is_zero(absprec=2)
            True
            sage: R(17^6).is_zero(absprec=10)
            Traceback (most recent call last):
            ...
            PrecisionError: Not enough precision to determine if element is zero
        """
        if absprec is infinity:
            raise PrecisionError("Not enough precision to determine if element is zero")
        cdef bint iszero = ciszero(self.value, self.prime_pow)
        if absprec is None:
            return iszero
        cdef long val = self.valuation_c()
        if isinstance(absprec, int):
            if iszero and absprec > self.absprec:
                raise PrecisionError("Not enough precision to determine if element is zero")
            return val >= absprec
        if not isinstance(absprec, Integer):
            absprec = Integer(absprec)
        if iszero:
            if mpz_cmp_si((<Integer>absprec).value, val) > 0:
                raise PrecisionError("Not enough precision to determine if element is zero")
            else:
                return True
        return mpz_cmp_si((<Integer>absprec).value, val) <= 0

    def __nonzero__(self):
        """
        Whether this element should be considered true in a boolean context.

        For most applications, explicitly specifying the power of p
        modulo which the element is supposed to be nonzero is
        preferable.

        EXAMPLES::

            sage: R = ZpCA(5); a = R(0); b = R(0,5); c = R(75)
            sage: bool(a), bool(b), bool(c)
            (False, False, True)
        """
        return not ciszero(self.value, self.prime_pow)

    def is_equal_to(self, _right, absprec=None):
        r"""
        Determines whether the inputs are equal modulo
        `\pi^{\mbox{absprec}}`.

        INPUT:

        - ``right`` -- a `p`-adic element with the same parent

        - ``absprec`` -- an integer, infinity, or ``None``

        EXAMPLES::

            sage: R = ZpCA(2, 6)
            sage: R(13).is_equal_to(R(13))
            True
            sage: R(13).is_equal_to(R(13+2^10))
            True
            sage: R(13).is_equal_to(R(17), 2)
            True
            sage: R(13).is_equal_to(R(17), 5)
            False
            sage: R(13).is_equal_to(R(13+2^10),absprec=10)
            Traceback (most recent call last):
            ...
            PrecisionError: Elements not known to enough precision
        """
        if absprec is infinity:
            raise PrecisionError("Elements not known to enough precision")
        cdef CAElement right
        cdef long aprec, rprec, sval, rval
        if self.parent() is _right.parent():
            right = _right
        else:
            right = self.parent()(_right)
        if absprec is None:
            aprec = min(self.absprec, right.absprec)
        else:
            if not isinstance(absprec, Integer):
                absprec = Integer(absprec)
            if mpz_fits_slong_p((<Integer>absprec).value) == 0:
                if mpz_sgn((<Integer>absprec).value) < 0:
                    return True
                else:
                    raise PrecisionError("Elements not known to enough precision")
            aprec = mpz_get_si((<Integer>absprec).value)
            if aprec > self.absprec or aprec > right.absprec:
                raise PrecisionError("Elements not known to enough precision")
        return ccmp(self.value, right.value, aprec, aprec < self.absprec, aprec < right.absprec, self.prime_pow) == 0

    cdef int _cmp_units(self, pAdicGenericElement _right) except -2:
        """
        This function is used in comparing `p`-adic elements.

        EXAMPLES::

            sage: R = ZpCA(37)
            sage: R(17) == R(17+37^6) # indirect doctest
            False
        """
        cdef CAElement right = _right
        cdef long aprec = min(self.absprec, right.absprec)
        if aprec == 0:
            return 0
        return ccmp(self.value, right.value, aprec, aprec < self.absprec, aprec < right.absprec, self.prime_pow)

    cdef pAdicTemplateElement lift_to_precision_c(self, long absprec):
        """
        Returns an arbitrary lift of this element to higher precision.

        If ``absprec`` is less than the absolute precision of this
        element this function will return the input element.

        INPUT:

        - ``absprec`` -- an integer, at most the precision cap of the
          parent.

        EXAMPLES::

            sage: R = ZpCA(19)
            sage: a = R(19, 7); a
            19 + O(19^7)
            sage: a.lift_to_precision(12) # indirect doctest
            19 + O(19^12)
            sage: a.lift_to_precision(4) is a
            True
        """
        cdef CAElement ans
        if absprec == maxordp:
            absprec = self.prime_pow.prec_cap
        if absprec <= self.absprec:
            return self
        ans = self._new_c()
        ccopy(ans.value, self.value, ans.prime_pow)
        ans.absprec = absprec
        return ans

    def _cache_key(self):
        r"""
        Return a hashable key which identifies this element for caching.

        TESTS::

            sage: R.<a> = ZqCA(9)
            sage: (9*a)._cache_key()
            (..., ((), (), (0, 1)), 20)

        .. SEEALSO::

            :meth:`sage.misc.cachefunc._cache_key`
        """
        tuple_recursive = lambda l: tuple(tuple_recursive(x) for x in l) if isinstance(l, list) else l
        return (self.parent(), tuple_recursive(self.list()), self.precision_absolute())

    def list(self, lift_mode = 'simple', start_val = None):
        """
        Returns a list of coefficients of `p` starting with `p^0`.

        For each lift mode, this function returns a list of `a_i` so
        that this element can be expressed as

        .. MATH::

            \pi^v \cdot \sum_{i=0}^\infty a_i \pi^i

        where `v` is the valuation of this element when the parent is
        a field, and `v = 0` otherwise.

        Different lift modes affect the choice of `a_i`.  When
        ``lift_mode`` is ``'simple'``, the resulting `a_i` will be
        non-negative: if the residue field is `\mathbb{F}_p` then they
        will be integers with `0 \le a_i < p`; otherwise they will be
        a list of integers in the same range giving the coefficients
        of a polynomial in the indeterminant representing the maximal
        unramified subextension.

        Choosing ``lift_mode`` as ``'smallest'`` is similar to
        ``'simple'``, but uses a balanced representation `-p/2 < a_i
        \le p/2`.

        Finally, setting ``lift_mode = 'teichmuller'`` will yield
        Teichmuller representatives for the `a_i`: `a_i^q = a_i`.  In
        this case the `a_i` will also be `p`-adic elements.

        INPUT:

        - ``lift_mode`` -- ``'simple'``, ``'smallest'`` or
          ``'teichmuller'`` (default ``'simple'``)

        - ``start_val`` -- start at this valuation rather than the
          default (`0` or the valuation of this element).  If
          ``start_val`` is larger than the valuation of this element
          a ``ValueError`` is raised.

        .. NOTE::

            Use slice operators to get a particular range.

        EXAMPLES::

            sage: R = ZpCA(7,6); a = R(12837162817); a
            3 + 4*7 + 4*7^2 + 4*7^4 + O(7^6)
            sage: L = a.list(); L
            [3, 4, 4, 0, 4]
            sage: sum([L[i] * 7^i for i in range(len(L))]) == a
            True
            sage: L = a.list('smallest'); L
            [3, -3, -2, 1, -3, 1]
            sage: sum([L[i] * 7^i for i in range(len(L))]) == a
            True
            sage: L = a.list('teichmuller'); L
            [3 + 4*7 + 6*7^2 + 3*7^3 + 2*7^5 + O(7^6),
            O(7^5),
            5 + 2*7 + 3*7^3 + O(7^4),
            1 + O(7^3),
            3 + 4*7 + O(7^2),
            5 + O(7)]
            sage: sum([L[i] * 7^i for i in range(len(L))])
            3 + 4*7 + 4*7^2 + 4*7^4 + O(7^6)

        If the element has positive valuation then the list will start
        with some zeros::

            sage: a = R(7^3 * 17)
            sage: a.list()
            [0, 0, 0, 3, 2]
        """
        if ciszero(self.value, self.prime_pow):
            return []
        if lift_mode == 'teichmuller':
            vlist = self.teichmuller_list()
        elif lift_mode == 'simple':
            vlist = clist(self.value, self.absprec, True, self.prime_pow)
        elif lift_mode == 'smallest':
            vlist = clist(self.value, self.absprec, False, self.prime_pow)
        else:
            raise ValueError("unknown lift_mode")
        if start_val is not None:
            if start_val > 0:
                if start_val > self.valuation_c():
                    raise ValueError("starting valuation must be smaller than the element's valuation.  See slice()")
                vlist = vlist[start_val:]
            elif start_val < 0:
                if lift_mode == 'teichmuller':
                    zero = self.parent()(0)
                else:
                    # needs to be defined in the linkage file.
                    zero = _list_zero
                vlist = [zero] * (-start_val) + vlist
        return vlist

    def teichmuller_list(self):
        r"""
        Returns a list `[a_0, a_1,\ldots, a_n]` such that

        - `a_i^q = a_i`, where `q` is the cardinality of the residue field,

        - ``self`` equals `\sum_{i = 0}^n a_i \pi^i`, and

        - if `a_i \ne 0`, the absolute precision of `a_i` is
          ``self.precision_relative() - i``

        EXAMPLES::

            sage: R = ZpCA(5,5); R(14).list('teichmuller') #indirect doctest
            [4 + 4*5 + 4*5^2 + 4*5^3 + 4*5^4 + O(5^5),
            3 + 3*5 + 2*5^2 + 3*5^3 + O(5^4),
            2 + 5 + 2*5^2 + O(5^3),
            1 + O(5^2),
            4 + O(5)]
        """
        ans = PyList_New(0)
        if ciszero(self.value, self.prime_pow):
            return ans
        cdef long curpower = self.absprec
        cdef CAElement list_elt
        cdef CAElement tmp = self._new_c()
        ccopy(tmp.value, self.value, self.prime_pow)
        while not ciszero(tmp.value, tmp.prime_pow) and curpower > 0:
            list_elt = self._new_c()
            cteichmuller(list_elt.value, tmp.value, curpower, self.prime_pow)
            if ciszero(list_elt.value, self.prime_pow):
                cshift_notrunc(tmp.value, tmp.value, -1, curpower-1, self.prime_pow)
            else:
                csub(tmp.value, tmp.value, list_elt.value, curpower, self.prime_pow)
                cshift_notrunc(tmp.value, tmp.value, -1, curpower-1, self.prime_pow)
                creduce(tmp.value, tmp.value, curpower-1, self.prime_pow)
            list_elt.absprec = curpower
            curpower -= 1
            PyList_Append(ans, list_elt)
        return ans

    def _teichmuller_set_unsafe(self):
        """
        Sets this element to the Teichmuller representative with the
        same residue.

        .. WARNING::

            This function modifies the element, which is not safe.
            Elements are supposed to be immutable.

        EXAMPLES::

            sage: R = ZpCA(17,5); a = R(11)
            sage: a
            11 + O(17^5)
            sage: a._teichmuller_set_unsafe(); a
            11 + 14*17 + 2*17^2 + 12*17^3 + 15*17^4 + O(17^5)
            sage: a.list('teichmuller')
            [11 + 14*17 + 2*17^2 + 12*17^3 + 15*17^4 + O(17^5)]

        Note that if you set an element which is congruent to 0 you
        get 0 to maximum precision::

            sage: b = R(17*5); b
            5*17 + O(17^5)
            sage: b._teichmuller_set_unsafe(); b
            O(17^5)
        """
        if self.valuation_c() > 0:
            csetzero(self.value, self.prime_pow)
            self.absprec = self.prime_pow.prec_cap
        elif self.absprec == 0:
            raise ValueError("not enough precision")
        else:
            cteichmuller(self.value, self.value, self.absprec, self.prime_pow)

    def precision_absolute(self):
        """
        The absolute precision of this element.

        This is the power of the maximal ideal modulo which this
        element is defined.

        EXAMPLES::

            sage: R = Zp(7,4,'capped-abs'); a = R(7); a.precision_absolute()
            4
        """
        cdef Integer ans = Integer.__new__(Integer)
        mpz_set_si(ans.value, self.absprec)
        return ans

    def precision_relative(self):
        """
        The relative precision of this element.

        This is the power of the maximal ideal modulo which the unit
        part of this element is defined.

        EXAMPLES::

            sage: R = Zp(7,4,'capped-abs'); a = R(7); a.precision_relative()
            3
        """
        cdef Integer ans = Integer.__new__(Integer)
        mpz_set_si(ans.value, self.absprec - self.valuation_c())
        return ans

    cpdef pAdicTemplateElement unit_part(CAElement self):
        r"""
        Returns the unit part of this element.

        EXAMPLES::

            sage: R = Zp(17,4,'capped-abs', 'val-unit')
            sage: a = R(18*17)
            sage: a.unit_part()
            18 + O(17^3)
            sage: type(a)
            <type 'sage.rings.padics.padic_capped_absolute_element.pAdicCappedAbsoluteElement'>
            sage: R(0).unit_part()
            O(17^0)
        """
        cdef CAElement ans = (<CAElement>self)._new_c()
        cdef long val = cremove(ans.value, (<CAElement>self).value, (<CAElement>self).absprec, (<CAElement>self).prime_pow)
        ans.absprec = (<CAElement>self).absprec - val
        return ans

    cdef long valuation_c(self):
        """
        Returns the valuation of this element.

        TESTS::

            sage: R = ZpCA(5)
            sage: R(5^5*1827).valuation()
            5
            sage: R(1).valuation()
            0
            sage: R(2).valuation()
            0
            sage: R(5).valuation()
            1
            sage: R(10).valuation()
            1
            sage: R(25).valuation()
            2
            sage: R(50).valuation()
            2
            sage: R(0).valuation()
            20
            sage: R(0,6).valuation()
            6
        """
        return cvaluation(self.value, self.absprec, self.prime_pow)

    cpdef val_unit(self):
        """
        Returns a 2-tuple, the first element set to the valuation of this
        element, and the second to the unit part of this element.

        For a zero element, the unit part is ``O(p^0)``.

        EXAMPLES::

            sage: R = ZpCA(5)
            sage: a = R(75, 6); b = a - a
            sage: a.val_unit()
            (2, 3 + O(5^4))
            sage: b.val_unit()
            (6, O(5^0))
        """
        cdef CAElement unit = self._new_c()
        cdef Integer valuation = Integer.__new__(Integer)
        cdef long val = cremove(unit.value, self.value, self.absprec, self.prime_pow)
        mpz_set_si(valuation.value, val)
        unit.absprec = self.absprec - val
        return valuation, unit

    def __hash__(self):
        """
        Hashing.

        .. WARNING::

            Hashing of `p`-adic elements will likely be deprecated soon.  See :trac:`11895`.

        EXAMPLES::

            sage: R = ZpCA(11, 5)
            sage: hash(R(3)) == hash(3)
            True
        """
        return chash(self.value, 0, self.absprec, self.prime_pow)

cdef class pAdicCoercion_ZZ_CA(RingHomomorphism):
    """
    The canonical inclusion from the ring of integers to a capped absolute
    ring.

    EXAMPLES::

        sage: f = ZpCA(5).coerce_map_from(ZZ); f
        Ring morphism:
          From: Integer Ring
          To:   5-adic Ring with capped absolute precision 20

    TESTS::

        sage: TestSuite(f).run()

    """
    def __init__(self, R):
        """
        Initialization.

        EXAMPLES::

            sage: f = ZpCA(5).coerce_map_from(ZZ); type(f)
            <type 'sage.rings.padics.padic_capped_absolute_element.pAdicCoercion_ZZ_CA'>
        """
        RingHomomorphism.__init__(self, ZZ.Hom(R))
        self._zero = R._element_constructor(R, 0)
        self._section = pAdicConvert_CA_ZZ(R)

    cdef dict _extra_slots(self, dict _slots):
        """
        Helper for copying and pickling.

        EXAMPLES::

            sage: f = ZpCA(5).coerce_map_from(ZZ)
            sage: g = copy(f) # indirect doctest
            sage: g == f
            True
            sage: g(6)
            1 + 5 + O(5^20)
            sage: f(6) == g(6)
            True
        """
        _slots['_zero'] = self._zero
        _slots['_section'] = self._section
        return RingHomomorphism._extra_slots(self, _slots)

    cdef _update_slots(self, dict _slots):
        """
        Helper for copying and pickling.

        EXAMPLES::

            sage: f = ZpCA(5).coerce_map_from(ZZ)
            sage: g = copy(f) # indirect doctest
            sage: g == f
            True
            sage: g(6)
            1 + 5 + O(5^20)
            sage: f(6) == g(6)
            True
        """
        self._zero = _slots['_zero']
        self._section = _slots['_section']
        RingHomomorphism._update_slots(self, _slots)

    cpdef Element _call_(self, x):
        """
        Evaluation.

        EXAMPLES::

            sage: f = ZpCA(5).coerce_map_from(ZZ)
            sage: f(0).parent()
            5-adic Ring with capped absolute precision 20
            sage: f(5)
            5 + O(5^20)
        """
        if mpz_sgn((<Integer>x).value) == 0:
            return self._zero
        cdef CAElement ans = self._zero._new_c()
        ans.absprec = ans.prime_pow.prec_cap
        cconv_mpz_t(ans.value, (<Integer>x).value, ans.absprec, True, ans.prime_pow)
        return ans

    cpdef Element _call_with_args(self, x, args=(), kwds={}):
        """
        This function is used when some precision cap is passed in
        (relative or absolute or both).

        See the documentation for
        :meth:`pAdicCappedAbsoluteElement.__init__` for more details.

        EXAMPLES::

            sage: R = ZpCA(5,4)
            sage: type(R(10,2))
            <type 'sage.rings.padics.padic_capped_absolute_element.pAdicCappedAbsoluteElement'>
            sage: R(10,2)
            2*5 + O(5^2)
            sage: R(10,3,1)
            2*5 + O(5^2)
            sage: R(10,absprec=2)
            2*5 + O(5^2)
            sage: R(10,relprec=2)
            2*5 + O(5^3)
            sage: R(10,absprec=1)
            O(5)
            sage: R(10,empty=True)
            O(5^0)
        """
        cdef long val, aprec, rprec
        cdef CAElement ans
        _process_args_and_kwds(&aprec, &rprec, args, kwds, True, self._zero.prime_pow)
        if mpz_sgn((<Integer>x).value) == 0:
            if aprec >= self._zero.prime_pow.prec_cap:
                return self._zero
            ans = self._zero._new_c()
            csetzero(ans.value, ans.prime_pow)
            ans.absprec = aprec
        else:
            val = get_ordp(x, self._zero.prime_pow)
            ans = self._zero._new_c()
            if aprec <= val:
                csetzero(ans.value, ans.prime_pow)
                ans.absprec = aprec
            else:
                ans.absprec = min(aprec, val + rprec)
                cconv_mpz_t(ans.value, (<Integer>x).value, ans.absprec, True, self._zero.prime_pow)
        return ans

    def section(self):
        """
        Returns a map back to the ring of integers that approximates an element
        by an integer.

        EXAMPLES::

            sage: f = ZpCA(5).coerce_map_from(ZZ).section()
            sage: f(ZpCA(5)(-1)) - 5^20
            -1
        """
        return self._section

cdef class pAdicConvert_CA_ZZ(RingMap):
    """
    The map from a capped absolute ring back to the ring of integers that
    returns the smallest non-negative integer approximation to its input
    which is accurate up to the precision.

    Raises a ``ValueError`` if the input is not in the closure of the image of
    the ring of integers.

    EXAMPLES::

        sage: f = ZpCA(5).coerce_map_from(ZZ).section(); f
        Set-theoretic ring morphism:
          From: 5-adic Ring with capped absolute precision 20
          To:   Integer Ring
    """
    def __init__(self, R):
        """
        Initialization.

        EXAMPLES::

            sage: f = ZpCA(5).coerce_map_from(ZZ).section(); type(f)
            <type 'sage.rings.padics.padic_capped_absolute_element.pAdicConvert_CA_ZZ'>
            sage: f.category()
            Category of homsets of sets
        """
        if R.degree() > 1 or R.characteristic() != 0 or R.residue_characteristic() == 0:
            RingMap.__init__(self, Hom(R, ZZ, SetsWithPartialMaps()))
        else:
            RingMap.__init__(self, Hom(R, ZZ, Sets()))

    cpdef Element _call_(self, _x):
        """
        Evaluation.

        EXAMPLES::

            sage: f = ZpCA(5).coerce_map_from(ZZ).section()
            sage: f(ZpCA(5)(-1)) - 5^20
            -1
            sage: f(ZpCA(5)(0))
            0
        """
        cdef Integer ans = Integer.__new__(Integer)
        cdef CAElement x = _x
        cconv_mpz_t_out(ans.value, x.value, 0, x.absprec, x.prime_pow)
        return ans

cdef class pAdicConvert_QQ_CA(Morphism):
    """
    The inclusion map from the rationals to a capped absolute ring that is
    defined on all elements with non-negative `p`-adic valuation.

    EXAMPLES::

        sage: f = ZpCA(5).convert_map_from(QQ); f
        Generic morphism:
          From: Rational Field
          To:   5-adic Ring with capped absolute precision 20
    """
    def __init__(self, R):
        """
        Initialization.

        EXAMPLES::

            sage: f = ZpCA(5).convert_map_from(QQ); type(f)
            <type 'sage.rings.padics.padic_capped_absolute_element.pAdicConvert_QQ_CA'>
        """
        Morphism.__init__(self, Hom(QQ, R, SetsWithPartialMaps()))
        self._zero = R._element_constructor(R, 0)

    cdef dict _extra_slots(self, dict _slots):
        """
        Helper for copying and pickling.

        EXAMPLES::

            sage: f = ZpCA(5).convert_map_from(QQ)
            sage: g = copy(f) # indirect doctest
            sage: g == f # todo: comparison not implemented
            True
            sage: g(1/6)
            1 + 4*5 + 4*5^3 + 4*5^5 + 4*5^7 + 4*5^9 + 4*5^11 + 4*5^13 + 4*5^15 + 4*5^17 + 4*5^19 + O(5^20)
            sage: g(1/6) == f(1/6)
            True
        """
        _slots['_zero'] = self._zero
        return Morphism._extra_slots(self, _slots)

    cdef _update_slots(self, dict _slots):
        """
        Helper for copying and pickling.

        EXAMPLES::

            sage: f = ZpCA(5).convert_map_from(QQ)
            sage: g = copy(f) # indirect doctest
            sage: g == f # todo: comparison not implemented
            True
            sage: g(1/6)
            1 + 4*5 + 4*5^3 + 4*5^5 + 4*5^7 + 4*5^9 + 4*5^11 + 4*5^13 + 4*5^15 + 4*5^17 + 4*5^19 + O(5^20)
            sage: g(1/6) == f(1/6)
            True
        """
        self._zero = _slots['_zero']
        Morphism._update_slots(self, _slots)

    cpdef Element _call_(self, x):
        """
        Evaluation.

        EXAMPLES::

            sage: f = ZpCA(5,4).convert_map_from(QQ)
            sage: f(1/7)
            3 + 3*5 + 2*5^3 + O(5^4)
            sage: f(0)
            O(5^4)
        """
        if mpq_sgn((<Rational>x).value) == 0:
            return self._zero
        cdef CAElement ans = self._zero._new_c()
        cconv_mpq_t(ans.value, (<Rational>x).value, ans.prime_pow.prec_cap, True, ans.prime_pow)
        ans.absprec = ans.prime_pow.prec_cap
        return ans

    cpdef Element _call_with_args(self, x, args=(), kwds={}):
        """
        This function is used when some precision cap is passed in (relative or absolute or both).

        See the documentation for :meth:`pAdicCappedAbsoluteElement.__init__` for more details.

        EXAMPLES::

            sage: R = ZpCA(5,4)
            sage: type(R(10/3,2))
            <type 'sage.rings.padics.padic_capped_absolute_element.pAdicCappedAbsoluteElement'>
            sage: R(10/3,2)
            4*5 + O(5^2)
            sage: R(10/3,3,1)
            4*5 + O(5^2)
            sage: R(10/3,absprec=2)
            4*5 + O(5^2)
            sage: R(10/3,relprec=2)
            4*5 + 5^2 + O(5^3)
            sage: R(10/3,absprec=1)
            O(5)
            sage: R(10/3,empty=True)
            O(5^0)
            sage: R(3/100,relprec=3)
            Traceback (most recent call last):
            ...
            ValueError: p divides denominator
        """
        cdef long val, aprec, rprec
        cdef CAElement ans
        _process_args_and_kwds(&aprec, &rprec, args, kwds, True, self._zero.prime_pow)
        if mpq_sgn((<Rational>x).value) == 0:
            if aprec >= self._zero.prime_pow.prec_cap:
                return self._zero
            ans = self._zero._new_c()
            csetzero(ans.value, ans.prime_pow)
            ans.absprec = aprec
        else:
            val = get_ordp(x, self._zero.prime_pow)
            ans = self._zero._new_c()
            if aprec <= val:
                csetzero(ans.value, ans.prime_pow)
                ans.absprec = aprec
            else:
                ans.absprec = min(aprec, val + rprec)
                cconv_mpq_t(ans.value, (<Rational>x).value, ans.absprec, True, self._zero.prime_pow)
        return ans

cdef class pAdicCoercion_CA_frac_field(RingHomomorphism):
    """
    The canonical inclusion of Zq into its fraction field.

    EXAMPLES::

        sage: R.<a> = ZqCA(27, implementation='FLINT')
        sage: K = R.fraction_field()
        sage: f = K.coerce_map_from(R); f
<<<<<<< HEAD
        Ring Coercion morphism:
=======
        Ring morphism:
>>>>>>> e77531ed
          From: Unramified Extension in a defined by x^3 + 2*x + 1 with capped absolute precision 20 over 3-adic Ring
          To:   Unramified Extension in a defined by x^3 + 2*x + 1 with capped relative precision 20 over 3-adic Field

    TESTS::

        sage: TestSuite(f).run()
    """
    def __init__(self, R, K):
        """
        Initialization.

        EXAMPLES::

            sage: R.<a> = ZqCA(27, implementation='FLINT')
            sage: K = R.fraction_field()
            sage: f = K.coerce_map_from(R); type(f)
            <type 'sage.rings.padics.qadic_flint_CA.pAdicCoercion_CA_frac_field'>
        """
        RingHomomorphism.__init__(self, R.Hom(K))
        self._zero = K(0)
        self._section = pAdicConvert_CA_frac_field(K, R)

    cpdef Element _call_(self, _x):
        """
        Evaluation.

        EXAMPLES::

            sage: R.<a> = ZqCA(27, implementation='FLINT')
            sage: K = R.fraction_field()
            sage: f = K.coerce_map_from(R)
            sage: f(a)
            a + O(3^20)
        """
        cdef CAElement x = _x
        cdef CRElement ans = self._zero._new_c()
        ans.ordp = cremove(ans.unit, x.value, x.absprec, x.prime_pow)
        ans.relprec = x.absprec - ans.ordp
        return ans

    cpdef Element _call_with_args(self, _x, args=(), kwds={}):
        """
        This function is used when some precision cap is passed in
        (relative or absolute or both).

        See the documentation for
        :meth:`pAdicCappedAbsoluteElement.__init__` for more details.

        EXAMPLES::

            sage: R.<a> = ZqCA(27, implementation='FLINT')
            sage: K = R.fraction_field()
            sage: f = K.coerce_map_from(R)
            sage: f(a, 3)
            a + O(3^3)
            sage: b = 9*a
            sage: f(b, 3)
            a*3^2 + O(3^3)
            sage: f(b, 4, 1)
            a*3^2 + O(3^3)
            sage: f(b, 4, 3)
            a*3^2 + O(3^4)
            sage: f(b, absprec=4)
            a*3^2 + O(3^4)
            sage: f(b, relprec=3)
            a*3^2 + O(3^5)
            sage: f(b, absprec=1)
            O(3)
            sage: f(R(0))
            O(3^20)
        """
        cdef long aprec, rprec
        cdef CAElement x = _x
        cdef CRElement ans = self._zero._new_c()
        cdef bint reduce = False
        _process_args_and_kwds(&aprec, &rprec, args, kwds, False, ans.prime_pow)
        if x.absprec < aprec:
            aprec = x.absprec
            reduce = True
        ans.ordp = cremove(ans.unit, x.value, aprec, x.prime_pow)
        ans.relprec = aprec - ans.ordp
        if rprec < ans.relprec:
            ans.relprec = rprec
            reduce = True
        if ans.relprec < 0:
            ans.relprec = 0
            ans.ordp = aprec
            csetzero(ans.unit, x.prime_pow)
        elif reduce:
            creduce(ans.unit, ans.unit, ans.relprec, x.prime_pow)
        return ans

    def section(self):
        """
        Returns a map back to the ring that converts elements of
        non-negative valuation.

        EXAMPLES::

            sage: R.<a> = ZqCA(27, implementation='FLINT')
            sage: K = R.fraction_field()
            sage: f = K.coerce_map_from(R)
            sage: f(K.gen())
            a + O(3^20)
        """
        return self._section

    cdef dict _extra_slots(self, dict _slots):
        """
        Helper for copying and pickling.

        TESTS::

            sage: R.<a> = ZqCA(27, implementation='FLINT')
            sage: K = R.fraction_field()
            sage: f = K.coerce_map_from(R)
            sage: g = copy(f)   # indirect doctest
            sage: g
<<<<<<< HEAD
            Ring Coercion morphism:
=======
            Ring morphism:
>>>>>>> e77531ed
              From: Unramified Extension in a defined by x^3 + 2*x + 1 with capped absolute precision 20 over 3-adic Ring
              To:   Unramified Extension in a defined by x^3 + 2*x + 1 with capped relative precision 20 over 3-adic Field
            sage: g == f
            True
            sage: g is f
            False
            sage: g(a)
            a + O(3^20)
            sage: g(a) == f(a)
            True

        """
        _slots['_zero'] = self._zero
        _slots['_section'] = self._section
        return RingHomomorphism._extra_slots(self, _slots)

    cdef _update_slots(self, dict _slots):
        """
        Helper for copying and pickling.

        TESTS::

            sage: R.<a> = ZqCA(9, implementation='FLINT')
            sage: K = R.fraction_field()
            sage: f = K.coerce_map_from(R)
            sage: g = copy(f)   # indirect doctest
            sage: g
<<<<<<< HEAD
            Ring Coercion morphism:
=======
            Ring morphism:
>>>>>>> e77531ed
              From: Unramified Extension in a defined by x^2 + 2*x + 2 with capped absolute precision 20 over 3-adic Ring
              To:   Unramified Extension in a defined by x^2 + 2*x + 2 with capped relative precision 20 over 3-adic Field
            sage: g == f
            True
            sage: g is f
            False
            sage: g(a)
            a + O(3^20)
            sage: g(a) == f(a)
            True

        """
        self._zero = _slots['_zero']
        self._section = _slots['_section']
        RingHomomorphism._update_slots(self, _slots)

    def is_injective(self):
        r"""
        Return whether this map is injective.

        EXAMPLES::

            sage: R.<a> = ZqCA(9, implementation='FLINT')
            sage: K = R.fraction_field()
            sage: f = K.coerce_map_from(R)
            sage: f.is_injective()
            True

        """
        return True

    def is_surjective(self):
        r"""
        Return whether this map is surjective.

        EXAMPLES::

            sage: R.<a> = ZqCA(9, implementation='FLINT')
            sage: K = R.fraction_field()
            sage: f = K.coerce_map_from(R)
            sage: f.is_surjective()
            False

        """
        return False


cdef class pAdicConvert_CA_frac_field(Morphism):
    """
    The section of the inclusion from `\ZZ_q`` to its fraction field.

    EXAMPLES::

        sage: R.<a> = ZqCA(27, implementation='FLINT')
        sage: K = R.fraction_field()
        sage: f = R.convert_map_from(K); f
        Generic morphism:
          From: Unramified Extension in a defined by x^3 + 2*x + 1 with capped relative precision 20 over 3-adic Field
          To:   Unramified Extension in a defined by x^3 + 2*x + 1 with capped absolute precision 20 over 3-adic Ring
    """
    def __init__(self, K, R):
        """
        Initialization.

        EXAMPLES::

            sage: R.<a> = ZqCA(27, implementation='FLINT')
            sage: K = R.fraction_field()
            sage: f = R.convert_map_from(K); type(f)
            <type 'sage.rings.padics.qadic_flint_CA.pAdicConvert_CA_frac_field'>
        """
        Morphism.__init__(self, Hom(K, R, SetsWithPartialMaps()))
        self._zero = R(0)

    cpdef Element _call_(self, _x):
        """
        Evaluation.

        EXAMPLES::

            sage: R.<a> = ZqCA(27, implementation='FLINT')
            sage: K = R.fraction_field()
            sage: f = R.convert_map_from(K)
            sage: f(K.gen())
            a + O(3^20)
        """
        cdef CRElement x = _x
        if x.ordp < 0: raise ValueError("negative valuation")
        cdef CAElement ans = self._zero._new_c()
        cdef bint reduce = False
        ans.absprec = x.relprec + x.ordp
        if ans.absprec > ans.prime_pow.ram_prec_cap:
            ans.absprec = ans.prime_pow.ram_prec_cap
            reduce = True
        if x.ordp >= ans.absprec:
            csetzero(ans.value, ans.prime_pow)
        else:
            cshift(ans.value, x.unit, x.ordp, ans.absprec, ans.prime_pow, reduce)
        return ans

    cpdef Element _call_with_args(self, _x, args=(), kwds={}):
        """
        This function is used when some precision cap is passed in
        (relative or absolute or both).

        See the documentation for
        :meth:`pAdicCappedAbsoluteElement.__init__` for more details.

        EXAMPLES::

            sage: R.<a> = ZqCA(27, implementation='FLINT')
            sage: K = R.fraction_field()
            sage: f = R.convert_map_from(K); a = K(a)
            sage: f(a, 3)
            a + O(3^3)
            sage: b = 9*a
            sage: f(b, 3)
            a*3^2 + O(3^3)
            sage: f(b, 4, 1)
            a*3^2 + O(3^3)
            sage: f(b, 4, 3)
            a*3^2 + O(3^4)
            sage: f(b, absprec=4)
            a*3^2 + O(3^4)
            sage: f(b, relprec=3)
            a*3^2 + O(3^5)
            sage: f(b, absprec=1)
            O(3)
            sage: f(K(0))
            O(3^20)
        """
        cdef long aprec, rprec
        cdef CRElement x = _x
        if x.ordp < 0: raise ValueError("negative valuation")
        cdef CAElement ans = self._zero._new_c()
        cdef bint reduce = False
        _process_args_and_kwds(&aprec, &rprec, args, kwds, True, ans.prime_pow)
        if x.relprec < rprec:
            rprec = x.relprec
            reduce = True
        ans.absprec = rprec + x.ordp
        if aprec < ans.absprec:
            ans.absprec = aprec
            reduce = True
        if x.ordp >= ans.absprec:
            csetzero(ans.value, ans.prime_pow)
        else:
            sig_on()
            cshift(ans.value, x.unit, x.ordp, ans.absprec, ans.prime_pow, reduce)
            sig_off()
        return ans

    cdef dict _extra_slots(self, dict _slots):
        """
        Helper for copying and pickling.

        TESTS::

            sage: R.<a> = ZqCA(27, implementation='FLINT')
            sage: K = R.fraction_field()
            sage: f = R.convert_map_from(K)
            sage: a = K(a)
            sage: g = copy(f)   # indirect doctest
            sage: g
            Generic morphism:
              From: Unramified Extension in a defined by x^3 + 2*x + 1 with capped relative precision 20 over 3-adic Field
              To:   Unramified Extension in a defined by x^3 + 2*x + 1 with capped absolute precision 20 over 3-adic Ring
            sage: g == f
            True
            sage: g is f
            False
            sage: g(a)
            a + O(3^20)
            sage: g(a) == f(a)
            True

        """
        _slots['_zero'] = self._zero
        return Morphism._extra_slots(self, _slots)

    cdef _update_slots(self, dict _slots):
        """
        Helper for copying and pickling.

        TESTS::

            sage: R.<a> = ZqCA(9, implementation='FLINT')
            sage: K = R.fraction_field()
            sage: f = R.convert_map_from(K)
            sage: a = f(a)
            sage: g = copy(f)   # indirect doctest
            sage: g
            Generic morphism:
              From: Unramified Extension in a defined by x^2 + 2*x + 2 with capped relative precision 20 over 3-adic Field
              To:   Unramified Extension in a defined by x^2 + 2*x + 2 with capped absolute precision 20 over 3-adic Ring
            sage: g == f
            True
            sage: g is f
            False
            sage: g(a)
            a + O(3^20)
            sage: g(a) == f(a)
            True

        """
        self._zero = _slots['_zero']
        Morphism._update_slots(self, _slots)

def unpickle_cae_v2(cls, parent, value, absprec):
    """
    Unpickle capped absolute elements.

    INPUT:

    - ``cls`` -- the class of the capped absolute element.

    - ``parent`` -- the parent, a `p`-adic ring

    - ``value`` -- a Python object wrapping a celement, of the kind
      accepted by the cunpickle function.

    - ``absprec`` -- a Python int or Sage integer.

    EXAMPLES::

        sage: from sage.rings.padics.padic_capped_absolute_element import unpickle_cae_v2, pAdicCappedAbsoluteElement
        sage: R = ZpCA(5,8)
        sage: a = unpickle_cae_v2(pAdicCappedAbsoluteElement, R, 42, int(6)); a
        2 + 3*5 + 5^2 + O(5^6)
        sage: a.parent() is R
        True
    """
    cdef CAElement ans = cls.__new__(cls)
    ans._parent = parent
    ans.prime_pow = <PowComputer_?>parent.prime_pow
    cconstruct(ans.value, ans.prime_pow)
    cunpickle(ans.value, value, ans.prime_pow)
    ans.absprec = absprec
    return ans<|MERGE_RESOLUTION|>--- conflicted
+++ resolved
@@ -1360,17 +1360,14 @@
         sage: R.<a> = ZqCA(27, implementation='FLINT')
         sage: K = R.fraction_field()
         sage: f = K.coerce_map_from(R); f
-<<<<<<< HEAD
-        Ring Coercion morphism:
-=======
         Ring morphism:
->>>>>>> e77531ed
           From: Unramified Extension in a defined by x^3 + 2*x + 1 with capped absolute precision 20 over 3-adic Ring
           To:   Unramified Extension in a defined by x^3 + 2*x + 1 with capped relative precision 20 over 3-adic Field
 
     TESTS::
 
         sage: TestSuite(f).run()
+
     """
     def __init__(self, R, K):
         """
@@ -1483,11 +1480,7 @@
             sage: f = K.coerce_map_from(R)
             sage: g = copy(f)   # indirect doctest
             sage: g
-<<<<<<< HEAD
-            Ring Coercion morphism:
-=======
             Ring morphism:
->>>>>>> e77531ed
               From: Unramified Extension in a defined by x^3 + 2*x + 1 with capped absolute precision 20 over 3-adic Ring
               To:   Unramified Extension in a defined by x^3 + 2*x + 1 with capped relative precision 20 over 3-adic Field
             sage: g == f
@@ -1515,11 +1508,7 @@
             sage: f = K.coerce_map_from(R)
             sage: g = copy(f)   # indirect doctest
             sage: g
-<<<<<<< HEAD
-            Ring Coercion morphism:
-=======
             Ring morphism:
->>>>>>> e77531ed
               From: Unramified Extension in a defined by x^2 + 2*x + 2 with capped absolute precision 20 over 3-adic Ring
               To:   Unramified Extension in a defined by x^2 + 2*x + 2 with capped relative precision 20 over 3-adic Field
             sage: g == f
