--- conflicted
+++ resolved
@@ -437,13 +437,7 @@
             sage: a.add_bigoh(2^1000)
             7 + O(7^4)
             sage: a.add_bigoh(-2^1000)
-<<<<<<< HEAD
-            Traceback (most recent call last):
-            ...
-            ValueError: absprec must be at least 0
-=======
             0
->>>>>>> a2e82e15
 
         """
         cdef long aprec
@@ -455,16 +449,6 @@
             if not isinstance(absprec, Integer):
                 absprec = Integer(absprec)
             if mpz_sgn((<Integer>absprec).value) == -1:
-<<<<<<< HEAD
-                aprec = -1
-            elif mpz_fits_slong_p((<Integer>absprec).value) == 0:
-                aprec = self.prime_pow.ram_prec_cap
-            else:
-                aprec = mpz_get_si((<Integer>absprec).value)
-        if aprec < 0:
-            raise ValueError("absprec must be at least 0")
-        if aprec >= self.prime_pow.prec_cap:
-=======
                 return self.parent().fraction_field()(0)
             elif mpz_fits_slong_p((<Integer>absprec).value) == 0:
                 return self
@@ -473,7 +457,6 @@
         if aprec < 0:
             return self.parent().fraction_field()(self, absprec)
         elif aprec >= self.prime_pow.prec_cap:
->>>>>>> a2e82e15
             return self
         cdef FMElement ans = self._new_c()
         creduce(ans.value, self.value, aprec, ans.prime_pow)
@@ -842,11 +825,7 @@
             <type 'sage.rings.padics.padic_fixed_mod_element.pAdicCoercion_ZZ_FM'>
         """
         RingHomomorphism.__init__(self, ZZ.Hom(R))
-<<<<<<< HEAD
-        self._zero = R._element_constructor(R, 0)
-=======
         self._zero = R.element_class(R, 0)
->>>>>>> a2e82e15
         self._section = pAdicConvert_FM_ZZ(R)
 
     cdef dict _extra_slots(self, dict _slots):
@@ -865,11 +844,7 @@
             True
         """
         _slots['_zero'] = self._zero
-<<<<<<< HEAD
-        _slots['_section'] = self._section
-=======
         _slots['_section'] = self.section() # use method since it copies coercion-internal sections.
->>>>>>> a2e82e15
         return RingHomomorphism._extra_slots(self, _slots)
 
     cdef _update_slots(self, dict _slots):
