--- conflicted
+++ resolved
@@ -793,17 +793,12 @@
 
     # Generic implementations
     if constructor is None:
-<<<<<<< HEAD
-        if base_ring not in _CommutativeRings:
-            constructor = polynomial_ring.PolynomialRing_generic
-=======
         from sage.rings.semirings.tropical_semiring import TropicalSemiring
         if isinstance(base_ring, TropicalSemiring):
             from sage.rings.semirings.tropical_polynomial import TropicalPolynomialSemiring
             constructor = TropicalPolynomialSemiring
         elif base_ring not in _CommutativeRings:
-            constructor = polynomial_ring.PolynomialRing_general
->>>>>>> bf16199c
+            constructor = polynomial_ring.PolynomialRing_generic
         elif base_ring in _CompleteDiscreteValuationRings:
             constructor = polynomial_ring.PolynomialRing_cdvr
         elif base_ring in _CompleteDiscreteValuationFields:
