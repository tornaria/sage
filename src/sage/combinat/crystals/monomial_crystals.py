--- conflicted
+++ resolved
@@ -914,8 +914,6 @@
         """
         return "Infinity Crystal of modified Nakajima monomials of type {}".format(self._cartan_type)
 
-<<<<<<< HEAD
-=======
     def cardinality(self):
         r"""
         Return the cardinality of ``self``, which is always `\infty`.
@@ -952,7 +950,6 @@
             return F.weight_lattice(extended=True)
         return F.weight_lattice()
 
->>>>>>> ee398efc
 class CrystalOfNakajimaMonomialsElement(NakajimaYMonomial):
     r"""
     Element class for
