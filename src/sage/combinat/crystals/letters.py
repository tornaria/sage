r"""
Crystals of letters
"""

#*****************************************************************************
#       Copyright (C) 2007 Anne Schilling <anne at math.ucdavis.edu>
#                          Nicolas Thiery <nthiery at users.sf.net>
#
#  Distributed under the terms of the GNU General Public License (GPL)
#
#    This code is distributed in the hope that it will be useful,
#    but WITHOUT ANY WARRANTY; without even the implied warranty of
#    MERCHANTABILITY or FITNESS FOR A PARTICULAR PURPOSE.  See the GNU
#    General Public License for more details.
#
#  The full text of the GPL is available at:
#
#                  http://www.gnu.org/licenses/
#****************************************************************************

from sage.structure.element    import Element
from sage.combinat.cartan_type import CartanType
from crystals                  import Crystal, ClassicalCrystal, CrystalElement
from sage.misc.flatten         import flatten

def CrystalOfLetters(type):
    r"""
    Return the crystal of letters of the given type

    INPUT:
        T -- A CartanType

    EXAMPLES:

        sage: C = CrystalOfLetters(['A',5])
        sage: C.list()
        [1, 2, 3, 4, 5, 6]

    TEST:

        sage: C.unrank(0) == C(1)  # todo: fix this test
        True

    """
    if type[0] == 'A':
<<<<<<< HEAD
	return Crystal_of_letters_type_A(type)
    if type[0] == 'B':
	return Crystal_of_letters_type_B(type)
=======
	return ClassicalCrystalOfLetters(type,
                                         Crystal_of_letters_type_A_element)
>>>>>>> fcb739cc
    elif type[0] == 'C':
	return ClassicalCrystalOfLetters(type,
                                         Crystal_of_letters_type_C_element)
    else:
	print('not yet implemented')


class ClassicalCrystalOfLetters(ClassicalCrystal):
    r"""
    A generic class for classical crystals of letters.

    All classical crystals of letters should be instance of this class
    or of subclasses. To define a new crystal of letters, one only
    need to implement a class for the elements (which subclasses
    Letter and CrystalElement), with appropriate e and f
    operations. If the module generator is not 1, one also need to
    subclass ClassicalCrystalOfLetters for the crystal itself.

    The basic assumption is that crystals of letters are small, but
    used intensivelly as building blocks. All other operations (list,
    comparison, ...) can be derived automatically in the brute force
    way, with appropriate caching).

    """
    def __init__(self, type, element_class):
        self.cartanType = CartanType(type)
        self._name = "The crystal of letters for type %s"%type
        self.index_set = self.cartanType.index_set()
        self.element_class = element_class
        self.module_generators = [self(1)]
        self._list = ClassicalCrystal.list(self)
        self._digraph = ClassicalCrystal.digraph(self)
        self._digraph_closure = self.digraph().transitive_closure()

    def __call__(self, value):
        if value.__class__ == self.element_class and value.parent == self:
            return self
        else: # Should do sanity checks!
            return self.element_class(self, value)

    def list(self):
        return self._list

    def digraph(self):
        return self._digraph

    def cmp_elements(self, x,y):
        assert x.parent() == self and y.parent() == self;
        if   self._digraph_closure.has_edge(x,y):
            return -1;
        elif self._digraph_closure.has_edge(y,x):
            return 1;
        else:
            return 0;

    # TODO: cmp, in, ...

# Utility. Note: much of this class should be factored out at some point!
class Letter(Element):
    r"""
    A class for letters

    TEST:
        sage: from sage.combinat.crystals.letters import Letter
        sage: parent1 = 1  # Any fake value ...
        sage: parent2 = 2  # Any fake value ...
        sage: l11 = Letter(parent1, 1)
        sage: l12 = Letter(parent1, 2)
        sage: l21 = Letter(parent2, 1)
        sage: l22 = Letter(parent2, 2)
        sage: l11 == l11
        True
        sage: l11 == l12
        False
        sage: l11 == l21
        False
    """

    def __init__(self, parent, value):
#        Element.__init__(self, parent);
        self._parent = parent
        self.value = value

    def parent(self):
        return self._parent  # Should be inherited from Element!

    def __repr__(self):
        return "%s"%self.value

    def __eq__(self, other):
        return self.__class__ == other.__class__ and \
               self.parent()  == other.parent()   and \
               self.value     == other.value

    def __cmp__(self, other):
        assert self.parent() == other.parent()
        return self.parent().cmp_elements(self, other)

#########################
# Type A
#########################

class Crystal_of_letters_type_A_element(Letter, CrystalElement):
    r"""
    Type A crystal of letters elements

    TEST:
        sage: C = CrystalOfLetters (['A',3])
        sage: C.list()
        [1, 2, 3, 4]
        sage: [ [x < y for y in C] for x in C ]
        [[False, True, True, True],
         [False, False, True, True],
         [False, False, False, True],
         [False, False, False, False]]

        sage: C = CrystalOfLetters(['A',5])
        sage: C(1) < C(1), C(1) < C(2), C(1) < C(3), C(2) < C(1)
        (False, True, True, False)

    """
    def e(self, i):
        r"""
        TEST:
            sage: C = CrystalOfLetters(['A',5])
            sage: C(1).e(1) == None
            True
            sage: C(2).e(1) == C(1)
            True
            sage: C(3).e(1) == None
            True
            sage: C(1).e(2) == None
            True
            sage: C(2).e(2) == None
            True
            sage: C(3).e(2) == C(2)
            True
        """
        assert i in self.index_set()
        if self.value == i+1:
            return self._parent(self.value-1)
        else:
            return None

    def f(self, i):
        r"""
        TESTS:
            sage: C = CrystalOfLetters(['A',5])
            sage: C(1).f(1) == C(2)
            True
            sage: C(2).f(1) == None
            True
            sage: C(3).f(1) == None
            True
            sage: C(1).f(2) == None
            True
            sage: C(2).f(2) == C(3)
            True
            sage: C(3).f(2) == None
            True
        """
        assert i in self.index_set()
        if self.value == i:
            return self._parent(self.value+1)
        else:
            return None


#########################
# Type C
#########################

class Crystal_of_letters_type_C_element(Letter, CrystalElement):
    r"""
    Type C crystal of letters elements

    TEST:
    sage: C = CrystalOfLetters (['C',3])
    sage: C.list()
    [1, 2, 3, -3, -2, -1]
    sage: [ [x < y for y in C] for x in C ]
    [[False, True, True, True, True, True],
     [False, False, True, True, True, True],
     [False, False, False, True, True, True],
     [False, False, False, False, True, True],
     [False, False, False, False, False, True],
     [False, False, False, False, False, False]]

    """
    def e(self, i):
        r"""
        TEST:
            sage: C = CrystalOfLetters(['C',2])
            sage: C(1).e(1) == None
            True
            sage: C(2).e(1) == C(1)
            True
            sage: C(-2).e(1) == None
            True
            sage: C(-1).e(1) == C(-2)
            True
            sage: C(-2).e(2) == C(2)
            True
        """
        assert i in self.index_set()
    	if self.value == -self._parent.cartanType.n and self.value == -i:
	    return self._parent(-self.value)
	elif self.value == i+1 or self.value == -i:
	    return self._parent(self.value-1)
        else:
            return None

    def f(self, i):
        r"""
        TESTS:
            sage: C = CrystalOfLetters(['C',2])
            sage: C(1).f(1) == C(2)
            True
            sage: C(2).f(1) == None
            True
            sage: C(-2).f(1) == C(-1)
            True
            sage: C(-1).f(2) == None
            True
        """
        assert i in self.index_set()
	if self.value == self._parent.cartanType.n and self.value == i:
	    return  self._parent(-self.value)
        elif self.value == i or self.value == -i-1:
            return self._parent(self.value+1)
        else:
            return None


#########################
# Type B
#########################

class Crystal_of_letters_type_B(Crystal):
    r"""
    Type A crystal of letters
    """
    def __init__(self, type):
        self.cartanType = CartanType(type)
        self._name = "The crystal of letters for type %s"%type
        self.index_set = self.cartanType.index_set()
        self.module_generators = [self(1)]

    def list(self):
        return [self(i) for i in range(-self.cartanType.n,self.cartanType.n+1)]

    def __call__(self, value):
        return Crystal_of_letters_type_B_element(self, value)

class Crystal_of_letters_type_B_element(Letter, CrystalElement):
    r"""
    Type B crystal of letters elements
    """
    def e(self, i):
        r"""
        TEST:
            sage: C = CrystalOfLetters(['B',2])
            sage: C(1).e(1) == None
            True
            sage: C(1).e(2) == None
            True
            sage: C(2).e(1) == C(1)
            True
            sage: C(2).e(2) == None
            True
            sage: C(0).e(1) == None
            True
            sage: C(0).e(2) == C(2)
            True
            sage: C(-2).e(1) == None
            True
            sage: C(-2).e(2) == C(0)
            True
            sage: C(-1).e(1) == C(-2)
            True
            sage: C(-1).e(2) == None
            True
        """
        assert i in self.index_set()
        if self.value == i+1:
            return self._parent(i)
        elif self.value == 0 and i == self._parent.cartanType.n:
            return self._parent(self._parent.cartanType.n)
        elif self.value == -i:
           if i == self._parent.cartanType.n:
               return self._parent(0)
           else:
               return self._parent(-i-1)
        else:
            return None

    def f(self, i):
        r"""
        TESTS:
            sage: C = CrystalOfLetters(['B',2])
            sage: C(1).f(1) == C(2)
            True
            sage: C(1).f(2) == None
            True
            sage: C(2).f(1) == None
            True
            sage: C(2).f(2) == C(0)
            True
            sage: C(0).f(1) == None
            True
            sage: C(0).f(2) == C(-2)
            True
            sage: C(-2).f(1) == C(-1)
            True
            sage: C(-2).f(2) == None
            True
            sage: C(-1).f(1) == None
            True
            sage: C(-1).f(2) == None
            True
        """
        assert i in self.index_set()
        if self.value == i:
            if i < self._parent.cartanType.n:
                return self._parent(i+1)
            else:
                return self._parent(0)
        elif self.value == 0 and i == self._parent.cartanType.n:
            return self._parent(-self._parent.cartanType.n)
        elif self.value == -i-1:
            return(self._parent(-i))
        else:
            return None


#########################
# Type B spin
#########################

def SpinCrystal(type):
    r"""
    Return the spin crystal of the given type

    INPUT:
        T -- A CartanType (either B or D)

    EXAMPLES:

        sage: C = SpinCrystal(['B',3])
        sage: C.list()
        [1, 2, 3, 4, 5, 6, 7, 8, 9, 10, 11, 12, 13, 14, 15, 16]

    """
    if type[0] == 'B':
	return Spin_crystal_type_B(type)
    else:
	print('not yet implemented')

    return("not yet implemented")


class Spin_crystal_type_B(Crystal):
    r"""
    Type B spin representation crystal
    """
    def __init__(self, type):
        self.cartanType = CartanType(type)
        self._name = "The spin crystal for type %s"%type
        self.index_set = self.cartanType.index_set()
        self.module_generators = [self(1)]

    def list(self):
        return [self(i) for i in range(1, 1+2**(self.cartanType.n))]

    def __call__(self, value):
        return Spin_crystal_type_B_element(self, value)

class Spin_crystal_type_B_element(Letter, CrystalElement):
    r"""
    Type B spin representation crystal element
    """
    def e(self, i):
        r"""
        TEST:
            sage: C = SpinCrystal(['B',3])
            sage: C(1).e(1) == None
            True
            sage: C(1).e(2) == None
            True
            sage: C(1).e(3) == None
            True
            sage: C(2).e(1) == None
            True
            sage: C(2).e(2) == None
            True
            sage: C(2).e(3) == C(1)
            True
            sage: C(3).e(1) == None
            True
            sage: C(3).e(2) == C(2)
            True
            sage: C(3).e(3) == None
            True
            sage: C(4).e(1) == None
            True
            sage: C(4).e(2) == None
            True
            sage: C(4).e(3) == C(3)
            True
            sage: C(5).e(1) == C(3)
            True
            sage: C(5).e(2) == None
            True
            sage: C(5).e(3) == None
            True
            sage: C(6).e(1) == C(4)
            True
            sage: C(6).e(2) == None
            True
            sage: C(6).e(3) == C(5)
            True
            sage: C(7).e(1) == None
            True
            sage: C(7).e(2) == C(6)
            True
            sage: C(7).e(3) == None
            True
            sage: C(8).e(1) == None
            True
            sage: C(8).e(2) == None
            True
            sage: C(8).e(3) == C(7)
            True
        """
        assert i in self.index_set()
        rank = self._parent.cartanType.n
        if i < rank:
            if ((self.value-1)/2**(rank-i-1)).floor()%4 == 2:
                return self._parent(self.value-2**(rank-i-1))
        elif i == rank:
            if (self.value-1)%2 == 1:
                return self._parent(self.value-1)
        else:
            return None

    def f(self, i):
        r"""
        TESTS:
            sage: C = Crystal_type_B_spin(3)
            sage: C(1).f(1) == None
            True
            sage: C(1).f(2) == None
            True
            sage: C(1).f(3) == C(2)
            True
            sage: C(2).f(1) == None
            True
            sage: C(2).f(2) == C(3)
            True
            sage: C(2).f(3) == None
            True
            sage: C(3).f(1) == C(5)
            True
            sage: C(3).f(2) == None
            True
            sage: C(3).f(3) == C(4)
            True
            sage: C(4).f(1) == C(6)
            True
            sage: C(4).f(2) == None
            True
            sage: C(4).f(3) == None
            True
            sage: C(5).f(1) == None
            True
            sage: C(5).f(2) == None
            True
            sage: C(5).f(3) == C(6)
            True
            sage: C(6).f(1) == None
            True
            sage: C(6).f(2) == C(7)
            True
            sage: C(6).f(3) == None
            True
            sage: C(7).f(1) == None
            True
            sage: C(7).f(2) == None
            True
            sage: C(7).f(3) == C(8)
            True
            sage: C(8).f(1) == None
            True
            sage: C(8).f(2) == None
            True
            sage: C(8).f(3) == None
            True
        """
        assert i in self.index_set()
        rank = self._parent.cartanType.n
        if i < rank:
            if ((self.value-1)/2**(rank-i-1)).floor()%4 == 1:
                return self._parent(self.value+2**(rank-i-1))
        elif i == rank:
            if (self.value-1)%2 == 0:
                return self._parent(self.value+1)
        else:
            return None

    def signature(self):
        sword = ""
        m = self.value-1
        for i in range(self._parent.cartanType.n,0,-1):
            if m >= 2**(i-1):
                sword = sword + "-"
                m = m - 2**(i-1)
            else:
                sword = sword + "+"
        return(sword)<|MERGE_RESOLUTION|>--- conflicted
+++ resolved
@@ -43,14 +43,8 @@
 
     """
     if type[0] == 'A':
-<<<<<<< HEAD
-	return Crystal_of_letters_type_A(type)
-    if type[0] == 'B':
-	return Crystal_of_letters_type_B(type)
-=======
 	return ClassicalCrystalOfLetters(type,
                                          Crystal_of_letters_type_A_element)
->>>>>>> fcb739cc
     elif type[0] == 'C':
 	return ClassicalCrystalOfLetters(type,
                                          Crystal_of_letters_type_C_element)
@@ -282,291 +276,4 @@
         elif self.value == i or self.value == -i-1:
             return self._parent(self.value+1)
         else:
-            return None
-
-
-#########################
-# Type B
-#########################
-
-class Crystal_of_letters_type_B(Crystal):
-    r"""
-    Type A crystal of letters
-    """
-    def __init__(self, type):
-        self.cartanType = CartanType(type)
-        self._name = "The crystal of letters for type %s"%type
-        self.index_set = self.cartanType.index_set()
-        self.module_generators = [self(1)]
-
-    def list(self):
-        return [self(i) for i in range(-self.cartanType.n,self.cartanType.n+1)]
-
-    def __call__(self, value):
-        return Crystal_of_letters_type_B_element(self, value)
-
-class Crystal_of_letters_type_B_element(Letter, CrystalElement):
-    r"""
-    Type B crystal of letters elements
-    """
-    def e(self, i):
-        r"""
-        TEST:
-            sage: C = CrystalOfLetters(['B',2])
-            sage: C(1).e(1) == None
-            True
-            sage: C(1).e(2) == None
-            True
-            sage: C(2).e(1) == C(1)
-            True
-            sage: C(2).e(2) == None
-            True
-            sage: C(0).e(1) == None
-            True
-            sage: C(0).e(2) == C(2)
-            True
-            sage: C(-2).e(1) == None
-            True
-            sage: C(-2).e(2) == C(0)
-            True
-            sage: C(-1).e(1) == C(-2)
-            True
-            sage: C(-1).e(2) == None
-            True
-        """
-        assert i in self.index_set()
-        if self.value == i+1:
-            return self._parent(i)
-        elif self.value == 0 and i == self._parent.cartanType.n:
-            return self._parent(self._parent.cartanType.n)
-        elif self.value == -i:
-           if i == self._parent.cartanType.n:
-               return self._parent(0)
-           else:
-               return self._parent(-i-1)
-        else:
-            return None
-
-    def f(self, i):
-        r"""
-        TESTS:
-            sage: C = CrystalOfLetters(['B',2])
-            sage: C(1).f(1) == C(2)
-            True
-            sage: C(1).f(2) == None
-            True
-            sage: C(2).f(1) == None
-            True
-            sage: C(2).f(2) == C(0)
-            True
-            sage: C(0).f(1) == None
-            True
-            sage: C(0).f(2) == C(-2)
-            True
-            sage: C(-2).f(1) == C(-1)
-            True
-            sage: C(-2).f(2) == None
-            True
-            sage: C(-1).f(1) == None
-            True
-            sage: C(-1).f(2) == None
-            True
-        """
-        assert i in self.index_set()
-        if self.value == i:
-            if i < self._parent.cartanType.n:
-                return self._parent(i+1)
-            else:
-                return self._parent(0)
-        elif self.value == 0 and i == self._parent.cartanType.n:
-            return self._parent(-self._parent.cartanType.n)
-        elif self.value == -i-1:
-            return(self._parent(-i))
-        else:
-            return None
-
-
-#########################
-# Type B spin
-#########################
-
-def SpinCrystal(type):
-    r"""
-    Return the spin crystal of the given type
-
-    INPUT:
-        T -- A CartanType (either B or D)
-
-    EXAMPLES:
-
-        sage: C = SpinCrystal(['B',3])
-        sage: C.list()
-        [1, 2, 3, 4, 5, 6, 7, 8, 9, 10, 11, 12, 13, 14, 15, 16]
-
-    """
-    if type[0] == 'B':
-	return Spin_crystal_type_B(type)
-    else:
-	print('not yet implemented')
-
-    return("not yet implemented")
-
-
-class Spin_crystal_type_B(Crystal):
-    r"""
-    Type B spin representation crystal
-    """
-    def __init__(self, type):
-        self.cartanType = CartanType(type)
-        self._name = "The spin crystal for type %s"%type
-        self.index_set = self.cartanType.index_set()
-        self.module_generators = [self(1)]
-
-    def list(self):
-        return [self(i) for i in range(1, 1+2**(self.cartanType.n))]
-
-    def __call__(self, value):
-        return Spin_crystal_type_B_element(self, value)
-
-class Spin_crystal_type_B_element(Letter, CrystalElement):
-    r"""
-    Type B spin representation crystal element
-    """
-    def e(self, i):
-        r"""
-        TEST:
-            sage: C = SpinCrystal(['B',3])
-            sage: C(1).e(1) == None
-            True
-            sage: C(1).e(2) == None
-            True
-            sage: C(1).e(3) == None
-            True
-            sage: C(2).e(1) == None
-            True
-            sage: C(2).e(2) == None
-            True
-            sage: C(2).e(3) == C(1)
-            True
-            sage: C(3).e(1) == None
-            True
-            sage: C(3).e(2) == C(2)
-            True
-            sage: C(3).e(3) == None
-            True
-            sage: C(4).e(1) == None
-            True
-            sage: C(4).e(2) == None
-            True
-            sage: C(4).e(3) == C(3)
-            True
-            sage: C(5).e(1) == C(3)
-            True
-            sage: C(5).e(2) == None
-            True
-            sage: C(5).e(3) == None
-            True
-            sage: C(6).e(1) == C(4)
-            True
-            sage: C(6).e(2) == None
-            True
-            sage: C(6).e(3) == C(5)
-            True
-            sage: C(7).e(1) == None
-            True
-            sage: C(7).e(2) == C(6)
-            True
-            sage: C(7).e(3) == None
-            True
-            sage: C(8).e(1) == None
-            True
-            sage: C(8).e(2) == None
-            True
-            sage: C(8).e(3) == C(7)
-            True
-        """
-        assert i in self.index_set()
-        rank = self._parent.cartanType.n
-        if i < rank:
-            if ((self.value-1)/2**(rank-i-1)).floor()%4 == 2:
-                return self._parent(self.value-2**(rank-i-1))
-        elif i == rank:
-            if (self.value-1)%2 == 1:
-                return self._parent(self.value-1)
-        else:
-            return None
-
-    def f(self, i):
-        r"""
-        TESTS:
-            sage: C = Crystal_type_B_spin(3)
-            sage: C(1).f(1) == None
-            True
-            sage: C(1).f(2) == None
-            True
-            sage: C(1).f(3) == C(2)
-            True
-            sage: C(2).f(1) == None
-            True
-            sage: C(2).f(2) == C(3)
-            True
-            sage: C(2).f(3) == None
-            True
-            sage: C(3).f(1) == C(5)
-            True
-            sage: C(3).f(2) == None
-            True
-            sage: C(3).f(3) == C(4)
-            True
-            sage: C(4).f(1) == C(6)
-            True
-            sage: C(4).f(2) == None
-            True
-            sage: C(4).f(3) == None
-            True
-            sage: C(5).f(1) == None
-            True
-            sage: C(5).f(2) == None
-            True
-            sage: C(5).f(3) == C(6)
-            True
-            sage: C(6).f(1) == None
-            True
-            sage: C(6).f(2) == C(7)
-            True
-            sage: C(6).f(3) == None
-            True
-            sage: C(7).f(1) == None
-            True
-            sage: C(7).f(2) == None
-            True
-            sage: C(7).f(3) == C(8)
-            True
-            sage: C(8).f(1) == None
-            True
-            sage: C(8).f(2) == None
-            True
-            sage: C(8).f(3) == None
-            True
-        """
-        assert i in self.index_set()
-        rank = self._parent.cartanType.n
-        if i < rank:
-            if ((self.value-1)/2**(rank-i-1)).floor()%4 == 1:
-                return self._parent(self.value+2**(rank-i-1))
-        elif i == rank:
-            if (self.value-1)%2 == 0:
-                return self._parent(self.value+1)
-        else:
-            return None
-
-    def signature(self):
-        sword = ""
-        m = self.value-1
-        for i in range(self._parent.cartanType.n,0,-1):
-            if m >= 2**(i-1):
-                sword = sword + "-"
-                m = m - 2**(i-1)
-            else:
-                sword = sword + "+"
-        return(sword)+            return None