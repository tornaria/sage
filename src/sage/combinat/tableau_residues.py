--- conflicted
+++ resolved
@@ -453,11 +453,7 @@
                 # we have overridden __getitem__ so that indices are 1-based but
                 # __setitem__ is still 0-based so we need to renormalise the LHS
                 swap[i-1],swap[j-1] = self[j], self[i]
-<<<<<<< HEAD
-            except ValueError:
-=======
             except IndexError:
->>>>>>> f46abe6c
                 raise IndexError('%s and %s must be between 1 and %s' % (i,j,self.size))
         return swap
 
