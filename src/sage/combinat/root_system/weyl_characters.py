--- conflicted
+++ resolved
@@ -2707,14 +2707,9 @@
         elif Rtype[0] == 'E' and Rtype[1] == 6:
             if Stype.is_compound():
                 if stypes == [CartanType("A2"),CartanType("G2")]:
-<<<<<<< HEAD
-                    return lambda x : [-2*x[5],x[5]+x[4],x[5]-x[4],-x[2]-x[3],-x[1]+x[2],x[1]+x[3]]
+                    return BranchingRule(Rtype, Stype, lambda x : [-2*x[5],x[5]+x[4],x[5]-x[4],-x[2]-x[3],-x[1]+x[2],x[1]+x[3]], "miscellaneous")
                 elif stypes == [CartanType("G2"),CartanType("A2")]:
-                    return lambda x : [-x[2]-x[3],-x[1]+x[2],x[1]+x[3],-2*x[5],x[5]+x[4],x[5]-x[4]]
-=======
-                    return BranchingRule(Rtype, Stype, lambda x : [2*x[7],2*x[6]+x[4]-x[5],x[5]-x[4],-x[2]-x[3],-x[1]+x[2],x[1]+x[3]], "miscellaneous")
-                elif stypes == [CartanType("G2"),CartanType("A2")]:
-                    return BranchingRule(Rtype, Stype, lambda x : [-x[2]-x[3],-x[1]+x[2],x[1]+x[3],2*x[7],2*x[6]+x[4]-x[5],x[5]-x[4]], "miscellaneous")
+                    return BranchingRule(Rtype, Stype, lambda x : [-x[2]-x[3],-x[1]+x[2],x[1]+x[3],-2*x[5],x[5]+x[4],x[5]-x[4]], "miscellaneous")
                 else:
                     raise ValueError("Rule not found")
         elif Rtype[0] == 'F':
@@ -2723,7 +2718,6 @@
                     return BranchingRule("F4","A1xG2", lambda x : [ 2*x[0], -2*x[0], x[1]+x[2], -x[2]+x[3], -x[1]-x[3]], "miscellaneous")
                 elif stypes == [CartanType("G2"),CartanType("A1")]:
                     return BranchingRule("F4","G2xA1", lambda x : [x[1]+x[2], -x[2]+x[3], -x[1]-x[3], 2*x[0], -2*x[0]], "miscellaneous")
->>>>>>> 9b2121d6
                 else:
                     raise ValueError("Rule not found")
         else:
