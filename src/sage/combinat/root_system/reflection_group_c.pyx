# cython: wraparound=False, boundscheck=False
r"""
This contains a few time-critical auxiliary cython functions for
finite complex or real reflection groups.
"""
# ****************************************************************************
#       Copyright (C) 2011-2016 Christian Stump <christian.stump at gmail.com>
#                     2016 Travis Scrimshaw <tscrimsh at umn.edu>
#
# This program is free software: you can redistribute it and/or modify
# it under the terms of the GNU General Public License as published by
# the Free Software Foundation, either version 2 of the License, or
# (at your option) any later version.
#                  https://www.gnu.org/licenses/
# ****************************************************************************

from sage.groups.perm_gps.permgroup_element cimport PermutationGroupElement
from collections import deque
from cysignals.memory cimport sig_malloc
from cpython.list cimport *

cdef class Iterator():
    """
    Iterator class for reflection groups.
    """
    cdef int n
    cdef int N  # number of reflections / positive roots
    cdef tuple S
    cdef str algorithm
    cdef bint tracking_words
    cdef list noncom
    cdef list order

    cdef list noncom_letters(self) noexcept:
        """
        Return a list ``L`` of lists such that ...

        .. WARNING:: This is not used as it slows down the computation.

        EXAMPLES::

            sage: from sage.combinat.root_system.reflection_group_c import Iterator
            sage: W = ReflectionGroup(["B", 4])               # optional - gap3
            sage: I = Iterator(W, W.number_of_reflections())  # optional - gap3
            sage: TestSuite(I).run(skip="_test_pickling")     # optional - gap3
        """
        cdef tuple S = self.S
        cdef int n = len(S)
        cdef list noncom = []
        cdef list noncom_i
        for i in range(n):
            si = S[i]
            noncom_i = []
            for j in range(i+1, n):
                sj = S[j]
                if si._mul_(sj) == sj._mul_(si):
                    pass
                else:
                    noncom_i.append(j)
            noncom.append(noncom_i)
        noncom.append(list(range(n)))
        return noncom

    def __init__(self, W, int N, str algorithm="depth", bint tracking_words=True,
                 order=None):
        """
        Initialize ``self``.

        EXAMPLES::

            sage: from sage.combinat.root_system.reflection_group_c import Iterator
            sage: W = ReflectionGroup(["B", 4])               # optional - gap3
            sage: I = Iterator(W, W.number_of_reflections())  # optional - gap3
            sage: TestSuite(I).run(skip="_test_pickling")     # optional - gap3
        """
        self.S = tuple(W.simple_reflections())
        self.n = len(W._index_set)
        self.N = N
        self.tracking_words = tracking_words

        if order is None:
            self.order = list(range(self.n))

        # "breadth" is 1.5x slower than "depth" since it uses
        # a deque with popleft instead of a list with pop
        if algorithm not in ["depth", "breadth", "parabolic"]:
            raise ValueError('the algorithm (="%s") must be either "depth", "breadth", or "parabolic"')
        self.algorithm = algorithm

        # self.noncom = self.noncom_letters()

    cdef list succ(self, PermutationGroupElement u, int first) noexcept:
        cdef PermutationGroupElement si
        cdef int i
        cdef list successors = []
        cdef tuple S = self.S
        cdef int N = self.N
        # cdef list nc = self.noncom[first]

        for i in range(first):
            si = <PermutationGroupElement>(S[i])
            if self.test(u, si, i):
                successors.append((_new_mul_(si, u), i))
        for i in range(first+1, self.n):
            # for i in nc:
            if u.perm[i] < N:
                si = <PermutationGroupElement>(S[i])
                if self.test(u, si, i):
                    successors.append((_new_mul_(si, u), i))
        return successors

    cdef list succ_words(self, PermutationGroupElement u, list word, int first) noexcept:
        cdef PermutationGroupElement u1, si
        cdef int i
        cdef list successors = []
        cdef list word_new
        cdef tuple S = self.S
        cdef int N = self.N

        for i in range(first):
            si = <PermutationGroupElement>(S[i])
            if self.test(u, si, i):
                u1 = <PermutationGroupElement>(_new_mul_(si, u))
                # try to use word+[i] and the reversed
                word_new = [i] + word
                u1._reduced_word = word_new
                successors.append((u1, word_new, i))
        for i in range(first+1, self.n):
            if u.perm[i] < N:
                si = <PermutationGroupElement>(S[i])
                if self.test(u, si, i):
                    u1 = <PermutationGroupElement>(_new_mul_(si, u))
                    word_new = [i] + word
                    u1._reduced_word = word_new
                    successors.append((u1, word_new, i))
        return successors

    cdef inline bint test(self, PermutationGroupElement u, PermutationGroupElement si, int i) noexcept:
        cdef int j
        cdef int N = self.N
        cdef int* siperm = si.perm
        cdef int* uperm = u.perm

        for j in range(i):
            if uperm[siperm[j]] >= N:
                return False
        return True

    def __iter__(self):
        """
        EXAMPLES::

            sage: # optional - gap3
            sage: from sage.combinat.root_system.reflection_group_c import Iterator
            sage: W = ReflectionGroup(["B", 4])
            sage: N = W.number_of_reflections()
            sage: I = Iterator(W, N)
            sage: len(list(I)) == W.cardinality()
            True

            sage: # optional - gap3
            sage: I = Iterator(W, N, "breadth", False)
            sage: len(list(I)) == W.cardinality()
            True
            sage: I = Iterator(W, N, "parabolic")
            sage: len(list(I)) == W.cardinality()
            True
        """
        # the breadth search iterator is ~2x slower as it
        # uses a deque with popleft
        if self.algorithm == "depth":
            if self.tracking_words:
                return self.iter_words_depth()
            else:
                return self.iter_depth()
        elif self.algorithm == "breadth":
            if self.tracking_words:
                return self.iter_words_breadth()
            else:
                return self.iter_breadth()
        elif self.algorithm == "parabolic":
            return self.iter_parabolic()

    def iter_depth(self):
        """
        Iterate over ``self`` using depth-first-search.

        EXAMPLES::

            sage: from sage.combinat.root_system.reflection_group_c import Iterator
            sage: W = CoxeterGroup(['B',2], implementation="permutation")
            sage: I = Iterator(W, W.number_of_reflections())
            sage: list(I.iter_depth())
            [(),
             (1,3)(2,6)(5,7),
             (1,5)(2,4)(6,8),
             (1,3,5,7)(2,8,6,4),
             (1,7)(3,5)(4,8),
             (1,7,5,3)(2,4,6,8),
             (2,8)(3,7)(4,6),
             (1,5)(2,6)(3,7)(4,8)]
        """
        cdef list cur = [(self.S[0].parent().one(), -1)]
        cdef PermutationGroupElement u
        cdef int first
        cdef list L = []

        while True:
            if not cur:
                if not L:
                    return
                cur = L.pop()
                continue

            u, first = cur.pop()
            yield u
            L.append(self.succ(u, first))

    def iter_words_depth(self):
        """
        Iterate over ``self`` using depth-first-search and setting
        the reduced word.

        EXAMPLES::

            sage: from sage.combinat.root_system.reflection_group_c import Iterator
            sage: W = CoxeterGroup(['B',2], implementation="permutation")
            sage: I = Iterator(W, W.number_of_reflections())
            sage: for w in I.iter_words_depth(): w._reduced_word
            []
            [1]
            [0]
            [1, 0]
            [0, 1, 0]
            [0, 1]
            [1, 0, 1]
            [0, 1, 0, 1]
        """
        cdef list cur, word

        cdef PermutationGroupElement u
        cdef int first
        cdef list L = []

        one = self.S[0].parent().one()
        one._reduced_word = []
        cur = [(one, list(), -1)]

        while True:
            if not cur:
                if not L:
                    return
                cur = L.pop()
                continue

            u, word, first = cur.pop()
            yield u
            L.append(self.succ_words(u, word, first))

    def iter_breadth(self):
        """
        Iterate over ``self`` using breadth-first-search.

        EXAMPLES::

            sage: from sage.combinat.root_system.reflection_group_c import Iterator
            sage: W = CoxeterGroup(['B',2], implementation="permutation")
            sage: I = Iterator(W, W.number_of_reflections())
            sage: list(I.iter_breadth())
            [(),
             (1,3)(2,6)(5,7),
             (1,5)(2,4)(6,8),
             (1,7,5,3)(2,4,6,8),
             (1,3,5,7)(2,8,6,4),
             (2,8)(3,7)(4,6),
             (1,7)(3,5)(4,8),
             (1,5)(2,6)(3,7)(4,8)]
        """
        cdef list cur = [(self.S[0].parent().one(), -1)]
        cdef PermutationGroupElement u
        cdef int first
        L = deque()

        while True:
            if not cur:
                if not L:
                    return
                cur = L.popleft()
                continue

            u, first = cur.pop()
            yield u
            L.append(self.succ(u, first))

    def iter_words_breadth(self):
        """
        Iterate over ``self`` using breadth-first-search and setting
        the reduced word.

        EXAMPLES::

            sage: from sage.combinat.root_system.reflection_group_c import Iterator
            sage: W = CoxeterGroup(['B',2], implementation="permutation")
            sage: I = Iterator(W, W.number_of_reflections())
            sage: for w in I.iter_words_breadth(): w._reduced_word
            []
            [1]
            [0]
            [0, 1]
            [1, 0]
            [1, 0, 1]
            [0, 1, 0]
            [0, 1, 0, 1]
        """
        cdef list cur, word
        cdef PermutationGroupElement u
        cdef int first
        L = deque()

        one = self.S[0].parent().one()
        one._reduced_word = []
        cur = [(one, list(), -1)]

        while True:
            if not cur:
                if not L:
                    return
                cur = L.popleft()
                continue

            u, word, first = cur.pop()
            yield u
            L.append(self.succ_words(u, word, first))

    def iter_parabolic(self):
        r"""
        This algorithm is an alternative to the one in *chevie* and about
        20% faster. It yields indeed all elements in the group rather than
        applying a given function.

        The output order is not deterministic.

        EXAMPLES::

            sage: from sage.combinat.root_system.reflection_group_c import Iterator
            sage: W = CoxeterGroup(['B',2], implementation="permutation")
            sage: I = Iterator(W, W.number_of_reflections())
            sage: sorted(I.iter_parabolic())
            [(),
             (2,8)(3,7)(4,6),
             (1,3)(2,6)(5,7),
             (1,3,5,7)(2,8,6,4),
             (1,5)(2,4)(6,8),
             (1,5)(2,6)(3,7)(4,8),
             (1,7)(3,5)(4,8),
             (1,7,5,3)(2,4,6,8)]
        """
        cdef int i
        cdef list coset_reps
        W = self.S[0].parent()

        cdef list elts = [W.one()]

        for i in range(1, self.n):
            coset_reps = reduced_coset_representatives(W, self.order[:i],
                                                       self.order[:i-1], True)
            elts = [_new_mul_(<PermutationGroupElement>w, <PermutationGroupElement>v)
                    for w in elts for v in coset_reps]
        # the list ``elts`` now contains all prods of red coset reps

        coset_reps = reduced_coset_representatives(W, self.order,
                                                   self.order[:len(self.order)-1], True)

        for w in elts:
            for v in coset_reps:
                yield _new_mul_(<PermutationGroupElement>w, <PermutationGroupElement>v)


def iterator_tracking_words(W):
    r"""
    Return an iterator through the elements of ``self`` together
    with the words in the simple generators.

    The iterator is a breadth first search through the graph of the
    elements of the group with generators.

    EXAMPLES::

        sage: from sage.combinat.root_system.reflection_group_c import iterator_tracking_words
        sage: W = ReflectionGroup(4)                        # optional - gap3
        sage: for w in iterator_tracking_words(W): w        # optional - gap3
        ((), [])
        ((1,3,9)(2,4,7)(5,10,18)(6,11,16)(8,12,19)(13,15,20)(14,17,21)(22,23,24), [0])
        ((1,5,13)(2,6,10)(3,7,14)(4,8,15)(9,16,22)(11,12,17)(18,19,23)(20,21,24), [1])
        ((1,9,3)(2,7,4)(5,18,10)(6,16,11)(8,19,12)(13,20,15)(14,21,17)(22,24,23), [0, 0])
        ((1,7,6,12,23,20)(2,8,17,24,9,5)(3,16,10,19,15,21)(4,14,11,22,18,13), [0, 1])
        ((1,10,4,12,21,22)(2,11,19,24,13,3)(5,15,7,17,16,23)(6,18,8,20,14,9), [1, 0])
        ((1,13,5)(2,10,6)(3,14,7)(4,15,8)(9,22,16)(11,17,12)(18,23,19)(20,24,21), [1, 1])
        ((1,16,12,15)(2,14,24,18)(3,5,19,17)(4,6,22,20)(7,8,23,9)(10,13,21,11), [0, 0, 1])
        ((1,2,12,24)(3,6,19,20)(4,17,22,5)(7,11,23,13)(8,21,9,10)(14,16,18,15), [0, 1, 0])
        ((1,14,12,18)(2,15,24,16)(3,22,19,4)(5,6,17,20)(7,10,23,21)(8,11,9,13), [0, 1, 1])
        ((1,18,12,14)(2,16,24,15)(3,4,19,22)(5,20,17,6)(7,21,23,10)(8,13,9,11), [1, 0, 0])
        ((1,15,12,16)(2,18,24,14)(3,17,19,5)(4,20,22,6)(7,9,23,8)(10,11,21,13), [1, 1, 0])
        ((1,6,23)(2,17,9)(3,10,15)(4,11,18)(5,8,24)(7,12,20)(13,14,22)(16,19,21), [0, 0, 1, 0])
        ((1,22,21,12,4,10)(2,3,13,24,19,11)(5,23,16,17,7,15)(6,9,14,20,8,18), [0, 0, 1, 1])
        ((1,4,21)(2,19,13)(3,11,24)(5,7,16)(6,8,14)(9,18,20)(10,12,22)(15,17,23), [0, 1, 0, 0])
        ((1,17,13,12,5,11)(2,20,10,24,6,21)(3,23,14,19,7,18)(4,9,15,22,8,16), [0, 1, 1, 0])
        ((1,19,9,12,3,8)(2,22,7,24,4,23)(5,21,18,17,10,14)(6,13,16,20,11,15), [1, 0, 0, 1])
        ((1,20,23,12,6,7)(2,5,9,24,17,8)(3,21,15,19,10,16)(4,13,18,22,11,14), [1, 1, 0, 0])
        ((1,11,5,12,13,17)(2,21,6,24,10,20)(3,18,7,19,14,23)(4,16,8,22,15,9), [0, 0, 1, 0, 0])
        ((1,23,6)(2,9,17)(3,15,10)(4,18,11)(5,24,8)(7,20,12)(13,22,14)(16,21,19), [0, 0, 1, 1, 0])
        ((1,8,3,12,9,19)(2,23,4,24,7,22)(5,14,10,17,18,21)(6,15,11,20,16,13), [0, 1, 0, 0, 1])
        ((1,21,4)(2,13,19)(3,24,11)(5,16,7)(6,14,8)(9,20,18)(10,22,12)(15,23,17), [0, 1, 1, 0, 0])
        ((1,12)(2,24)(3,19)(4,22)(5,17)(6,20)(7,23)(8,9)(10,21)(11,13)(14,18)(15,16), [0, 0, 1, 0, 0, 1])
        ((1,24,12,2)(3,20,19,6)(4,5,22,17)(7,13,23,11)(8,10,9,21)(14,15,18,16), [0, 0, 1, 1, 0, 0])
    """
    cdef tuple S = tuple(W.simple_reflections())
    cdef list index_list = list(range(len(S)))

    cdef list level_set_cur = [(W.one(), [])]
    cdef set level_set_old = {W.one()}
    cdef list word
    cdef PermutationGroupElement x, y

    while level_set_cur:
        level_set_new = []
        for x, word in level_set_cur:
            yield x, word
            for i in index_list:
                y = _new_mul_(x, <PermutationGroupElement>(S[i]))
                if y not in level_set_old:
                    level_set_old.add(y)
                    level_set_new.append((y, word+[i]))
        level_set_cur = level_set_new

<<<<<<< HEAD
cdef inline bint has_left_descent(PermutationGroupElement w, int i, int N) noexcept:
=======

cdef inline bint has_left_descent(PermutationGroupElement w, int i, int N):
>>>>>>> 31f4fa60
    return w.perm[i] >= N

cdef int first_descent(PermutationGroupElement w, int n, int N, bint left) noexcept:
    cdef int i
    if not left:
        w = ~w
    for i in range(n):
        if has_left_descent(w, i, N):
            return i
    return -1

cdef int first_descent_in_parabolic(PermutationGroupElement w, list parabolic,
                                    int N, bint left) noexcept:
    cdef int i
    if not left:
        w = ~w
    # this loop over a list might be slow
    for i in parabolic:
        if has_left_descent(w, i, N):
            return i
    return -1


cpdef PermutationGroupElement reduce_in_coset(PermutationGroupElement w, tuple S,
                                              list parabolic, int N, bint right) noexcept:
    r"""
    Return the minimal length coset representative of ``w`` of the parabolic
    subgroup indexed by ``parabolic`` (with indices `\{0, \ldots, n\}`).

    EXAMPLES::

        sage: from sage.combinat.root_system.reflection_group_c import reduce_in_coset
        sage: W = CoxeterGroup(['B',3], implementation="permutation")
        sage: N = W.number_of_reflections()
        sage: s = W.simple_reflections()
        sage: w = s[2] * s[1] * s[3]
        sage: reduce_in_coset(w, tuple(s), [], N, True).reduced_word()
        [2, 1, 3]
        sage: reduce_in_coset(w, tuple(s), [], N, False).reduced_word()
        [2, 1, 3]
        sage: reduce_in_coset(w, tuple(s), [0], N, True).reduced_word()
        [2, 1, 3]
        sage: reduce_in_coset(w, tuple(s), [0], N, False).reduced_word()
        [2, 3]
        sage: reduce_in_coset(w, tuple(s), [0,2], N, True).reduced_word()
        [2, 1, 3]
        sage: reduce_in_coset(w, tuple(s), [0,2], N, False).reduced_word()
        [2]
    """
    cdef int i
    cdef PermutationGroupElement si

    if right:
        while True:
            i = first_descent_in_parabolic(w, parabolic, N, True)
            if i == -1:
                return w
            si = <PermutationGroupElement>(S[i])
            w = _new_mul_(si, w)
    else:
        while True:
            i = first_descent_in_parabolic(w, parabolic, N, False)
            if i == -1:
                return w
            si = <PermutationGroupElement>(S[i])
            w = _new_mul_(w, si)

cdef list reduced_coset_representatives(W, list parabolic_big, list parabolic_small,
<<<<<<< HEAD
                                       bint right) noexcept:
=======
                                        bint right):
>>>>>>> 31f4fa60
    cdef tuple S = tuple(W.simple_reflections())
    cdef int N = W.number_of_reflections()
    cdef set totest = set([W.one()])
    cdef set res = set(totest)
    cdef set new

    while totest:
        new = set()
        for w in totest:
            new.update([reduce_in_coset(_new_mul_(w, <PermutationGroupElement>(S[i])),
                                        S, parabolic_small, N, right)
                        for i in parabolic_big])
        res.update(totest)
        totest = new.difference(res)  # [w for w in new if w not in res]
    return list(res)

cdef parabolic_recursive(PermutationGroupElement x, list v, f) noexcept:
    if not v:
        f(x)
    else:
        for y in v[0]:
            parabolic_recursive(_new_mul_(x, <PermutationGroupElement>y), v[1:], f)


def parabolic_iteration_application(W, f):
    r"""
    This is the word-for-word translation of the algorithm in chevie.

    .. NOTE::

        It keeps all products of elements of the reduced coset
        representatives in memory.

    INPUT:

    - ``W`` -- a real reflection group
    - ``f`` -- a function with one argument: an element of ``W``

    EXAMPLES::

        sage: W = CoxeterGroup(['E',6], implementation="permutation")
        sage: from sage.combinat.root_system.reflection_group_c import parabolic_iteration_application
        sage: lst = []
        sage: def f(x):
        ....:     lst.append(x)
        sage: parabolic_iteration_application(W, f)
        sage: len(lst) == W.cardinality()
        True
    """
    cdef int i
    cdef list coset_reps = [reduced_coset_representatives(W, list(range(i+1)),
                                                          list(range(i)), True)
                            for i in range(W.rank())]

    parabolic_recursive(W.one(), coset_reps, f)

<<<<<<< HEAD
cpdef list reduced_word_c(W, PermutationGroupElement w) noexcept:
=======

cpdef list reduced_word_c(W, PermutationGroupElement w):
>>>>>>> 31f4fa60
    r"""
    Computes a reduced word for the element ``w`` in the
    reflection group ``W`` in the positions ``range(n)``.

    EXAMPLES::

        sage: from sage.combinat.root_system.reflection_group_c import reduced_word_c
        sage: W = ReflectionGroup(['B',2])                  # optional - gap3
        sage: [ reduced_word_c(W,w) for w in W ]            # optional - gap3
        [[], [1], [0], [0, 1], [1, 0], [1, 0, 1], [0, 1, 0], [0, 1, 0, 1]]
    """
    cdef tuple S = tuple(W.simple_reflections())
    cdef int n = len(S)
    cdef int N = W.number_of_reflections()
    cdef int fdes = 0
    cdef list word = []

    while True:
        fdes = first_descent(w, n, N, True)
        if fdes == -1:
            break
        w = _new_mul_(<PermutationGroupElement>(S[fdes]), w)
        word.append(fdes)
    return word

cdef PermutationGroupElement _new_mul_(PermutationGroupElement left, PermutationGroupElement right) noexcept:
    """
    Multiply two :class:`PermutationGroupElement` directly without the
    coercion framework.
    """
    cdef type t = type(left)
    cdef PermutationGroupElement prod = t.__new__(t)
    cdef int n = left.n
    cdef int sizeofint = sizeof(int)
    cdef int n_sizeofint = sizeofint * n

#    if HAS_DICTIONARY(left):
#        prod.__class__ = left.__class__
    prod._parent = left._parent
    prod.n = n
    if n_sizeofint <= sizeof(prod.perm_buf):
        prod.perm = prod.perm_buf
    else:
        prod.perm = <int *> sig_malloc(n_sizeofint)

    cdef int i
    for i in range(n):
        prod.perm[i] = right.perm[left.perm[i]]

    return prod<|MERGE_RESOLUTION|>--- conflicted
+++ resolved
@@ -433,12 +433,8 @@
                     level_set_new.append((y, word+[i]))
         level_set_cur = level_set_new
 
-<<<<<<< HEAD
+
 cdef inline bint has_left_descent(PermutationGroupElement w, int i, int N) noexcept:
-=======
-
-cdef inline bint has_left_descent(PermutationGroupElement w, int i, int N):
->>>>>>> 31f4fa60
     return w.perm[i] >= N
 
 cdef int first_descent(PermutationGroupElement w, int n, int N, bint left) noexcept:
@@ -507,11 +503,7 @@
             w = _new_mul_(w, si)
 
 cdef list reduced_coset_representatives(W, list parabolic_big, list parabolic_small,
-<<<<<<< HEAD
-                                       bint right) noexcept:
-=======
-                                        bint right):
->>>>>>> 31f4fa60
+                                        bint right) noexcept:
     cdef tuple S = tuple(W.simple_reflections())
     cdef int N = W.number_of_reflections()
     cdef set totest = set([W.one()])
@@ -568,12 +560,8 @@
 
     parabolic_recursive(W.one(), coset_reps, f)
 
-<<<<<<< HEAD
+
 cpdef list reduced_word_c(W, PermutationGroupElement w) noexcept:
-=======
-
-cpdef list reduced_word_c(W, PermutationGroupElement w):
->>>>>>> 31f4fa60
     r"""
     Computes a reduced word for the element ``w`` in the
     reflection group ``W`` in the positions ``range(n)``.
