--- conflicted
+++ resolved
@@ -2259,29 +2259,9 @@
         sage: number_of_tuples(S,2)
         25
     """
-    k = ZZ(k)
-    from sage.libs.gap.libgap import libgap
-    S = libgap.eval(str(S))
-    return libgap.NrTuples(S, k).sage()
-
-<<<<<<< HEAD
-def unordered_tuples(S, k):
-    """
-    Return the set of all unordered tuples of length ``k`` of the
-    set ``S``. Wraps GAP's ``UnorderedTuples``.
-
-    An unordered tuple of length `k` of a set `S` is a unordered selection
-    with repetitions of elements of `S`, and is represented by a sorted
-    list of length `k` containing elements from `S`.
-
-    .. WARNING::
-
-       Wraps GAP -- hence ``S`` must be a list of objects that have
-       string representations that can be interpreted by the GAP
-       interpreter. If ``S`` contains any complicated Sage
-       objects, this function does *not* do what you expect. A proper
-       function should be written! (TODO!)
-=======
+    ans=gap.eval("NrTuples(%s,%s)"%(S,ZZ(k)))
+    return ZZ(ans)
+
 def unordered_tuples(S, k, algorithm='itertools'):
     """
     Return the set of all unordered tuples of length ``k`` of the set ``S``.
@@ -2305,13 +2285,6 @@
         that have string representations that can be interpreted by the GAP
         interpreter. If ``S`` consists of at all complicated Sage
         objects, this function might *not* do what you expect.
->>>>>>> 373e5858
-
-    .. NOTE::
-
-        Repeated entries in ``S`` are being ignored -- i.e.,
-        ``unordered_tuples([1,2,3,3],2)`` doesn't return anything
-        different from ``unordered_tuples([1,2,3],2)``.
 
     EXAMPLES::
 
@@ -2338,12 +2311,6 @@
         sage: unordered_tuples(S, 3) == unordered_tuples(S, 3, 'gap')
         True
     """
-<<<<<<< HEAD
-    k = ZZ(k)
-    from sage.libs.gap.libgap import libgap
-    S = libgap.eval(str(S))
-    return libgap.UnorderedTuples(S, k).sage()
-=======
     if algorithm == 'itertools':
         import itertools
         return list(itertools.combinations_with_replacement(sorted(set(S)), k))
@@ -2351,7 +2318,6 @@
         ans = gap.eval("UnorderedTuples(%s,%s)"%(S,ZZ(k)))
         return map(tuple, eval(ans))
     raise ValueError('invalid algorithm')
->>>>>>> 373e5858
 
 def number_of_unordered_tuples(S,k):
     """
