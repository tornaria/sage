--- conflicted
+++ resolved
@@ -1102,17 +1102,10 @@
         """
         if not isinstance(l, (int,Integer)):
             raise TypeError("the parameter l (=%r) must be an integer"%l)
-<<<<<<< HEAD
-        #if l == Integer(0):
-        #    yield self()
-        for w in xmrange([self.size_of_alphabet()]*l):
-            yield self([self.alphabet().unrank(x) for x in w])
-=======
         A = self.alphabet()
         cls = self._element_classes['FiniteWord_tuple']
         for w in itertools.product(self.alphabet(), repeat=l):
             yield cls(self, w)
->>>>>>> 7fd80aa1
 
     def random_element(self):
         r"""
