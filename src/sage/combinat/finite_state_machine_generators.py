r"""
Common Transducers (Finite State Machines Generators)

Transducers in Sage can be built through the ``transducers``
object. It contains generators for common finite state machines. For example,

::

    sage: I = transducers.Identity([0, 1, 2])

generates an identity transducer on the alphabet `\{0, 1, 2\}`.

To construct transducers manually, you can use the class
:class:`Transducer`. See :mod:`~sage.combinat.finite_state_machine`
for more details and a lot of examples.

**Transducers**

.. csv-table::
    :class: contentstable
    :widths: 30, 70
    :delim: |

    :meth:`~TransducerGenerators.Identity` | Returns a transducer realizing the identity map.
    :meth:`~TransducerGenerators.abs` | Returns a transducer realizing absolute value.
    :meth:`~TransducerGenerators.operator` | Returns a transducer realizing a binary operation.
    :meth:`~TransducerGenerators.all` | Returns a transducer realizing logical ``and``.
    :meth:`~TransducerGenerators.any` | Returns a transducer realizing logical ``or``.
    :meth:`~TransducerGenerators.add` | Returns a transducer realizing addition.
    :meth:`~TransducerGenerators.sub` | Returns a transducer realizing subtraction.
    :meth:`~TransducerGenerators.CountSubblockOccurrences` | Returns a transducer counting the occurrences of a subblock.
    :meth:`~TransducerGenerators.Wait` | Returns a transducer writing ``False`` until first (or k-th) true input is read.
    :meth:`~TransducerGenerators.weight` | Returns a transducer realizing the Hamming weight
    :meth:`~TransducerGenerators.GrayCode` | Returns a transducer realizing binary Gray code.

AUTHORS:

- Clemens Heuberger (2014-04-07): initial version
- Sara Kropf (2014-04-10): some changes in TransducerGenerator
- Daniel Krenn (2014-04-15): improved common docstring during review
- Clemens Heuberger, Daniel Krenn, Sara Kropf (2014-04-16--2014-05-02):
  A couple of improvements. Details see
  #16141, #16142, #16143, #16186.
- Sara Kropf (2014-04-29): weight transducer
- Clemens Heuberger, Daniel Krenn (2014-07-18): transducers Wait, all,
  any

ACKNOWLEDGEMENT:

- Clemens Heuberger, Daniel Krenn and Sara Kropf are supported by the
  Austrian Science Fund (FWF): P 24644-N26.

Functions and methods
---------------------

"""
#*****************************************************************************
#       Copyright (C) 2014 Clemens Heuberger <clemens.heuberger@aau.at>
#                     2014 Daniel Krenn <dev@danielkrenn.at>
#                     2014 Sara Kropf <sara.kropf@aau.at>
#
#  Distributed under the terms of the GNU General Public License (GPL)
#  as published by the Free Software Foundation; either version 2 of
#  the License, or (at your option) any later version.
#                http://www.gnu.org/licenses/
#*****************************************************************************

from sage.combinat.finite_state_machine import Transducer
from sage.rings.integer_ring import ZZ

class TransducerGenerators(object):
    r"""
    A class consisting of constructors for several common transducers.

    A list of all transducers in this database is available via tab
    completion. Type "``transducers.``" and then hit tab to see which
    transducers are available.

    The transducers currently in this class include:

    - :meth:`~Identity`
    - :meth:`~abs`
    - :meth:`~TransducerGenerators.operator`
    - :meth:`~all`
    - :meth:`~any`
    - :meth:`~add`
    - :meth:`~sub`
    - :meth:`~CountSubblockOccurrences`
    - :meth:`~Wait`
    - :meth:`~GrayCode`

    """

    def Identity(self, input_alphabet):
        """
        Returns the identity transducer realizing the identity map.

        INPUT:

        - ``input_alphabet`` -- a list or other iterable.

        OUTPUT:

        A transducer mapping each word over ``input_alphabet`` to
        itself.

        EXAMPLES::

            sage: T = transducers.Identity([0, 1])
            sage: sorted(T.transitions())
            [Transition from 0 to 0: 0|0,
             Transition from 0 to 0: 1|1]
            sage: T.initial_states()
            [0]
            sage: T.final_states()
            [0]
            sage: T.input_alphabet
            [0, 1]
            sage: T.output_alphabet
            [0, 1]
            sage: sage.combinat.finite_state_machine.FSMOldProcessOutput = False
            sage: T([0, 1, 0, 1, 1])
            [0, 1, 0, 1, 1]

        """
        return Transducer(
            [(0, 0, d, d) for d in input_alphabet],
            input_alphabet=input_alphabet,
            output_alphabet=input_alphabet,
            initial_states=[0],
            final_states=[0])

    def CountSubblockOccurrences(self, block, input_alphabet):
        """
        Returns a transducer counting the number of (possibly
        overlapping) occurrences of a block in the input.

        INPUT:

        - ``block`` -- a list (or other iterable) of letters.

        - ``input_alphabet`` -- a list or other iterable.

        OUTPUT:

        A transducer counting (in unary) the number of occurrences of the given
        block in the input.  Overlapping occurrences are counted several
        times.

        Denoting the block by `b_0\ldots b_{k-1}`, the input word by
        `i_0\ldots i_L` and the output word by `o_0\ldots o_L`, we
        have `o_j = 1` if and only if `i_{j-k+1}\ldots i_{j} = b_0\ldots
        b_{k-1}`. Otherwise, `o_j = 0`.

        EXAMPLES:

        #.  Counting the number of ``10`` blocks over the alphabet
            ``[0, 1]``::

                sage: T = transducers.CountSubblockOccurrences(
                ....:     [1, 0],
                ....:     [0, 1])
                sage: sorted(T.transitions())
                [Transition from () to (): 0|0,
                 Transition from () to (1,): 1|0,
                 Transition from (1,) to (): 0|1,
                 Transition from (1,) to (1,): 1|0]
                sage: T.input_alphabet
                [0, 1]
                sage: T.output_alphabet
                [0, 1]
                sage: T.initial_states()
                [()]
                sage: T.final_states()
                [(), (1,)]

            Check some sequence::

                sage: sage.combinat.finite_state_machine.FSMOldProcessOutput = False
                sage: T([0, 1, 0, 1, 1, 0])
                [0, 0, 1, 0, 0, 1]

        #.  Counting the number of ``11`` blocks over the alphabet
            ``[0, 1]``::

                sage: T = transducers.CountSubblockOccurrences(
                ....:     [1, 1],
                ....:     [0, 1])
                sage: sorted(T.transitions())
                [Transition from () to (): 0|0,
                 Transition from () to (1,): 1|0,
                 Transition from (1,) to (): 0|0,
                 Transition from (1,) to (1,): 1|1]

            Check some sequence::

                sage: sage.combinat.finite_state_machine.FSMOldProcessOutput = False
                sage: T([0, 1, 0, 1, 1, 0])
                [0, 0, 0, 0, 1, 0]

        #.  Counting the number of ``1010`` blocks over the
            alphabet ``[0, 1, 2]``::

                sage: T = transducers.CountSubblockOccurrences(
                ....:     [1, 0, 1, 0],
                ....:     [0, 1, 2])
                sage: sorted(T.transitions())
                [Transition from () to (): 0|0,
                 Transition from () to (1,): 1|0,
                 Transition from () to (): 2|0,
                 Transition from (1,) to (1, 0): 0|0,
                 Transition from (1,) to (1,): 1|0,
                 Transition from (1,) to (): 2|0,
                 Transition from (1, 0) to (): 0|0,
                 Transition from (1, 0) to (1, 0, 1): 1|0,
                 Transition from (1, 0) to (): 2|0,
                 Transition from (1, 0, 1) to (1, 0): 0|1,
                 Transition from (1, 0, 1) to (1,): 1|0,
                 Transition from (1, 0, 1) to (): 2|0]
                sage: input =  [0, 1, 0, 1, 0, 1, 0, 0, 1, 0, 1, 0, 2]
                sage: output = [0, 0, 0, 0, 1, 0, 1, 0, 0, 0, 0, 1, 0]
                sage: sage.combinat.finite_state_machine.FSMOldProcessOutput = False
                sage: T(input) == output
                True

        """
        block_as_tuple = tuple(block)

        def starts_with(what, pattern):
            return len(what) >= len(pattern) \
                and what[:len(pattern)] == pattern

        def transition_function(read, input):
            current = read + (input, )
            if starts_with(block_as_tuple, current) \
                    and len(block_as_tuple) > len(current):
                return (current, 0)
            else:
                k = 1
                while not starts_with(block_as_tuple, current[k:]):
                    k += 1
                return (current[k:], int(block_as_tuple == current))

        T = Transducer(
            transition_function,
            input_alphabet=input_alphabet,
            output_alphabet=[0, 1],
            initial_states=[()])
        for s in T.iter_states():
            s.is_final = True
        return T

    def Wait(self, input_alphabet, threshold=1):
        r"""
        Writes ``False`` until reading the ``threshold``-th occurrence
        of a true input letter; then writes ``True``.

        INPUT:

        - ``input_alphabet`` -- a list or other iterable.

        - ``threshold`` -- a positive integer specifying how many
          occurrences of ``True`` inputs are waited for.

        OUTPUT:

        A transducer writing ``False`` until the ``threshold``-th true
        (Python's standard conversion to boolean is used to convert the
        actual input to boolean) input is read. Subsequently, the
        transducer writes ``True``.

        EXAMPLES::

            sage: T = transducers.Wait([0, 1])
            sage: T([0, 0, 1, 0, 1, 0])
            [False, False, True, True, True, True]
            sage: T2 = transducers.Wait([0, 1], threshold=2)
            sage: T2([0, 0, 1, 0, 1, 0])
            [False, False, False, False, True, True]
        """
        def transition(state, input):
            if state == threshold:
                return (threshold, True)
            if not input:
                return (state, False)
            return (state + 1, state + 1 == threshold)

        T = Transducer(transition,
                       input_alphabet=input_alphabet,
                       initial_states=[0])
        for s in T.iter_states():
            s.is_final = True

        return T


    def operator(self, operator, input_alphabet, number_of_operands=2):
        r"""
        Returns a transducer which realizes an operation
        on tuples over the given input alphabet.

        INPUT:

        - ``operator`` -- operator to realize. It is a function which
          takes ``number_of_operands`` input arguments (each out of
          ``input_alphabet``).

        - ``input_alphabet``  -- a list or other iterable.

        - ``number_of_operands`` -- (default: `2`) it specifies the number
          of input arguments the operator takes.

        OUTPUT:

        A transducer mapping an input letter `(i_1, \dots, i_n)` to
        `\mathrm{operator}(i_1, \dots, i_n)`. Here, `n` equals
        ``number_of_operands``.

        The input alphabet of the generated transducer is the cartesian
        product of ``number_of_operands`` copies of ``input_alphabet``.

        EXAMPLE:

        The following binary transducer realizes component-wise
        addition (this transducer is also available as :meth:`.add`)::

            sage: import operator
            sage: T = transducers.operator(operator.add, [0, 1])
            sage: T.transitions()
            [Transition from 0 to 0: (0, 0)|0,
             Transition from 0 to 0: (0, 1)|1,
             Transition from 0 to 0: (1, 0)|1,
             Transition from 0 to 0: (1, 1)|2]
            sage: T.input_alphabet
            [(0, 0), (0, 1), (1, 0), (1, 1)]
            sage: T.initial_states()
            [0]
            sage: T.final_states()
            [0]
            sage: T([(0, 0), (0, 1), (1, 0), (1, 1)])
            [0, 1, 1, 2]

        Note that for a unary operator the input letters of the
        new transducer are tuples of length `1`::

            sage: T = transducers.operator(abs,
            ....:                          [-1, 0, 1],
            ....:                          number_of_operands=1)
            sage: T([-1, 1, 0])
            Traceback (most recent call last):
            ...
            ValueError: Invalid input sequence.
            sage: T([(-1,), (1,), (0,)])
            [1, 1, 0]

        Compare this with the transducer generated by :meth:`.abs`::

            sage: T = transducers.abs([-1, 0, 1])
            sage: T([-1, 1, 0])
            [1, 1, 0]
        """
        from itertools import product

        def transition_function(state, operands):
            return (0, operator(*operands))
        pairs = list(product(input_alphabet, repeat=number_of_operands))
        return Transducer(transition_function,
                          input_alphabet=pairs,
                          initial_states=[0],
                          final_states=[0])


    def all(self, input_alphabet, number_of_operands=2):
        """
        Returns a transducer which realizes logical ``and`` over the given
        input alphabet.

        INPUT:

        - ``input_alphabet``  -- a list or other iterable.

        - ``number_of_operands`` -- (default: `2`) specifies the number
          of input arguments for the ``and`` operation.

        OUTPUT:

        A transducer mapping an input word
        `(i_{01}, \ldots, i_{0d})\ldots (i_{k1}, \ldots, i_{kd})` to the word
        `(i_{01} \land \cdots \land i_{0d})\ldots (i_{k1} \land \cdots \land i_{kd})`.

        The input alphabet of the generated transducer is the cartesian
        product of ``number_of_operands`` copies of ``input_alphabet``.

        EXAMPLE:

        The following transducer realizes letter-wise
        logical ``and``::

            sage: T = transducers.all([False, True])
            sage: T.transitions()
            [Transition from 0 to 0: (False, False)|False,
             Transition from 0 to 0: (False, True)|False,
             Transition from 0 to 0: (True, False)|False,
             Transition from 0 to 0: (True, True)|True]
            sage: T.input_alphabet
            [(False, False), (False, True), (True, False), (True, True)]
            sage: T.initial_states()
            [0]
            sage: T.final_states()
            [0]
            sage: T([(False, False), (False, True), (True, False), (True, True)])
            [False, False, False, True]

        More than two operands and other input alphabets (with
        conversion to boolean) are also possible::

            sage: T3 = transducers.all([0, 1], number_of_operands=3)
            sage: T3([(0, 0, 0), (1, 0, 0), (1, 1, 1)])
            [False, False, True]
        """
<<<<<<< HEAD
        def logical_and(*args):
            return all(args)
        return self.operator(logical_and, input_alphabet, number_of_operands)
=======
        return self.operator(lambda *args: all(args),
                             input_alphabet, number_of_operands)
>>>>>>> 51d35dc0


    def any(self, input_alphabet, number_of_operands=2):
        """
        Returns a transducer which realizes logical ``or`` over the given
        input alphabet.

        INPUT:

        - ``input_alphabet``  -- a list or other iterable.

        - ``number_of_operands`` -- (default: `2`) specifies the number
          of input arguments for the ``or`` operation.

        OUTPUT:

        A transducer mapping an input word
        `(i_{01}, \ldots, i_{0d})\ldots (i_{k1}, \ldots, i_{kd})` to the word
        `(i_{01} \lor \cdots \lor i_{0d})\ldots (i_{k1} \lor \cdots \lor i_{kd})`.

        The input alphabet of the generated transducer is the cartesian
        product of ``number_of_operands`` copies of ``input_alphabet``.

        EXAMPLE:

        The following transducer realizes letter-wise
        logical ``or``::

            sage: T = transducers.any([False, True])
            sage: T.transitions()
            [Transition from 0 to 0: (False, False)|False,
             Transition from 0 to 0: (False, True)|True,
             Transition from 0 to 0: (True, False)|True,
             Transition from 0 to 0: (True, True)|True]
            sage: T.input_alphabet
            [(False, False), (False, True), (True, False), (True, True)]
            sage: T.initial_states()
            [0]
            sage: T.final_states()
            [0]
            sage: T([(False, False), (False, True), (True, False), (True, True)])
            [False, True, True, True]

        More than two operands and other input alphabets (with
        conversion to boolean) are also possible::

            sage: T3 = transducers.any([0, 1], number_of_operands=3)
            sage: T3([(0, 0, 0), (1, 0, 0), (1, 1, 1)])
            [False, True, True]
        """
<<<<<<< HEAD
        def logical_or(*args):
            return any(args)
        return self.operator(logical_or, input_alphabet, number_of_operands)
=======
        return self.operator(lambda *args: any(args),
                             input_alphabet, number_of_operands)

>>>>>>> 51d35dc0


    def add(self, input_alphabet, number_of_operands=2):
        """
        Returns a transducer which realizes addition on pairs over the
        given input alphabet.

        INPUT:

        - ``input_alphabet``  -- a list or other iterable.

        - ``number_of_operands`` -- (default: `2`) it specifies the number
          of input arguments the operator takes.

        OUTPUT:

        A transducer mapping an input word
        `(i_{01}, \ldots, i_{0d})\ldots (i_{k1}, \ldots, i_{kd})` to the word
        `(i_{01} + \cdots + i_{0d})\ldots (i_{k1} + \cdots + i_{kd})`.

        The input alphabet of the generated transducer is the cartesian
        product of ``number_of_operands`` copies of ``input_alphabet``.

        EXAMPLE:

        The following transducer realizes letter-wise
        addition::

            sage: T = transducers.add([0, 1])
            sage: T.transitions()
            [Transition from 0 to 0: (0, 0)|0,
             Transition from 0 to 0: (0, 1)|1,
             Transition from 0 to 0: (1, 0)|1,
             Transition from 0 to 0: (1, 1)|2]
            sage: T.input_alphabet
            [(0, 0), (0, 1), (1, 0), (1, 1)]
            sage: T.initial_states()
            [0]
            sage: T.final_states()
            [0]
            sage: T([(0, 0), (0, 1), (1, 0), (1, 1)])
            [0, 1, 1, 2]

<<<<<<< HEAD
        More than two operators can also be handled,
        cf. :trac:`16186`::
=======
        More than two operands can also be handled::
>>>>>>> 51d35dc0

            sage: T3 = transducers.add([0, 1], number_of_operands=3)
            sage: T3.input_alphabet
            [(0, 0, 0), (0, 0, 1), (0, 1, 0), (0, 1, 1),
             (1, 0, 0), (1, 0, 1), (1, 1, 0), (1, 1, 1)]
            sage: T3([(0, 0, 0), (0, 1, 0), (0, 1, 1), (1, 1, 1)])
            [0, 1, 2, 3]
        """
<<<<<<< HEAD
        def multioperand_add(*args):
            return sum(args)
        return self.operator(multioperand_add, input_alphabet,
=======
        return self.operator(lambda *args: sum(args),
                             input_alphabet,
>>>>>>> 51d35dc0
                             number_of_operands=number_of_operands)


    def sub(self, input_alphabet):
        """
        Returns a transducer which realizes subtraction on pairs over
        the given input alphabet.

        INPUT:

        - ``input_alphabet``  -- a list or other iterable.

        OUTPUT:

        A transducer mapping an input word `(i_0, i'_0)\ldots (i_k, i'_k)`
        to the word `(i_0 - i'_0)\ldots (i_k - i'_k)`.

        The input alphabet of the generated transducer is the cartesian
        product of two copies of ``input_alphabet``.

        EXAMPLE:

        The following transducer realizes letter-wise
        subtraction::

            sage: T = transducers.sub([0, 1])
            sage: T.transitions()
            [Transition from 0 to 0: (0, 0)|0,
             Transition from 0 to 0: (0, 1)|-1,
             Transition from 0 to 0: (1, 0)|1,
             Transition from 0 to 0: (1, 1)|0]
            sage: T.input_alphabet
            [(0, 0), (0, 1), (1, 0), (1, 1)]
            sage: T.initial_states()
            [0]
            sage: T.final_states()
            [0]
            sage: T([(0, 0), (0, 1), (1, 0), (1, 1)])
            [0, -1, 1, 0]
        """
        import operator
        return self.operator(operator.sub, input_alphabet)

    def weight(self, input_alphabet, zero=0):
        r"""
        Returns a transducer which realizes the Hamming weight of the input
        over the given input alphabet.

        INPUT:

        - ``input_alphabet`` -- a list or other iterable.

        - ``zero`` -- the zero symbol in the alphabet used

        OUTPUT:

        A transducer mapping `i_0\ldots i_k` to `(i_0\neq 0)\ldots(i_k\neq 0)`.

        The Hamming weight is defined as the number of non-zero digits in the
        input sequence over the alphabet ``input_alphabet`` (see
        :wikipedia:`Hamming_weight`). The output sequence of the transducer is
        a unary encoding of the Hamming weight. Thus the sum of the output
        sequence is the Hamming weight of the input.

        EXAMPLES::

            sage: W = transducers.weight([-1, 0, 2])
            sage: W.transitions()
            [Transition from 0 to 0: -1|1,
             Transition from 0 to 0: 0|0,
             Transition from 0 to 0: 2|1]
            sage: unary_weight = W([-1, 0, 0, 2, -1])
            sage: unary_weight
            [1, 0, 0, 1, 1]
            sage: weight = add(unary_weight)
            sage: weight
            3

        Also the joint Hamming weight can be computed::

            sage: v1 = vector([-1, 0])
            sage: v0 = vector([0, 0])
            sage: W = transducers.weight([v1, v0])
            sage: unary_weight = W([v1, v0, v1, v0])
            sage: add(unary_weight)
            2

        For the input alphabet ``[-1, 0, 1]`` the weight transducer is the
        same as the absolute value transducer
        :meth:`~TransducerGenerators.abs`::

            sage: W = transducers.weight([-1, 0, 1])
            sage: A = transducers.abs([-1, 0, 1])
            sage: W == A
            True

        For other input alphabets, we can specify the zero symbol::

            sage: W = transducers.weight(['a', 'b'], zero='a')
            sage: add(W(['a', 'b', 'b']))
            2
        """
        def weight(state, input):
            weight = int(input != zero)
            return (0, weight)
        return Transducer(weight, input_alphabet=input_alphabet,
                          initial_states=[0],
                          final_states=[0])


    def abs(self, input_alphabet):
        """
        Returns a transducer which realizes the letter-wise
        absolute value of an input word over the given input alphabet.

        INPUT:

        - ``input_alphabet``  -- a list or other iterable.

        OUTPUT:

        A transducer mapping `i_0\ldots i_k`
        to `|i_0|\ldots |i_k|`.

        EXAMPLE:

        The following transducer realizes letter-wise
        absolute value::

            sage: T = transducers.abs([-1, 0, 1])
            sage: T.transitions()
            [Transition from 0 to 0: -1|1,
             Transition from 0 to 0: 0|0,
             Transition from 0 to 0: 1|1]
            sage: T.initial_states()
            [0]
            sage: T.final_states()
            [0]
            sage: T([-1, -1, 0, 1])
            [1, 1, 0, 1]

        """
        return Transducer(lambda state, input: (0, abs(input)),
                          input_alphabet=input_alphabet,
                          initial_states=[0],
                          final_states=[0])


    def GrayCode(self):
        """
        Returns a transducer converting the standard binary
        expansion to Gray code.

        INPUT:

        Nothing.

        OUTPUT:

        A transducer.

        Cf. the :wikipedia:`Gray_code` for a description of the Gray code.

        EXAMPLE::

            sage: G = transducers.GrayCode()
            sage: G
            Transducer with 3 states
            sage: sage.combinat.finite_state_machine.FSMOldProcessOutput = False
            sage: for v in srange(0, 10):
            ....:     print v, G(v.digits(base=2))
            0 []
            1 [1]
            2 [1, 1]
            3 [0, 1]
            4 [0, 1, 1]
            5 [1, 1, 1]
            6 [1, 0, 1]
            7 [0, 0, 1]
            8 [0, 0, 1, 1]
            9 [1, 0, 1, 1]

        In the example :ref:`Gray Code <finite_state_machine_gray_code_example>`
        in the documentation of the
        :mod:`~sage.combinat.finite_state_machine` module, the Gray code
        transducer is derived from the algorithm converting the binary
        expansion to the Gray code. The result is the same as the one
        given here.
        """
        z = ZZ(0)
        o = ZZ(1)
        return Transducer([[0, 1, z, None],
                           [0, 2, o, None],
                           [1, 1, z, z],
                           [1, 2, o, o],
                           [2, 1, z, o],
                           [2, 2, o, z]],
                          initial_states=[0],
                          final_states=[1],
                          with_final_word_out=[0])


# Easy access to the transducer generators from the command line:
transducers = TransducerGenerators()<|MERGE_RESOLUTION|>--- conflicted
+++ resolved
@@ -418,14 +418,8 @@
             sage: T3([(0, 0, 0), (1, 0, 0), (1, 1, 1)])
             [False, False, True]
         """
-<<<<<<< HEAD
-        def logical_and(*args):
-            return all(args)
-        return self.operator(logical_and, input_alphabet, number_of_operands)
-=======
         return self.operator(lambda *args: all(args),
                              input_alphabet, number_of_operands)
->>>>>>> 51d35dc0
 
 
     def any(self, input_alphabet, number_of_operands=2):
@@ -476,15 +470,9 @@
             sage: T3([(0, 0, 0), (1, 0, 0), (1, 1, 1)])
             [False, True, True]
         """
-<<<<<<< HEAD
-        def logical_or(*args):
-            return any(args)
-        return self.operator(logical_or, input_alphabet, number_of_operands)
-=======
         return self.operator(lambda *args: any(args),
                              input_alphabet, number_of_operands)
 
->>>>>>> 51d35dc0
 
 
     def add(self, input_alphabet, number_of_operands=2):
@@ -528,12 +516,7 @@
             sage: T([(0, 0), (0, 1), (1, 0), (1, 1)])
             [0, 1, 1, 2]
 
-<<<<<<< HEAD
-        More than two operators can also be handled,
-        cf. :trac:`16186`::
-=======
         More than two operands can also be handled::
->>>>>>> 51d35dc0
 
             sage: T3 = transducers.add([0, 1], number_of_operands=3)
             sage: T3.input_alphabet
@@ -542,14 +525,8 @@
             sage: T3([(0, 0, 0), (0, 1, 0), (0, 1, 1), (1, 1, 1)])
             [0, 1, 2, 3]
         """
-<<<<<<< HEAD
-        def multioperand_add(*args):
-            return sum(args)
-        return self.operator(multioperand_add, input_alphabet,
-=======
         return self.operator(lambda *args: sum(args),
                              input_alphabet,
->>>>>>> 51d35dc0
                              number_of_operands=number_of_operands)
 
 
