--- conflicted
+++ resolved
@@ -706,13 +706,8 @@
 
                             # CRT by hand to gain speed
                             for i in list(cong):
-<<<<<<< HEAD
-                                if (i % modu) not in cong1:        # congruence in cong is inconsistent with any in cong1
+                                if i % modu not in cong1:     # congruence in cong is inconsistent with any in cong1
                                     cong.remove(i)            # remove that congruence
-=======
-                                if i % modu not in cong1:        #congruence in cong is inconsistent with any in cong1
-                                    cong.remove(i)            #remove that congruence
->>>>>>> 2f1a76dc
                                     killed_something = True
 
                             if M1 == M2:
