r"""
Catalog of designs

This module gathers all designs that can be reached through
``designs.<tab>``. Example with the Witt design on 24 points::

    sage: designs.WittDesign(24) # optional - gap_packages
    Incidence structure with 24 points and 759 blocks

Or a Steiner Triple System on 19 points::

    sage: designs.steiner_triple_system(19)
    (19,3,1)-Balanced Incomplete Block Design

**La Jolla Covering Repository**

The La Jolla Covering Repository (LJCR, see [1]_) is an online database of
covering designs. As it is frequently updated, it is not included in Sage, but
one can query it through :meth:`designs.best_known_covering_design_from_LJCR
<sage.combinat.designs.covering_design.best_known_covering_design_www>`::

    sage: C = designs.best_known_covering_design_from_LJCR(7, 3, 2)   # optional - internet
    sage: C                            # optional - internet
    (7, 3, 2)-covering design of size 7
    Lower bound: 7
    Method: lex covering
    Submitted on: 1996-12-01 00:00:00
    sage: C.incidence_structure()      # optional - internet
    Incidence structure with 7 points and 7 blocks

**Design constructors**

This module gathers the following designs:

.. csv-table::
    :class: contentstable
    :widths: 100
    :delim: |

    :meth:`~sage.combinat.designs.block_design.ProjectiveGeometryDesign`
    :meth:`~sage.combinat.designs.block_design.DesarguesianProjectivePlaneDesign`
    :meth:`~sage.combinat.designs.block_design.HughesPlane`
    :meth:`~sage.combinat.designs.database.HigmanSimsDesign`
    :meth:`~sage.combinat.designs.bibd.balanced_incomplete_block_design`
    :meth:`~sage.combinat.designs.resolvable_bibd.resolvable_balanced_incomplete_block_design`
    :meth:`~sage.combinat.designs.resolvable_bibd.kirkman_triple_system`
    :meth:`~sage.combinat.designs.block_design.AffineGeometryDesign`
    :meth:`~sage.combinat.designs.block_design.CremonaRichmondConfiguration`
    :meth:`~sage.combinat.designs.block_design.WittDesign`
    :meth:`~sage.combinat.designs.block_design.HadamardDesign`
    :meth:`~sage.combinat.designs.block_design.Hadamard3Design`
    :meth:`~sage.combinat.designs.latin_squares.mutually_orthogonal_latin_squares`
    :meth:`~sage.combinat.designs.orthogonal_arrays.transversal_design`
    :meth:`~sage.combinat.designs.orthogonal_arrays.orthogonal_array`
    :meth:`~sage.combinat.designs.orthogonal_arrays.incomplete_orthogonal_array`
    :meth:`~sage.combinat.designs.difference_family.difference_family`
    :meth:`~sage.combinat.designs.difference_matrices.difference_matrix`
    :meth:`~sage.combinat.designs.bibd.steiner_triple_system`
    :meth:`~sage.combinat.designs.steiner_quadruple_systems.steiner_quadruple_system`
    :meth:`~sage.combinat.designs.block_design.projective_plane`
    :meth:`~sage.combinat.designs.biplane`
    :meth:`~sage.combinat.designs.gen_quadrangles`

And the :meth:`designs.best_known_covering_design_from_LJCR
<sage.combinat.designs.covering_design.best_known_covering_design_www>` function
which queries the LJCR.

.. TODO::

    Implement DerivedDesign and ComplementaryDesign.

REFERENCES:

.. [1] La Jolla Covering Repository,
  https://math.ccrwest.org/cover.html
"""
from sage.misc.lazy_import import lazy_import

lazy_import('sage.combinat.designs.block_design',
            ('BlockDesign',
             'ProjectiveGeometryDesign',
             'DesarguesianProjectivePlaneDesign',
             'projective_plane',
             'AffineGeometryDesign',
             'WittDesign',
             'HadamardDesign',
             'Hadamard3Design',
             'HughesPlane',
             'CremonaRichmondConfiguration'))

lazy_import('sage.combinat.designs.database', 'HigmanSimsDesign')

lazy_import('sage.combinat.designs.steiner_quadruple_systems',
            'steiner_quadruple_system')

lazy_import('sage.combinat.designs.covering_design',
            'best_known_covering_design_www',
            as_='best_known_covering_design_from_LJCR')

lazy_import('sage.combinat.designs.latin_squares',
            'mutually_orthogonal_latin_squares')

lazy_import('sage.combinat.designs.orthogonal_arrays',
            ('transversal_design', 'incomplete_orthogonal_array'))

lazy_import('sage.combinat.designs.difference_family', 'difference_family')
lazy_import('sage.combinat.designs.difference_matrices', 'difference_matrix')

lazy_import('sage.combinat.designs.bibd',
            ('balanced_incomplete_block_design', 'steiner_triple_system', 'biplane'))
lazy_import('sage.combinat.designs.resolvable_bibd',
            ('resolvable_balanced_incomplete_block_design',
             'kirkman_triple_system'))
lazy_import('sage.combinat.designs.group_divisible_designs',
            'group_divisible_design')

lazy_import('sage.combinat.designs.orthogonal_arrays',
            'OAMainFunctions', as_='orthogonal_arrays')

<<<<<<< HEAD
lazy_import('sage.combinat.designs.gen_quadrangles',
            ('generalised_quadrangle_with_spread', 'generalised_quadrangle_hermitian'))
=======
lazy_import('sage.combinat.designs.gen_quadrangles_with_spread',
            ('generalised_quadrangle_with_spread', 'generalised_quadrangle_hermitian_with_ovoid'))
>>>>>>> 5663601d
<|MERGE_RESOLUTION|>--- conflicted
+++ resolved
@@ -117,10 +117,5 @@
 lazy_import('sage.combinat.designs.orthogonal_arrays',
             'OAMainFunctions', as_='orthogonal_arrays')
 
-<<<<<<< HEAD
-lazy_import('sage.combinat.designs.gen_quadrangles',
-            ('generalised_quadrangle_with_spread', 'generalised_quadrangle_hermitian'))
-=======
 lazy_import('sage.combinat.designs.gen_quadrangles_with_spread',
-            ('generalised_quadrangle_with_spread', 'generalised_quadrangle_hermitian_with_ovoid'))
->>>>>>> 5663601d
+            ('generalised_quadrangle_with_spread', 'generalised_quadrangle_hermitian_with_ovoid'))