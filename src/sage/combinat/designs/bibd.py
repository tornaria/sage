--- conflicted
+++ resolved
@@ -118,12 +118,12 @@
         if existence:
             return False
         raise ValueError("No such design exists !")
-<<<<<<< HEAD
 
     if k == v:
+        if existence:
+            return True
         return BlockDesign(v,[range(v)], test=False)
-=======
->>>>>>> c127a6d5
+
     if k == 2:
         if existence:
             return True
@@ -138,11 +138,8 @@
             return bool((n%12) in [1,4])
         return BlockDesign(v, v_4_1_BIBD(v), test = False)
     if v == (k-1)**2+k and is_prime_power(k-1):
-<<<<<<< HEAD
-=======
         if existence:
             return True
->>>>>>> c127a6d5
         from block_design import projective_plane
         return projective_plane(k-1)
     if use_LJCR:
