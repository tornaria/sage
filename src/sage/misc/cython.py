--- conflicted
+++ resolved
@@ -233,15 +233,7 @@
         sage: cython('''
         ....: from sage.misc cimport cachefunc
         ....: ''')
-<<<<<<< HEAD
-
-=======
-        Traceback (most recent call last):
-        ...
-        RuntimeError: Error compiling Cython file:
-        ...
-        ...: 'sage/misc.pxd' not found
->>>>>>> c4363fc9
+
     """
     if not filename.endswith('pyx'):
         print("Warning: file (={}) should have extension .pyx".format(filename), file=sys.stderr)
