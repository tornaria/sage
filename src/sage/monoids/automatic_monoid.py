--- conflicted
+++ resolved
@@ -235,21 +235,12 @@
 
     def one(self):
         """
-<<<<<<< HEAD
-        Return the identity element of ``self``.
-
-        EXAMPLES::
-
-            sage: R = IntegerModRing(12)
-            sage: M = AutomaticMonoid(Family({1: R(3), 2: R(5)}), one = R.one())
-=======
         Return one of ``self``.
 
         EXAMPLES::
 
             sage: R = IntegerModRing(21)
             sage: M = AutomaticMonoid((), one = R.one())
->>>>>>> 97374c24
             sage: M.one()
             []
         """
