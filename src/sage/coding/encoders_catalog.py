r"""
Index of encoders

The ``codes.encoders`` object may be used to access the encoders that Sage can build.

**Generic encoders**

:class:`linear_code.LinearCodeGeneratorMatrixEncoder <sage.coding.linear_code.LinearCodeGeneratorMatrixEncoder>`
:class:`linear_code.LinearCodeParityCheckEncoder <sage.coding.linear_code.LinearCodeParityCheckEncoder>`

**Generalized Reed-Solomon code encoders**

- :class:`grs.GRSEvaluationVectorEncoder <sage.coding.grs.GRSEvaluationVectorEncoder>`
- :class:`grs.GRSEvaluationPolynomialEncoder <sage.coding.grs.GRSEvaluationPolynomialEncoder>`

**Extended code encoders**

- :class:`extended_code.ExtendedCodeExtendedMatrixEncoder <sage.coding.extended_code.ExtendedCodeExtendedMatrixEncoder>`

.. NOTE::

    To import these names into the global namespace, use:

        sage: from sage.coding.encoders_catalog import *
"""
#*****************************************************************************
#       Copyright (C) 2009 David Joyner <wdjoyner@gmail.com>
#                     2015 David Lucas <david.lucas@inria.fr>
#
#  Distributed under the terms of the GNU General Public License (GPL),
#  version 2 or later (at your preference).
#
#                  http://www.gnu.org/licenses/
#*****************************************************************************

from sage.misc.lazy_import import lazy_import as _lazy_import
_lazy_import('sage.coding.linear_code', ['LinearCodeGeneratorMatrixEncoder',
                                         'LinearCodeParityCheckEncoder'])
_lazy_import('sage.coding.grs', ['GRSEvaluationVectorEncoder', 'GRSEvaluationPolynomialEncoder'])
<<<<<<< HEAD
_lazy_import('sage.coding.reed_muller_code', ['ReedMullerVectorEncoder', 'ReedMullerPolynomialEncoder'])
=======
_lazy_import('sage.coding.extended_code', 'ExtendedCodeExtendedMatrixEncoder')
>>>>>>> 671c3d1a
_lazy_import('sage.coding.punctured_code', 'PuncturedCodePuncturedMatrixEncoder')<|MERGE_RESOLUTION|>--- conflicted
+++ resolved
@@ -37,9 +37,6 @@
 _lazy_import('sage.coding.linear_code', ['LinearCodeGeneratorMatrixEncoder',
                                          'LinearCodeParityCheckEncoder'])
 _lazy_import('sage.coding.grs', ['GRSEvaluationVectorEncoder', 'GRSEvaluationPolynomialEncoder'])
-<<<<<<< HEAD
 _lazy_import('sage.coding.reed_muller_code', ['ReedMullerVectorEncoder', 'ReedMullerPolynomialEncoder'])
-=======
 _lazy_import('sage.coding.extended_code', 'ExtendedCodeExtendedMatrixEncoder')
->>>>>>> 671c3d1a
 _lazy_import('sage.coding.punctured_code', 'PuncturedCodePuncturedMatrixEncoder')