--- conflicted
+++ resolved
@@ -181,12 +181,8 @@
             sage: CuspForms(1,12).0.qexp()
             q - 24*q^2 + 252*q^3 - 1472*q^4 + 4830*q^5 + O(q^6)
         """
-<<<<<<< HEAD
-        return ModularFormElement(self.parent(), self.element() + other.element())
-=======
         return self.q_expansion(prec)
 
->>>>>>> 29fed8b0
 
     def __eq__(self, other):
         """
