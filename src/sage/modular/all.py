from __future__ import absolute_import
from .quatalg.all import *

from .modsym.all import *

from .modform.all import *

from .ssmod.all import *

from .abvar.all import *

from .dirichlet import (DirichletGroup,
                       kronecker_character, kronecker_character_upside_down,
                       trivial_character)

from .arithgroup.all import (Gamma0, Gamma1, GammaH, Gamma, SL2Z,
                            ArithmeticSubgroup_Permutation,
                            CongruenceSubgroup, FareySymbol)

from .cusps import Cusp, Cusps

from .dims import (dimension_cusp_forms,
                  dimension_new_cusp_forms,
                  dimension_eis,
                  dimension_modular_forms,
                  sturm_bound)

from .buzzard import buzzard_tpslopes

from .etaproducts import *

from .overconvergent.all import *

from .local_comp.all import *

<<<<<<< HEAD
from cusps_nf import NFCusp, NFCusps, NFCusps_clear_cache, Gamma0_NFCusps

from btquotients.all import *

from pollack_stevens.all import *
=======
from .cusps_nf import NFCusp, NFCusps, NFCusps_clear_cache, Gamma0_NFCusps
>>>>>>> 972541a9
<|MERGE_RESOLUTION|>--- conflicted
+++ resolved
@@ -33,12 +33,8 @@
 
 from .local_comp.all import *
 
-<<<<<<< HEAD
-from cusps_nf import NFCusp, NFCusps, NFCusps_clear_cache, Gamma0_NFCusps
+from .cusps_nf import NFCusp, NFCusps, NFCusps_clear_cache, Gamma0_NFCusps
 
 from btquotients.all import *
 
-from pollack_stevens.all import *
-=======
-from .cusps_nf import NFCusp, NFCusps, NFCusps_clear_cache, Gamma0_NFCusps
->>>>>>> 972541a9
+from pollack_stevens.all import *