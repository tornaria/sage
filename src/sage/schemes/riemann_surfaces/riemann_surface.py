--- conflicted
+++ resolved
@@ -563,35 +563,6 @@
         sage: from sage.numerical.gauss_legendre import nodes
         sage: import time
         sage: nodes.cache.clear()
-<<<<<<< HEAD
-        sage: %time Rh = Sh.riemann_matrix() # random | long time (1 second)
-        CPU times: user 795 ms, sys: 0 ns, total: 795 ms
-        Wall time: 799 ms
-        sage: nodes.cache.clear()
-        sage: %time Rr = Sr.riemann_matrix() # random | long time (2 seconds)
-        CPU times: user 1.75 s, sys: 0 ns, total: 1.75 s
-        Wall time: 1.75 s
-        sage: p = 500
-        sage: Sh = RiemannSurface(f, prec=p, integration_method='heuristic')
-        sage: Sr = RiemannSurface(f, prec=p, integration_method='rigorous')
-        sage: nodes.cache.clear()
-        sage: %time Rh = Sh.riemann_matrix() # random | long time (8 seconds)
-        CPU times: user 8.43 s, sys: 0 ns, total: 8.43 s
-        Wall time: 8.43 ss
-        sage: nodes.cache.clear()
-        sage: %time Rr = Sr.riemann_matrix() # random | long time (10 seconds)
-        CPU times: user 9.69 s, sys: 0 ns, total: 9.69 s
-        Wall time: 9.69 s
-
-    Note that for the above curve, the branch points are evenly distributed, and
-    hence the implicit assumptions in the heuristic method are more sensible, 
-    meaning that a higher precision is required to see the heuristic method 
-    being significantly slower than the rigorous method. For a worse conditioned
-    curve, this effect is more pronounced::
-
-        sage: q = 1/10
-        sage: f = y^2-(x^2-2*x+1+q^2)*(x^2+2*x+1+q^2)
-=======
         sage: ct = time.time()
         sage: Rh = Sh.riemann_matrix()  
         sage: ct1 = time.time()-ct
@@ -601,20 +572,10 @@
         sage: ct2 = time.time()-ct
         sage: ct2/ct1  # random
         1.2429363969691192
->>>>>>> 58a2ba44
         sage: p = 500
         sage: Sh = RiemannSurface(f, prec=p, integration_method='heuristic')
         sage: Sr = RiemannSurface(f, prec=p, integration_method='rigorous')
         sage: nodes.cache.clear()
-<<<<<<< HEAD
-        sage: %time Rh = Sh.riemann_matrix() # random | long time (7 second)
-        CPU times: user 7.45 s, sys: 0 ns, total: 7.45 s
-        Wall time: 7.44 s
-        sage: nodes.cache.clear()
-        sage: %time Rr = Sr.riemann_matrix() # random | long time (2 second)
-        CPU times: user 1.5 s, sys: 0 ns, total: 1.5 s
-        Wall time: 1.5 s
-=======
         sage: ct = time.time()
         sage: Rh = Sh.riemann_matrix()  # long time (6 seconds)
         sage: ct1 = time.time()-ct
@@ -624,7 +585,28 @@
         sage: ct2 = time.time()-ct
         sage: ct2/ct1  # random
         0.6627716056083879
->>>>>>> 58a2ba44
+
+    Note that for the above curve, the branch points are evenly distributed, and
+    hence the implicit assumptions in the heuristic method are more sensible, 
+    meaning that a higher precision is required to see the heuristic method 
+    being significantly slower than the rigorous method. For a worse conditioned
+    curve, this effect is more pronounced::
+
+        sage: q = 1/10
+        sage: f = y^2-(x^2-2*x+1+q^2)*(x^2+2*x+1+q^2)
+        sage: p = 500
+        sage: Sh = RiemannSurface(f, prec=p, integration_method='heuristic')
+        sage: Sr = RiemannSurface(f, prec=p, integration_method='rigorous')
+        sage: nodes.cache.clear()
+        sage: ct = time.time()
+        sage: Rh = Sh.riemann_matrix()  # long time (8 seconds)
+        sage: ct1 = time.time()-ct
+        sage: nodes.cache.clear()
+        sage: ct = time.time()
+        sage: Rr = Sr.riemann_matrix()  # long time (1 seconds)
+        sage: ct2 = time.time()-ct
+        sage: ct2/ct1  # random
+        0.19453288941244148
 
     This disparity in timings can get increasingly worse, and testing has shown
     that even for random quadrics the heuristic method can be as bad as 30 times
@@ -1754,11 +1736,7 @@
 
             sage: M = S.riemann_matrix()
             sage: differentials = S.cohomology_basis()
-<<<<<<< HEAD
             sage: S.simple_vector_line_integral([(0, 0), (1, 0)], differentials) #abs tol 0.00000001
-=======
-            sage: S.simple_vector_line_integral([(0,0),(1,0)], differentials)  # abs tol 0.00000001
->>>>>>> 58a2ba44
             (1.14590610929717e-16 - 0.352971844594760*I)
 
         .. NOTE::
@@ -2008,12 +1986,7 @@
             sage: _ = S.homology_basis()
             sage: differentials = S.cohomology_basis()
             sage: bounding_data = S._bounding_data(differentials)
-<<<<<<< HEAD
             sage: S.rigorous_line_integral([(0,0), (1,0)], differentials, bounding_data) # abs tol 1e-10
-=======
-            sage: S.rigorous_line_integral([(0,0), (1,0)], differentials, 
-            ....:                          bounding_data)  # abs tol 1e-10
->>>>>>> 58a2ba44
             (1.80277751848459e-16 - 0.352971844594760*I)
 
         .. NOTE::
@@ -2115,12 +2088,7 @@
                 rho_t = alpha*rho_t+(1-alpha)*rt  # sqrt(rho_t*rt) could also work
                 rho_z = rho_t*(z1-z0).abs()
                 delta_z = (alpha*rho_t+(1-alpha)*rt)*(z1-z0).abs()
-<<<<<<< HEAD
-                # Note this is really exp(arcosh(rho_t/rt))
-                expr = rho_t/rt+((rho_t/rt)**2-1).sqrt() 
-=======
                 expr = rho_t/rt+((rho_t/rt)**2-1).sqrt()  # Note this is really exp(arcosh(rho_t/rt))
->>>>>>> 58a2ba44
                 N = 3
                 cw = zwt(ct)[1]
                 for g, dgdz, minpoly,(a0lc,a0roots) in bounding_data_list:
@@ -2138,13 +2106,8 @@
                                     for i in range(l))
                     cg = g(cz,cw)
                     cdgdz = dgdz(cz,cg)
-<<<<<<< HEAD
                     Delta = delta_z*cdgdz.abs() + (delta_z**2)*M_tilde/(rho_z*(rho_z-delta_z))
-                    M = Delta #+ abs(cg)
-=======
-                    Delta = delta_z*cdgdz.abs()+ (delta_z**2)*M_tilde/(rho_z*(rho_z-delta_z))
                     M = Delta
->>>>>>> 58a2ba44
                     N_required = ((64*M/(15*(1-1/expr)*E_global)).log()/(2*expr.log())).ceil()
                     N = max(N,N_required)
 
@@ -2236,27 +2199,15 @@
             fcd = [fast_callable(omega, domain=self._CC) for omega in differentials]
             integral_dict = dict()
 
-<<<<<<< HEAD
-        if integration_method=="heuristic":
-            line_int = lambda edge: self.simple_vector_line_integral(edge, fcd)
-        elif integration_method=="rigorous":
-=======
         if integration_method == "heuristic":
             line_int = lambda edge: self.simple_vector_line_integral(edge, fcd)
         elif integration_method == "rigorous":
->>>>>>> 58a2ba44
             bd = self._bounding_data(differentials)
             line_int = lambda edge: self.rigorous_line_integral(edge, fcd, bd)
         else:
             raise ValueError("Invalid integration method")
 
-<<<<<<< HEAD
-        for upstairs_edge in occurring_edges:
-            if not upstairs_edge in integral_dict.keys():
-                integral_dict[upstairs_edge] = line_int(upstairs_edge)
-=======
         integral_dict = {edge: line_int(edge) for edge in occurring_edges}
->>>>>>> 58a2ba44
         
         rows = []
         for cycle in cycles:
