--- conflicted
+++ resolved
@@ -1046,7 +1046,6 @@
 
     __getitem__ = get_interval
 
-<<<<<<< HEAD
     def __bool__(self):
         """
         A set is considered True unless it is empty, in which case it is
@@ -1060,7 +1059,7 @@
             False
         """
         return not self.is_empty()
-=======
+
     # ParentMethods of Subobjects
     
     def ambient(self):
@@ -1112,7 +1111,6 @@
         return x
 
     #
->>>>>>> 46eed0ee
 
     @staticmethod
     def normalize(intervals):
