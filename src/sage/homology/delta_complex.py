--- conflicted
+++ resolved
@@ -1455,11 +1455,7 @@
         r"""
         Return the free module of chains in degree ``n`` over ``base_ring``.
 
-<<<<<<< HEAD
-        INPUTS:
-=======
         INPUT:
->>>>>>> 4d80eb34
 
         - ``n`` -- integer
         - ``base_ring`` -- ring (optional, default `\ZZ`)
