# cython: wraparound=False
# cython: boundscheck=False
"""
Helpers for creating matrices
"""

#*****************************************************************************
#       Copyright (C) 2018 Jeroen Demeyer <J.Demeyer@UGent.be>
#
# This program is free software: you can redistribute it and/or modify
# it under the terms of the GNU General Public License as published by
# the Free Software Foundation, either version 2 of the License, or
# (at your option) any later version.
#                  http://www.gnu.org/licenses/
#*****************************************************************************

cimport cython
from cpython.sequence cimport PySequence_Fast
from cysignals.signals cimport sig_check

MatrixSpace = None

from sage.rings.integer_ring import ZZ
from sage.rings.integer cimport Integer
from sage.structure.coerce cimport (coercion_model,
        is_numpy_type, py_scalar_parent)
from sage.structure.element cimport Element, RingElement, Vector
from sage.arith.long cimport pyobject_to_long
from sage.misc.misc_c import sized_iter
from sage.categories import monoids


try:
    from cypari2.gen import Gen
except ImportError:
    Gen = ()


CommutativeMonoids = monoids.Monoids().Commutative()


cdef inline bint element_is_scalar(Element x) noexcept:
    """
    Should this element be considered a scalar (as opposed to a vector)?
    """
    # This is mostly guesswork, but after some experimentation the
    # checks below turned out to work well in practice...
    if isinstance(x, RingElement):
        return True
    if x._parent in CommutativeMonoids:
        return True
    return False


# We disable cyclic garbage collection and subclassing for efficiency.
# This class is mainly meant to be used internally by MatrixArgs and
# typically not in user code.
@cython.final
@cython.no_gc
cdef class SparseEntry:
    """
    Specialized class for dealing with sparse input in
    :class:`MatrixArgs`. An instance of ``SparseEntry`` represents
    one position in a matrix to be constructed. To construct a sparse
    matrix, one would typically make a list of such.

    Previous versions of Sage used a ``dict`` as data structure for
    sparse input, but that is not so suitable because the keys are not
    guaranteed to be of the correct format. There is also the
    performance cost of creating tuples of Python integers.

    Users of this class are expected to know what they are doing, so
    the indices are not checked when constructing a matrix.

    INPUT:

    - ``i``, ``j`` -- row and column index

    - ``entry`` -- value to be put at position `(i,j)`

    EXAMPLES::

        sage: from sage.matrix.args import SparseEntry
        sage: SparseEntry(123, 456, "abc")
        SparseEntry(123, 456, 'abc')
        sage: SparseEntry(1/3, 2/3, x)                                                  # needs sage.symbolic
        Traceback (most recent call last):
        ...
        TypeError: unable to convert rational 1/3 to an integer
    """

    def __init__(self, i, j, entry):
        self.i = pyobject_to_long(i)
        self.j = pyobject_to_long(j)
        self.entry = entry

    def __iter__(self):
        """
        Iteration for convenience, such as converting to a tuple.

        EXAMPLES::

            sage: from sage.matrix.args import SparseEntry
            sage: e = SparseEntry(123, 456, "abc")
            sage: tuple(e)
            (123, 456, 'abc')
        """
        yield self.i
        yield self.j
        yield self.entry

    def __repr__(self):
        return f"{type(self).__name__}({self.i}, {self.j}, {self.entry!r})"


# We disable cyclic garbage collection for efficiency. This is not a
# problem because instances should exist only for a short time.
@cython.no_gc
cdef class MatrixArgs:
    """
    Collect arguments for constructing a matrix.

    This class is meant to pass around arguments, for example from the
    global :func:`matrix` constructor to the matrix space or to the
    element class constructor.

    A typical use case is first creating a ``MatrixArgs`` instance,
    possibly adjusting the attributes. This instance can then be passed
    around and a matrix can be constructed from it using the
    :meth:`matrix` method. Also, a flat list can be constructed using
    :meth:`list` or a sparse dict using :meth:`dict`. It is safe to
    construct multiple objects (of the same or a different kind) from
    the same ``MatrixArgs`` instance.

    ``MatrixArgs`` also supports iteration using the :meth:`iter`
    method. This is a more low-level interface.

    When ``MatrixArgs`` produces output, it is first *finalized*. This
    means that all missing attributes are derived or guessed. After
    finalization, you should no longer change the attributes or it will
    end up in an inconsistent state. You can also finalize explicitly by
    calling the :meth:`finalized` method.

    A ``MatrixArgs`` can contain invalid input. This is not checked when
    constructing the ``MatrixArgs`` instance, but it is checked either
    when finalizing or when constructing an object from it.

    .. WARNING::

        Instances of this class should only be temporary, they are not
        meant to be stored long-term.

    EXAMPLES::

        sage: from sage.matrix.args import MatrixArgs
        sage: ma = MatrixArgs(2, 2, (x for x in range(4))); ma
        <MatrixArgs for None; typ=UNKNOWN; entries=<generator ...>>
        sage: ma.finalized()
<<<<<<< HEAD
        <MatrixArgs for Full MatrixSpace of 2 by 2 dense matrices over Integer Ring;
         typ=SEQ_FLAT; entries=[0, 1, 2, 3]>

    Many types of input are possible::

        sage: ma = MatrixArgs(2, 2, entries=None); ma.finalized(); ma.matrix()
        <MatrixArgs for Full MatrixSpace of 2 by 2 dense matrices over Integer Ring;
         typ=ZERO; entries=None>
        [0 0]
        [0 0]
        sage: ma = MatrixArgs(2, 2, entries={}); ma.finalized(); ma.matrix()
        <MatrixArgs for Full MatrixSpace of 2 by 2 sparse matrices over Integer Ring;
         typ=SEQ_SPARSE; entries=[]>
        [0 0]
        [0 0]
        sage: ma = MatrixArgs(2, 2, entries=[1,2,3,4]); ma.finalized(); ma.matrix()
        <MatrixArgs for Full MatrixSpace of 2 by 2 dense matrices over Integer Ring;
         typ=SEQ_FLAT; entries=[1, 2, 3, 4]>
        [1 2]
        [3 4]
        sage: ma = MatrixArgs(2, 2, entries=math.pi); ma.finalized(); ma.matrix()
        <MatrixArgs for Full MatrixSpace of 2 by 2 dense matrices over
         Real Double Field; typ=SCALAR; entries=3.141592653589793>
=======
        <MatrixArgs for Full MatrixSpace of 2 by 2 dense matrices
         over Integer Ring; typ=SEQ_FLAT; entries=[0, 1, 2, 3]>

    Many types of input are possible::

        sage: ma = MatrixArgs(2, 2, entries=None); ma.finalized()
        <MatrixArgs for Full MatrixSpace of 2 by 2 dense matrices
         over Integer Ring; typ=ZERO; entries=None>
        sage: ma.matrix()
        [0 0]
        [0 0]
        sage: ma = MatrixArgs(2, 2, entries={}); ma.finalized()
        <MatrixArgs for Full MatrixSpace of 2 by 2 sparse matrices
         over Integer Ring; typ=SEQ_SPARSE; entries=[]>
        sage: ma.matrix()
        [0 0]
        [0 0]
        sage: ma = MatrixArgs(2, 2, entries=[1,2,3,4]); ma.finalized()
        <MatrixArgs for Full MatrixSpace of 2 by 2 dense matrices
         over Integer Ring; typ=SEQ_FLAT; entries=[1, 2, 3, 4]>
        sage: ma.matrix()
        [1 2]
        [3 4]
        sage: ma = MatrixArgs(2, 2, entries=math.pi); ma.finalized()
        <MatrixArgs for Full MatrixSpace of 2 by 2 dense matrices
         over Real Double Field; typ=SCALAR; entries=3.141592653589793>
        sage: ma.matrix()
>>>>>>> 2b064e1a
        [3.141592653589793               0.0]
        [              0.0 3.141592653589793]
        sage: ma = MatrixArgs(2, 2, entries=pi); ma.finalized()                         # needs sage.symbolic
        <MatrixArgs for Full MatrixSpace of 2 by 2 dense matrices
         over Symbolic Ring; typ=SCALAR; entries=pi>
        sage: ma.matrix()                                                               # needs sage.symbolic
        [pi  0]
        [ 0 pi]
<<<<<<< HEAD
        sage: ma = MatrixArgs(ZZ, 2, 2, entries={(0,0):7}); ma.finalized(); ma.matrix()
        <MatrixArgs for Full MatrixSpace of 2 by 2 sparse matrices over Integer Ring;
         typ=SEQ_SPARSE; entries=[SparseEntry(0, 0, 7)]>
        [7 0]
        [0 0]
        sage: ma = MatrixArgs(ZZ, 2, 2, entries=((1,2),(3,4))); ma.finalized(); ma.matrix()
        <MatrixArgs for Full MatrixSpace of 2 by 2 dense matrices over Integer Ring;
         typ=SEQ_SEQ; entries=((1, 2), (3, 4))>
        [1 2]
        [3 4]
        sage: ma = MatrixArgs(ZZ, 2, 2, entries=(1,2,3,4)); ma.finalized(); ma.matrix()
        <MatrixArgs for Full MatrixSpace of 2 by 2 dense matrices over Integer Ring;
         typ=SEQ_FLAT; entries=(1, 2, 3, 4)>
=======
        sage: ma = MatrixArgs(ZZ, 2, 2, entries={(0,0): 7}); ma.finalized()
        <MatrixArgs for Full MatrixSpace of 2 by 2 sparse matrices
         over Integer Ring; typ=SEQ_SPARSE; entries=[SparseEntry(0, 0, 7)]>
        sage: ma.matrix()
        [7 0]
        [0 0]
        sage: ma = MatrixArgs(ZZ, 2, 2, entries=((1,2), (3,4))); ma.finalized()
        <MatrixArgs for Full MatrixSpace of 2 by 2 dense matrices
         over Integer Ring; typ=SEQ_SEQ; entries=((1, 2), (3, 4))>
        sage: ma.matrix()
        [1 2]
        [3 4]
        sage: ma = MatrixArgs(ZZ, 2, 2, entries=(1,2,3,4)); ma.finalized()
        <MatrixArgs for Full MatrixSpace of 2 by 2 dense matrices
         over Integer Ring; typ=SEQ_FLAT; entries=(1, 2, 3, 4)>
        sage: ma.matrix()
>>>>>>> 2b064e1a
        [1 2]
        [3 4]

        sage: # needs sage.libs.pari
        sage: ma = MatrixArgs(QQ, entries=pari("[1,2;3,4]")); ma.finalized()
        <MatrixArgs for Full MatrixSpace of 2 by 2 dense matrices
         over Rational Field; typ=SEQ_FLAT; entries=[1, 2, 3, 4]>
        sage: ma.matrix()
        [1 2]
        [3 4]
        sage: ma = MatrixArgs(QQ, 2, 2, entries=pari("[1,2,3,4]")); ma.finalized()
        <MatrixArgs for Full MatrixSpace of 2 by 2 dense matrices
         over Rational Field; typ=SEQ_FLAT; entries=[1, 2, 3, 4]>
        sage: ma.matrix()
        [1 2]
        [3 4]
        sage: ma = MatrixArgs(QQ, 2, 2, entries=pari("3/5")); ma.finalized()
        <MatrixArgs for Full MatrixSpace of 2 by 2 dense matrices
         over Rational Field; typ=SCALAR; entries=3/5>
        sage: ma.matrix()
        [3/5   0]
        [  0 3/5]

<<<<<<< HEAD
        sage: ma = MatrixArgs(entries=matrix(2,2)); ma.finalized(); ma.matrix()
        <MatrixArgs for Full MatrixSpace of 2 by 2 dense matrices over Integer Ring;
         typ=MATRIX; entries=[0 0]
        [0 0]>
        [0 0]
        [0 0]
        sage: ma = MatrixArgs(2, 2, entries=lambda i,j: 1+2*i+j); ma.finalized(); ma.matrix()
        <MatrixArgs for Full MatrixSpace of 2 by 2 dense matrices over Integer Ring;
         typ=SEQ_FLAT; entries=[1, 2, 3, 4]>
        [1 2]
        [3 4]
        sage: ma = MatrixArgs(ZZ, 2, 2, entries=lambda i,j: 1+2*i+j); ma.finalized(); ma.matrix()
        <MatrixArgs for Full MatrixSpace of 2 by 2 dense matrices over Integer Ring;
         typ=CALLABLE; entries=<function ...>>
=======
        sage: ma = MatrixArgs(entries=matrix(2,2)); ma.finalized()
        <MatrixArgs for Full MatrixSpace of 2 by 2 dense matrices
         over Integer Ring; typ=MATRIX; entries=[0 0]
                                                [0 0]>
        sage: ma.matrix()
        [0 0]
        [0 0]
        sage: ma = MatrixArgs(2, 2, entries=lambda i,j: 1+2*i+j); ma.finalized()
        <MatrixArgs for Full MatrixSpace of 2 by 2 dense matrices
         over Integer Ring; typ=SEQ_FLAT; entries=[1, 2, 3, 4]>
        sage: ma.matrix()
        [1 2]
        [3 4]
        sage: ma = MatrixArgs(ZZ, 2, 2, entries=lambda i,j: 1+2*i+j); ma.finalized()
        <MatrixArgs for Full MatrixSpace of 2 by 2 dense matrices
         over Integer Ring; typ=CALLABLE; entries=<function ...>>
        sage: ma.matrix()
>>>>>>> 2b064e1a
        [1 2]
        [3 4]

        sage: # needs numpy
        sage: from numpy import array
        sage: ma = MatrixArgs(array([[1,2],[3,4]])); ma.finalized()
        <MatrixArgs for Full MatrixSpace of 2 by 2 dense matrices
         over Integer Ring; typ=SEQ_SEQ; entries=array([[1, 2], [3, 4]])>
        sage: ma.matrix()
        [1 2]
        [3 4]
        sage: ma = MatrixArgs(array([[1.,2.],[3.,4.]])); ma.finalized()
        <MatrixArgs for Full MatrixSpace of 2 by 2 dense matrices
         over Real Double Field; typ=MATRIX; entries=[1.0 2.0]
                                                     [3.0 4.0]>
        sage: ma.matrix()
        [1.0 2.0]
        [3.0 4.0]
        sage: ma = MatrixArgs(RealField(20), array([[1.,2.],[3.,4.]])); ma.finalized()
        <MatrixArgs for Full MatrixSpace of 2 by 2 dense matrices over Real Field
         with 20 bits of precision; typ=MATRIX; entries=[1.0 2.0]
                                                        [3.0 4.0]>
        sage: ma.matrix()
        [1.0000 2.0000]
        [3.0000 4.0000]

        sage: # needs sage.graphs
        sage: ma = MatrixArgs(graphs.CycleGraph(3)); ma.finalized()
        <MatrixArgs for Full MatrixSpace of 3 by 3 dense matrices
         over Integer Ring; typ=MATRIX; entries=[0 1 1]
                                                [1 0 1]
                                                [1 1 0]>
        sage: ma.matrix()
        [0 1 1]
        [1 0 1]
        [1 1 0]

<<<<<<< HEAD
        sage: ma = MatrixArgs([vector([0,1], sparse=True), vector([0,0], sparse=True)],
        ....:                 sparse=True)
        sage: ma.finalized(); ma.matrix()
        <MatrixArgs for Full MatrixSpace of 2 by 2 sparse matrices over Integer Ring;
         typ=SEQ_SPARSE; entries=[SparseEntry(0, 1, 1)]>
=======
        sage: ma = MatrixArgs([vector([0,1], sparse=True),
        ....:                  vector([0,0], sparse=True)], sparse=True)
        sage: ma.finalized()
        <MatrixArgs for Full MatrixSpace of 2 by 2 sparse matrices over
         Integer Ring; typ=SEQ_SPARSE; entries=[SparseEntry(0, 1, 1)]>
        sage: ma.matrix()
>>>>>>> 2b064e1a
        [0 1]
        [0 0]

    Test invalid input::

        sage: MatrixArgs(ZZ, 2, 2, entries="abcd").finalized()
        Traceback (most recent call last):
        ...
        TypeError: unable to convert 'abcd' to a matrix
        sage: MatrixArgs(ZZ, 2, 2, entries=MatrixArgs()).finalized()
        Traceback (most recent call last):
        ...
        TypeError: unable to convert <MatrixArgs for None; typ=UNKNOWN; entries=None> to a matrix
    """

    def __cinit__(self):
        self.nrows = -1
        self.ncols = -1
        self.sparse = -1
        self.kwds = {}

    def __init__(self, *args, ring=None, nrows=None, ncols=None, entries=None, sparse=None, space=None, **kwds):
        """
        Parse arguments for creating a new matrix.

        See :func:`matrix` for documentation.

        This typically does not raise errors for invalid input, except
        when the arguments cannot be parsed.

        EXAMPLES::

            sage: from sage.matrix.args import MatrixArgs
            sage: MatrixArgs().finalized()
            <MatrixArgs for Full MatrixSpace of 0 by 0 dense matrices over
             Integer Ring; typ=ZERO; entries=None>
            sage: MatrixArgs(1).finalized()
            <MatrixArgs for Full MatrixSpace of 1 by 1 dense matrices over
             Integer Ring; typ=ZERO; entries=None>
            sage: MatrixArgs(1, 1, 3).finalized()
            <MatrixArgs for Full MatrixSpace of 1 by 1 dense matrices over
             Integer Ring; typ=SCALAR; entries=3>
            sage: MatrixArgs(1, 1, 1, 1).finalized()
            Traceback (most recent call last):
            ...
            TypeError: too many arguments in matrix constructor
            sage: MatrixArgs(3, nrows=1, ncols=1).finalized()
            <MatrixArgs for Full MatrixSpace of 1 by 1 dense matrices over
             Integer Ring; typ=SCALAR; entries=3>
            sage: MatrixArgs(3, nrows=1).finalized()
            <MatrixArgs for Full MatrixSpace of 1 by 1 dense matrices over
             Integer Ring; typ=SCALAR; entries=3>
            sage: MatrixArgs(3, ncols=1).finalized()
            <MatrixArgs for Full MatrixSpace of 1 by 1 dense matrices over
             Integer Ring; typ=SCALAR; entries=3>
        """
        self.base = ring
        if nrows is not None:
            self.set_nrows(pyobject_to_long(nrows))
        if ncols is not None:
            self.set_ncols(pyobject_to_long(ncols))
        self.entries = entries
        if sparse is not None:
            self.sparse = sparse
        if space is not None:
            self.set_space(space)
        self.kwds.update(kwds)

        # Parse positional arguments (base, nrows, ncols, entries)
        # where each of them is optional.
        cdef Py_ssize_t argi = 0, argc = len(args)
        if argi == argc: return

        # fast check for certain types of entries which cannot be
        # confused with a base ring or a number.
        arg = args[argc - 1]
        if self.entries is None and isinstance(arg, (list, tuple, dict)):
            self.entries = arg
            argc -= 1
            if argi == argc: return

        # check for base ring argument
        if self.base is None and isinstance(args[argi], Parent):
            self.base = args[argi]
            argi += 1
            if argi == argc: return

        # check nrows and ncols argument
        cdef int k
        cdef long v
        if self.nrows == -1 and self.ncols == -1:
            for k in range(2):
                arg = args[argi]
                if is_numpy_type(type(arg)):
                    import numpy
                    if isinstance(arg, numpy.ndarray):
                        break
                try:
                    v = pyobject_to_long(arg)
                except TypeError:
                    break
                else:
                    if k == 0:
                        self.set_nrows(v)
                    else:
                        self.set_ncols(v)
                    argi += 1
                    if argi == argc: return

        # check for entries argument
        if self.entries is None:
            self.entries = args[argi]
            argi += 1
            if argi == argc: return

        raise TypeError("too many arguments in matrix constructor")

    def __repr__(self):
        """Print representation for debugging"""
        t = "(invalid)"
        if self.typ == MA_ENTRIES_UNKNOWN:
            t = "UNKNOWN"
        elif self.typ == MA_ENTRIES_ZERO:
            t = "ZERO"
        elif self.typ == MA_ENTRIES_SCALAR:
            t = "SCALAR"
        elif self.typ == MA_ENTRIES_SEQ_SEQ:
            t = "SEQ_SEQ"
        elif self.typ == MA_ENTRIES_SEQ_FLAT:
            t = "SEQ_FLAT"
        elif self.typ == MA_ENTRIES_SEQ_SPARSE:
            t = "SEQ_SPARSE"
        elif self.typ == MA_ENTRIES_CALLABLE:
            t = "CALLABLE"
        elif self.typ == MA_ENTRIES_MATRIX:
            t = "MATRIX"
        elif self.typ == MA_ENTRIES_MAPPING:
            t = "MAPPING"
        elif self.typ == MA_ENTRIES_METHOD:
            t = "METHOD"
        elif self.typ == MA_ENTRIES_NDARRAY:
            t = "NDARRAY"
        return f"<{type(self).__name__} for {self.space}; typ={t}; entries={self.entries!r}>"

    def __reduce__(self):
        """
        We intentionally do not support pickling because there should
        not be any use case for it.

        TESTS::

            sage: from sage.matrix.args import MatrixArgs
            sage: dumps(MatrixArgs())
            Traceback (most recent call last):
            ...
            RuntimeError: pickling MatrixArgs instances is not allowed
            sage: copy(MatrixArgs())
            Traceback (most recent call last):
            ...
            RuntimeError: pickling MatrixArgs instances is not allowed
        """
        raise RuntimeError(f"pickling {type(self).__name__} instances is not allowed")

    def __iter__(self):
        """
        Default iteration (dense with conversion)

        EXAMPLES::

            sage: from sage.matrix.args import SparseEntry, MatrixArgs
            sage: ma = MatrixArgs(ZZ, 2, 3, iter(range(6)))
            sage: list(ma)
            [0, 1, 2, 3, 4, 5]
        """
        return self.iter()

    def iter(self, bint convert=True, bint sparse=False):
        """
        Iteration over the entries in the matrix

        INPUT:

        - ``convert`` -- If ``True``, the entries are converted to the
          base right. If ``False``, the entries are returned as given.

        - ``sparse`` -- See OUTPUT below.

        OUTPUT: iterator

        - If ``sparse`` is False: yield all entries of the matrix in
          the following order::

            [1 2 3]
            [4 5 6]

        - If ``sparse`` is True: yield instances of
          :class:`SparseEntry`. The indices ``(i, j)`` are guaranteed to
          lie within the matrix. Zero entries in the input are *not*
          skipped.

        .. WARNING::

            If an iterator is given as input to :class:`MatrixArgs`, it
            may be exhausted breaking any further usage. Otherwise, it
            is safe to iterate multiple times.

        EXAMPLES::

            sage: from sage.matrix.args import SparseEntry, MatrixArgs
            sage: ma = MatrixArgs(ZZ, 2, 3, iter(range(6)))
            sage: list(ma.iter())
            [0, 1, 2, 3, 4, 5]
            sage: ma = MatrixArgs(ZZ, 3, 3, [SparseEntry(0, 0, 0)])
            sage: list(ma.iter())
            Traceback (most recent call last):
            ...
            TypeError: dense iteration is not supported for sparse input

        Sparse examples::

            sage: ma = MatrixArgs(3, 3, pi)                                             # needs sage.symbolic
            sage: list(ma.iter(sparse=True))                                            # needs sage.symbolic
            [SparseEntry(0, 0, pi), SparseEntry(1, 1, pi), SparseEntry(2, 2, pi)]
            sage: ma = MatrixArgs(2, 3)
            sage: list(ma.iter(sparse=True))
            []
            sage: ma = MatrixArgs(2, 2, lambda i, j: i > j)
            sage: list(ma.iter(convert=False, sparse=True))
            [SparseEntry(0, 0, False),
             SparseEntry(0, 1, False),
             SparseEntry(1, 0, True),
             SparseEntry(1, 1, False)]
            sage: ma = MatrixArgs(2, 2, {(1,0):88, (0,1):89})
            sage: sorted(tuple(x) for x in ma.iter(sparse=True))
            [(0, 1, 89), (1, 0, 88)]
            sage: ma = MatrixArgs(QQ, 2, 1, {(1,0):88, (0,1):89})
            sage: ma.finalized()
            Traceback (most recent call last):
            ...
            IndexError: invalid column index 1
            sage: ma = MatrixArgs(QQ, 1, 2, {(1,0):88, (0,1):89})
            sage: ma.finalized()
            Traceback (most recent call last):
            ...
            IndexError: invalid row index 1
        """
        self.finalize()

        cdef long i, j
        cdef SparseEntry se
        if self.typ == MA_ENTRIES_ZERO:
            if sparse:
                pass
            else:
                zero = self.base.zero()
                for i in range(self.nrows):
                    for j in range(self.ncols):
                        sig_check()
                        yield zero
        elif self.typ == MA_ENTRIES_SCALAR:
            diag = self.entries
            if convert and self.need_to_convert(diag):
                diag = self.base(diag)
            if sparse:
                for i in range(self.nrows):
                    sig_check()
                    yield make_SparseEntry(i, i, diag)
            else:
                zero = self.base.zero()
                for i in range(self.nrows):
                    for j in range(self.ncols):
                        sig_check()
                        yield diag if (i == j) else zero
        elif self.typ == MA_ENTRIES_SEQ_SEQ:
            row_iter = sized_iter(self.entries, self.nrows)
            for i in range(self.nrows):
                row = sized_iter(next(row_iter), self.ncols)
                for j in range(self.ncols):
                    sig_check()
                    x = next(row)
                    if convert and self.need_to_convert(x):
                        x = self.base(x)
                    if sparse:
                        yield make_SparseEntry(i, j, x)
                    else:
                        yield x
        elif self.typ == MA_ENTRIES_SEQ_FLAT:
            it = sized_iter(self.entries, self.nrows * self.ncols)
            for i in range(self.nrows):
                for j in range(self.ncols):
                    sig_check()
                    x = next(it)
                    if convert and self.need_to_convert(x):
                        x = self.base(x)
                    if sparse:
                        yield make_SparseEntry(i, j, x)
                    else:
                        yield x
        elif self.typ == MA_ENTRIES_SEQ_SPARSE:
            if sparse:
                for t in self.entries:
                    sig_check()
                    se = <SparseEntry>t
                    if convert and self.need_to_convert(se.entry):
                        se = make_SparseEntry(se.i, se.j, self.base(se.entry))
                    yield se
            else:
                raise TypeError("dense iteration is not supported for sparse input")
        elif self.typ == MA_ENTRIES_CALLABLE:
            f = self.entries
            for i in range(self.nrows):
                for j in range(self.ncols):
                    sig_check()
                    x = f(i, j)
                    if convert and self.need_to_convert(x):
                        x = self.base(x)
                    if sparse:
                        yield make_SparseEntry(i, j, x)
                    else:
                        yield x
        elif self.typ == MA_ENTRIES_MATRIX:
            m = self.entries
            for i in range(self.nrows):
                for j in range(self.ncols):
                    sig_check()
                    x = m[i, j]
                    if convert and self.need_to_convert(x):
                        x = self.base(x)
                    if sparse:
                        yield make_SparseEntry(i, j, x)
                    else:
                        yield x
        else:
            raise AssertionError(f"unknown MatrixArgs type {self.typ}")

    def __len__(self):
        """
        EXAMPLES::

            sage: from sage.matrix.args import MatrixArgs
            sage: len(MatrixArgs(3, 14))
            42
        """
        self.finalize()
        return self.nrows * self.ncols

    cpdef Matrix matrix(self, bint convert=True) noexcept:
        """
        Return the entries of the matrix as a Sage Matrix.

        If possible, this returns a direct reference to
        ``self.entries`` without copying.

        INPUT:

        - ``convert`` -- if ``True``, the matrix is guaranteed to have
          the correct parent matrix space. If ``False``, the input matrix
          may be returned even if it lies in the wrong space.

        .. NOTE::

            This changes ``self.entries`` to the returned matrix. This
            means that it is unsafe to access the ``self.entries``
            attribute after calling this method.

        EXAMPLES::

            sage: from sage.matrix.args import MatrixArgs
            sage: M = matrix(2, 3, range(6), sparse=True)

        ::

            sage: ma = MatrixArgs(M); ma.finalized()
<<<<<<< HEAD
            <MatrixArgs for Full MatrixSpace of 2 by 3 sparse matrices over
             Integer Ring; typ=MATRIX; entries=[0 1 2]
=======
            <MatrixArgs for Full MatrixSpace of 2 by 3 sparse matrices
             over Integer Ring; typ=MATRIX; entries=[0 1 2]
>>>>>>> 2b064e1a
            [3 4 5]>
            sage: ma.matrix()
            [0 1 2]
            [3 4 5]

        ::

            sage: ma = MatrixArgs(M, sparse=False); ma.finalized()
<<<<<<< HEAD
            <MatrixArgs for Full MatrixSpace of 2 by 3 dense matrices over
             Integer Ring; typ=MATRIX; entries=[0 1 2]
            [3 4 5]>
=======
            <MatrixArgs for Full MatrixSpace of 2 by 3 dense matrices
             over Integer Ring; typ=MATRIX; entries=[0 1 2]
                                                    [3 4 5]>
>>>>>>> 2b064e1a
            sage: ma.matrix()
            [0 1 2]
            [3 4 5]

        ::

            sage: ma = MatrixArgs(RDF, M); ma.finalized()
<<<<<<< HEAD
            <MatrixArgs for Full MatrixSpace of 2 by 3 sparse matrices over
             Real Double Field; typ=MATRIX; entries=[0 1 2]
            [3 4 5]>
=======
            <MatrixArgs for Full MatrixSpace of 2 by 3 sparse matrices
             over Real Double Field; typ=MATRIX; entries=[0 1 2]
                                                         [3 4 5]>
>>>>>>> 2b064e1a
            sage: ma.matrix(convert=False)
            [0 1 2]
            [3 4 5]
            sage: ma.matrix()
            [0.0 1.0 2.0]
            [3.0 4.0 5.0]

        If we remove our reference to the input ``M``, no copy is made::

            sage: idM = id(M)
            sage: ma = MatrixArgs(M)
            sage: del M
            sage: M = ma.matrix()
            sage: id(M) == idM
            True

        Immutable matrices are never copied::

            sage: M.set_immutable()
            sage: matrix(M) is M
            True
        """
        self.finalize()

        cdef Matrix M
        for _ in range(1):
            if self.typ == MA_ENTRIES_MATRIX:
                safe = self.ref_safe()  # Check this before assigning M
                M = <Matrix>self.entries
                if M._parent is self.space or not convert:
                    if not (safe or M.is_immutable()):
                        M = M.__copy__()
                    break
        else:
            M = self.space(self, coerce=convert)

        # Also store the matrix to support multiple calls of matrix()
        self.entries = M
        self.typ = MA_ENTRIES_MATRIX
        return M

    cpdef list list(self, bint convert=True) noexcept:
        """
        Return the entries of the matrix as a flat list of scalars.

        If possible and ``convert=False``, this returns a direct
        reference to ``self.entries`` without copying.

        INPUT:

        - ``convert`` -- If ``True``, the entries are converted to the base
          ring. Otherwise, the entries are returned as given.

        .. NOTE::

            This changes ``self.entries`` to the returned list. This
            means that it is unsafe to access the ``self.entries``
            attribute after calling this method.

        EXAMPLES::

            sage: from sage.matrix.args import MatrixArgs
            sage: L = list(range(6))
            sage: MatrixArgs(2, 3, L).list()
            [0, 1, 2, 3, 4, 5]

        ::

            sage: ma = MatrixArgs(RDF, 2, 3, L)
            sage: ma.list(convert=False)
            [0, 1, 2, 3, 4, 5]
            sage: ma.list()
            [0.0, 1.0, 2.0, 3.0, 4.0, 5.0]

        If we remove our reference to the input ``L`` and
        ``convert=False``, no copy is made::

            sage: idL = id(L)
            sage: ma = MatrixArgs(2, 3, L)
            sage: del L
            sage: L = ma.list(convert=False)
            sage: id(L) == idL
            True
        """
        self.finalize()

        cdef list L
        if self.typ == MA_ENTRIES_SEQ_FLAT and not convert:
            # Try to re-use existing list
            if type(self.entries) is not list:
                L = list(self.entries)
            else:
                safe = self.ref_safe()  # Check this before assigning L
                L = <list>self.entries
                if not safe:
                    L = L[:]
        else:
            L = list(self.iter(convert))

        cdef long N = self.nrows * self.ncols
        if len(L) != N:
            raise ValueError(f"entries has the wrong length (expected {N}, got {len(L)})")

        # Also store the list to support multiple calls of list()
        self.entries = L
        self.typ = MA_ENTRIES_SEQ_FLAT
        return L

    cpdef dict dict(self, bint convert=True) noexcept:
        """
        Return the entries of the matrix as a :class:`dict`.

        The keys of this :class:`dict` are the non-zero positions ``(i,j)``. The
        corresponding value is the entry at that position. Zero values are skipped.

        If ``convert`` is ``True``, the entries are converted to the base
        ring. Otherwise, the entries are returned as given.

        EXAMPLES::

            sage: from sage.matrix.args import MatrixArgs
            sage: L = list(range(6))
            sage: MatrixArgs(2, 3, L).dict()
            {(0, 1): 1, (0, 2): 2, (1, 0): 3, (1, 1): 4, (1, 2): 5}

        ::

            sage: ma = MatrixArgs(GF(2), 2, 3, L)
            sage: ma.dict(convert=False)
            {(0, 1): 1, (0, 2): 2, (1, 0): 3, (1, 1): 4, (1, 2): 5}
            sage: ma.dict()
            {(0, 1): 1, (1, 0): 1, (1, 2): 1}
        """
        self.finalize()

        cdef dict D = {}
        for t in self.iter(convert, True):
            se = <SparseEntry>t
            x = se.entry
            if x:
                D[se.i, se.j] = x
        return D

    cpdef int set_space(self, space) except -1:
        """
        Set inputs from a given matrix space.

        INPUT:

        - ``space`` -- a :class:`MatrixSpace`

        EXAMPLES::

            sage: from sage.matrix.args import MatrixArgs
            sage: ma = MatrixArgs()
            sage: S = MatrixSpace(QQ, 3, 2, sparse=True)
            sage: _ = ma.set_space(S)
            sage: ma.finalized()
<<<<<<< HEAD
            <MatrixArgs for Full MatrixSpace of 3 by 2 sparse matrices over
             Rational Field; typ=ZERO; entries=None>
=======
            <MatrixArgs for Full MatrixSpace of 3 by 2 sparse matrices
             over Rational Field; typ=ZERO; entries=None>
>>>>>>> 2b064e1a
            sage: M = ma.matrix(); M
            [0 0]
            [0 0]
            [0 0]
            sage: M.parent() is S
            True
        """
        self.space = <Parent?>space
        self.set_nrows(space.nrows())
        self.set_ncols(space.ncols())
        self.base = space._base
        self.sparse = space.is_sparse()

    def finalized(self):
        """
        Determine all missing values.

        Depending on the input, this might be a non-trivial operation.
        In some cases, this will do most of the work of constructing the
        matrix. That is actually not a problem since we eventually want
        to construct the matrix anyway. However, care is taken to avoid
        double work or needless checking or copying.

        OUTPUT: ``self``

        EXAMPLES::

            sage: from sage.matrix.args import MatrixArgs
            sage: MatrixArgs(pi).finalized()                                            # needs sage.symbolic
            Traceback (most recent call last):
            ...
            TypeError: the dimensions of the matrix must be specified
            sage: MatrixArgs(RR, pi).finalized()                                        # needs sage.symbolic
            Traceback (most recent call last):
            ...
            TypeError: the dimensions of the matrix must be specified
            sage: MatrixArgs(2, 3, 0.0).finalized()
<<<<<<< HEAD
            <MatrixArgs for Full MatrixSpace of 2 by 3 dense matrices over
             Real Field with 53 bits of precision; typ=ZERO; entries=0.000000000000000>
=======
            <MatrixArgs for Full MatrixSpace of 2 by 3 dense matrices over Real
             Field with 53 bits of precision; typ=ZERO; entries=0.000000000000000>
>>>>>>> 2b064e1a
            sage: MatrixArgs(RR, 2, 3, 1.0).finalized()
            Traceback (most recent call last):
            ...
            TypeError: nonzero scalar matrix must be square

        Check :issue:`19134`::

            sage: matrix(2, 3, [])
            Traceback (most recent call last):
            ...
            ValueError: sequence too short (expected length 6, got 0)
            sage: matrix(ZZ, 2, 3, [])
            Traceback (most recent call last):
            ...
            ValueError: sequence too short (expected length 6, got 0)
            sage: matrix(2, 3, [1])
            Traceback (most recent call last):
            ...
            ValueError: sequence too short (expected length 6, got 1)

        Check github issue #36065:

            sage: # needs sage.rings.number_field
            sage: class MyAlgebraicNumber(sage.rings.qqbar.AlgebraicNumber):
            ....:     def __bool__(self):
            ....:         raise ValueError
            sage: matrix(1, 1, MyAlgebraicNumber(0))
            [0]
            sage: matrix(1, 1, MyAlgebraicNumber(3))
            [3]
            sage: matrix(1, 2, MyAlgebraicNumber(0))
            Traceback (most recent call last):
            ...
            TypeError: scalar matrix must be square if the value cannot be determined to be zero
            sage: matrix(1, 2, MyAlgebraicNumber(3))
            Traceback (most recent call last):
            ...
            TypeError: scalar matrix must be square if the value cannot be determined to be zero
        """
        self.finalize()
        return self

    cdef int finalize(self) except -1:
        # See finalized() for doc
        if self.is_finalized:
            return 0

        if self.typ == MA_ENTRIES_UNKNOWN:
            self.typ = self.get_type()
            if self.typ == MA_ENTRIES_UNKNOWN:
                raise TypeError(f"unable to convert {self.entries!r} to a matrix")

        # Can we assume a square matrix?
        if self.typ & MA_FLAG_ASSUME_SQUARE:
            if self.ncols == -1:
                if self.nrows != -1:
                    self.ncols = self.nrows
                elif self.typ == MA_ENTRIES_ZERO:
                    # Special case for the zero matrix:
                    # assume zero rows and columns
                    self.nrows = self.ncols = 0
            elif self.nrows == -1:
                self.nrows = self.ncols

        # Process some types to other types
        if not self.typ & MA_FLAG_FINAL:
            if self.typ == MA_ENTRIES_MAPPING:
                self.process_mapping()
            elif self.typ == MA_ENTRIES_METHOD:
                self.process_method()
            elif self.typ == MA_ENTRIES_NDARRAY:
                self.process_ndarray()
            else:
                raise AssertionError(f"unhandled MatrixArgs type {self.typ}")

        # Handle trivial MATRIX type
        if self.typ == MA_ENTRIES_MATRIX:
            m = <Matrix>self.entries
            self.set_nrows(m._nrows)
            self.set_ncols(m._ncols)
            self.setdefault_base(m._parent._base)
            if self.sparse == -1:
                self.sparse = m.is_sparse()

        # Error if size is required
        if self.typ & MA_FLAG_DIM_REQUIRED:
            if self.nrows == -1 or self.ncols == -1:
                raise TypeError("the dimensions of the matrix must be specified")

        # Determine base in easy cases
        if self.base is None and self.typ & MA_FLAG_BASE_REQUIRED:
            if self.typ == MA_ENTRIES_ZERO:
                self.base = ZZ
            elif self.typ == MA_ENTRIES_SCALAR:
                if isinstance(self.entries, Element):
                    self.base = (<Element>self.entries)._parent
                else:
                    # Can be None if input is bogus
                    self.base = py_scalar_parent(type(self.entries))
            if self.base is None:
                raise TypeError(f"unable to determine base of {self.entries!r}")

        if self.nrows == -1 or self.ncols == -1 or self.base is None:
            # Determine dimensions or base in the cases where we
            # really need to look at the entries.
            if self.typ == MA_ENTRIES_SEQ_SEQ:
                self.finalize_seq_seq()
            elif self.typ == MA_ENTRIES_SEQ_FLAT:
                self.finalize_seq_scalar()
            elif self.typ == MA_ENTRIES_CALLABLE:
                self.finalize_callable()
            else:
                raise AssertionError(f"nrows={self.nrows}  ncols={self.ncols}  base={self.base}  type={self.typ}")

        # Non-zero scalar matrices must be square
        # also ensure type is MA_ENTRIES_ZERO for scalar zero matrices
        if self.typ == MA_ENTRIES_SCALAR:
            try:
                if not self.entries:
                    self.typ = MA_ENTRIES_ZERO
            except Exception:
                # "not self.entries" has failed, self.entries cannot be determined to be zero
                if self.nrows != self.ncols:
                    raise TypeError("scalar matrix must be square if the value cannot be determined to be zero")
            if self.typ == MA_ENTRIES_SCALAR and self.nrows != self.ncols:
                # self.typ is still SCALAR -> "not self.entries" has successfully evaluated, to False
                raise TypeError("nonzero scalar matrix must be square")

        if self.sparse == -1:
            self.sparse = (self.typ & MA_FLAG_SPARSE) != 0

        if self.space is None:
            global MatrixSpace
            if MatrixSpace is None:
                from sage.matrix.matrix_space import MatrixSpace
            self.space = MatrixSpace(self.base, self.nrows, self.ncols,
                    sparse=self.sparse, **self.kwds)

        self.is_finalized = True

    cdef int set_base_from_entries(self, entries) except -1:
        """
        Set base ring from the given list of entries.
        """
        if entries:
            B = coercion_model.common_parent(*entries)
            if isinstance(B, type):
                B = py_scalar_parent(B)
            self.base = <Parent?>B
        else:
            self.base = ZZ

    cdef int set_seq_flat(self, entries) except -1:
        """
        Set ``self.entries`` to ``entries``, which should be a flat
        list of entries. Also determine base ring if unknown.
        """
        if self.base is None:
            self.set_base_from_entries(entries)
        self.entries = entries
        self.typ = MA_ENTRIES_SEQ_FLAT

    cdef int process_mapping(self) except -1:
        """
        Convert type ``MAPPING`` to ``SEQ_SPARSE`` or ``SEQ_FLAT``
        (the latter if ``sparse`` is ``False``). This also does the rest
        of finalization, such as determining dimensions and base ring.

        EXAMPLES::

            sage: from sage.matrix.args import MatrixArgs
            sage: ma = MatrixArgs({(2,5): 1/2, (4,-3): 1/3})
            sage: ma = MatrixArgs(2, 2, {(-1,0): 2, (0,-1): 1}, sparse=True)
            sage: ma.finalized()
<<<<<<< HEAD
            <MatrixArgs for Full MatrixSpace of 2 by 2 sparse matrices over Integer Ring;
             typ=SEQ_SPARSE; entries=[SparseEntry(...), SparseEntry(...)]>
            sage: ma = MatrixArgs(2, 2, {(-1,0):2, (0,-1):1}, sparse=False)
            sage: ma.finalized()
            <MatrixArgs for Full MatrixSpace of 2 by 2 dense matrices over Integer Ring;
             typ=SEQ_FLAT; entries=[0, 1, 2, 0]>
            sage: ma = MatrixArgs(2, 1, {(1,0):88, (0,1):89})
=======
            <MatrixArgs for Full MatrixSpace of 2 by 2 sparse matrices over
             Integer Ring; typ=SEQ_SPARSE; entries=[SparseEntry(...), SparseEntry(...)]>
            sage: ma = MatrixArgs(2, 2, {(-1,0): 2, (0,-1): 1}, sparse=False)
            sage: ma.finalized()
            <MatrixArgs for Full MatrixSpace of 2 by 2 dense matrices over
             Integer Ring; typ=SEQ_FLAT; entries=[0, 1, 2, 0]>
            sage: ma = MatrixArgs(2, 1, {(1,0): 88, (0,1): 89})
>>>>>>> 2b064e1a
            sage: ma.finalized()
            Traceback (most recent call last):
            ...
            IndexError: invalid column index 1
            sage: ma = MatrixArgs(1, 2, {(1,0): 88, (0,1): 89})
            sage: ma.finalized()
            Traceback (most recent call last):
            ...
            IndexError: invalid row index 1
        """
        cdef list seqsparse = []
        cdef list values = []
        cdef long maxrow = -1, maxcol = -1  # Maximum occurring value for indices
        cdef long i, j
        for (i0, j0), x in self.entries.items():
            sig_check()
            i = pyobject_to_long(i0)
            j = pyobject_to_long(j0)
            if i > maxrow:
                maxrow = i
            elif i < 0:  # Negative indices to index from the end
                if self.nrows > 0:
                    i += self.nrows
                if i < 0:
                    raise IndexError(f"invalid row index {i0}")
            if j > maxcol:
                maxcol = j
            elif j < 0:  # Negative indices to index from the end
                if self.ncols > 0:
                    j += self.ncols
                if j < 0:
                    raise IndexError(f"invalid column index {j0}")
            seqsparse.append(make_SparseEntry(i, j, x))
            values.append(x)
        if self.nrows == -1:
            self.nrows = maxrow + 1
        elif maxrow >= self.nrows:
            raise IndexError(f"invalid row index {maxrow}")
        if self.ncols == -1:
            self.ncols = maxcol + 1
        elif maxcol >= self.ncols:
            raise IndexError(f"invalid column index {maxcol}")

        if self.base is None:
            self.set_base_from_entries(values)

        if self.sparse is False:
            # If we actually want a dense result, convert to MA_ENTRIES_SEQ_FLAT
            self.entries = [self.base.zero()] * (self.nrows * self.ncols)
            self.typ = MA_ENTRIES_SEQ_FLAT
            for t in seqsparse:
                se = <SparseEntry>t
                self.entries[se.i*self.ncols + se.j] = se.entry
        else:
            self.entries = seqsparse
            self.typ = MA_ENTRIES_SEQ_SPARSE

    cdef int process_method(self) except -1:
        """
        Convert type ``METHOD`` to ``MATRIX``.
        """
        args = ()
        if self.base is not None:
            args += (self.base,)
        m = self.entries(*args)
        if not isinstance(m, Matrix):
            raise TypeError(f"{self.entries!r} did not return a matrix")
        self.entries = m
        self.typ = MA_ENTRIES_MATRIX

    cdef int process_ndarray(self) except -1:
        """
        Convert type ``NDARRAY`` to ``MATRIX`` or ``SEQ_SEQ``.
        """
        # TODO: this is old code which should be cleaned up and made
        # more efficient
        e = self.entries
        cdef long inrows, incols
        (inrows, incols) = e.shape
        self.set_nrows(inrows)
        self.set_ncols(incols)
        str_dtype = str(e.dtype)

        if not (e.flags.c_contiguous is True or e.flags.f_contiguous is True):
            raise TypeError('numpy matrix must be either c_contiguous or f_contiguous')

        from sage.matrix.constructor import matrix
        from sage.rings.real_double import RDF
        from sage.rings.complex_double import CDF

        if 'float32' in str_dtype:
            m = matrix(RDF, inrows, incols, 0)
            m._replace_self_with_numpy32(e)
            self.typ = MA_ENTRIES_MATRIX
            self.setdefault_base(RDF)
        elif 'float64' in str_dtype:
            m = matrix(RDF, inrows, incols, 0)
            m._replace_self_with_numpy(e)
            self.typ = MA_ENTRIES_MATRIX
            self.setdefault_base(RDF)
        elif 'complex64' in str_dtype:
            m = matrix(CDF, inrows, incols, 0)
            m._replace_self_with_numpy32(e)
            self.typ = MA_ENTRIES_MATRIX
            self.setdefault_base(CDF)
        elif 'complex128' in str_dtype:
            m = matrix(CDF, inrows, incols, 0)
            m._replace_self_with_numpy(e)
            self.typ = MA_ENTRIES_MATRIX
            self.setdefault_base(CDF)
        else:
            if 'int' in str_dtype:
                self.setdefault_base(ZZ)
            m = self.entries
            self.typ = MA_ENTRIES_SEQ_SEQ
        self.entries = m

    cdef int finalize_seq_seq(self) except -1:
        """
        Determine missing input (dimensions, base ring) for type
        ``SEQ_SEQ`` and convert to ``SEQ_FLAT`` in the process.
        """
        e = PySequence_Fast(self.entries, "not a sequence")
        self.set_nrows(len(e))
        if self.nrows == 0:
            if self.ncols == -1: self.ncols = 0
            self.setdefault_base(ZZ)
            return 0
        elif self.ncols != -1 and self.base is not None:
            # Everything known => OK
            return 0

        # When sparse and given a list of sparse vectors, convert to a sparse sequence
        cdef long i, j
        if isinstance(e[0], Vector) and all(vec.is_sparse() for vec in e):
            if self.base is None:
                self.base = coercion_model.common_parent(*[(<Vector>vec)._parent._base
                                                           for vec in e])
            self.entries = []
            for i, row in enumerate(e):
                for j, val in (<Vector?>row).iteritems():
                    self.entries.append(make_SparseEntry(i, j, val))

            self.set_ncols(max((<Vector>vec)._parent.ambient_module().rank() for vec in e))
            self.typ = MA_ENTRIES_SEQ_SPARSE
            return 0

        # Process everything and convert to SEQ_FLAT
        cdef list entries = []
        cdef long c
        for row in e:
            c = 0
            for entry in row:
                sig_check()
                c += 1
                entries.append(entry)
            self.set_ncols(c)

        self.set_seq_flat(entries)

    cdef int finalize_seq_scalar(self) except -1:
        """
        Determine missing input (dimensions, base ring) for type
        ``SEQ_FLAT``.
        """
        entries = PySequence_Fast(self.entries, "not a sequence")
        cdef long N = len(entries)

        if self.ncols == 0 or self.nrows == 0 or N == 0:
            # If there are no entries, fill in missing dimensions as 0
            if self.nrows == -1:
                self.nrows = 0
            if self.ncols == -1:
                self.ncols = 0
        elif self.ncols == -1:
            if self.nrows == -1:
                # Assume row matrix
                self.nrows = 1
                self.ncols = N
            else:
                self.ncols = N // self.nrows
        elif self.nrows == -1:
            self.nrows = N // self.ncols

        self.set_seq_flat(entries)

    cdef int finalize_callable(self) except -1:
        """
        Determine base ring for type ``CALLABLE`` and convert to
        ``SEQ_FLAT`` in the process.
        """
        # Dimensions are required, so we must determine the base ring.
        # We do this by converting to the SEQ_FLAT type
        f = self.entries
        cdef list entries = []
        cdef long i, j
        for i in range(self.nrows):
            row = <object>i
            for j in range(self.ncols):
                sig_check()
                entries.append(f(row, j))

        self.set_seq_flat(entries)

    cdef inline entries_type get_type(self) except MA_EXCEPT:
        """
        Return the type of ``self.entries``. In some cases, this might
        change ``self.entries``.

        If the entries are invalid, return ``MA_ENTRIES_UNKNOWN``.

        TESTS:

        Check that :issue:`26655` is fixed::

            sage: # needs sage.rings.finite_rings
            sage: F.<a> = GF(9)
            sage: M = MatrixSpace(F, 2, 2)
            sage: A = M([[1, a], [0, 1]])
            sage: M(pari(A))
            [1 a]
            [0 1]

        Constructing a matrix from a PARI ``t_VEC`` or ``t_COL`` with
        ``t_VEC`` or ``t_COL`` elements is currently not supported::

            sage: M(pari([1, a, 0, 1]))                                                 # needs sage.libs.pari sage.rings.finite_rings
            Traceback (most recent call last):
            ...
            NameError: name 'a' is not defined
            sage: M(pari([[1, a], [0, 1]]))                                             # needs sage.libs.pari sage.rings.finite_rings
            Traceback (most recent call last):
            ...
            NameError: name 'a' is not defined
        """
        # Check basic Python types. This is very fast, so it doesn't
        # hurt to do these first.
        if self.entries is None:
            return MA_ENTRIES_ZERO
        if isinstance(self.entries, (int, float, complex, Integer)):
            if self.entries:
                return MA_ENTRIES_SCALAR
            return MA_ENTRIES_ZERO
        if isinstance(self.entries, (list, tuple)):
            return self.sequence_type()
        if isinstance(self.entries, dict):
            return MA_ENTRIES_MAPPING

        # Note: some objects are callable, iterable and act like a
        # scalar, e.g. polynomials. So the order of these checks
        # matters a lot. Also the more efficient checks should be
        # done first.

        # We check for Element first because that speeds up some
        # other checks.
        cdef bint is_elt = isinstance(self.entries, Element)
        if is_elt and isinstance(self.entries, Matrix):
            return MA_ENTRIES_MATRIX
        t = type(self.entries)
        try:
            f = t._matrix_
        except AttributeError:
            pass
        else:
            self.entries = f.__get__(self.entries, t)
            return MA_ENTRIES_METHOD
        if is_elt and element_is_scalar(<Element>self.entries):
            return MA_ENTRIES_SCALAR
        if not is_elt and is_numpy_type(t):
            import numpy
            if isinstance(self.entries, numpy.ndarray):
                # Convert to a numpy array if it was a matrix.
                if t is not numpy.ndarray:
                    self.entries = numpy.array(self.entries)
                return MA_ENTRIES_NDARRAY
            return MA_ENTRIES_SCALAR
        if isinstance(self.entries, Gen):  # PARI object
            from sage.libs.pari.convert_sage_matrix import pari_typ_to_entries_type
            return pari_typ_to_entries_type(self)
        if isinstance(self.entries, MatrixArgs):
            # Prevent recursion
            return MA_ENTRIES_UNKNOWN
        if isinstance(self.entries, str):
            # Blacklist strings, we don't want them to be considered a sequence
            return MA_ENTRIES_UNKNOWN
        try:
            self.entries = list(self.entries)
        except TypeError:
            pass
        else:
            return self.sequence_type()
        if callable(self.entries):
            return MA_ENTRIES_CALLABLE
        if is_elt:  # Last resort
            return MA_ENTRIES_SCALAR
        return MA_ENTRIES_UNKNOWN

    cdef entries_type sequence_type(self) except MA_EXCEPT:
        """
        Return the type of ``self.entries``, where ``self.entries``
        is a sequence.

        If the entries are invalid, return ``MA_ENTRIES_UNKNOWN``.
        """
        if not self.entries:
            return MA_ENTRIES_SEQ_FLAT
        x = self.entries[0]
        if isinstance(x, (list, tuple, Vector)):
            return MA_ENTRIES_SEQ_SEQ
        if type(x) is SparseEntry:
            return MA_ENTRIES_SEQ_SPARSE
        if self.nrows != -1 and self.ncols != -1 and self.ncols != 1:
            # Determine type from the number of entries. Unfortunately,
            # this only works if the number of columns is not 1.
            if len(self.entries) == self.nrows:
                return MA_ENTRIES_SEQ_SEQ
            else:
                return MA_ENTRIES_SEQ_FLAT
        if isinstance(x, (int, float, complex)):
            return MA_ENTRIES_SEQ_FLAT
        if isinstance(x, Element) and element_is_scalar(<Element>x):
            return MA_ENTRIES_SEQ_FLAT
        if isinstance(x, str):
            # Blacklist strings, we don't want them to be considered a sequence
            return MA_ENTRIES_UNKNOWN
        try:
            iter(x)
        except TypeError:
            return MA_ENTRIES_SEQ_FLAT
        else:
            return MA_ENTRIES_SEQ_SEQ


cpdef MatrixArgs MatrixArgs_init(space, entries) noexcept:
    """
    Construct a :class:`MatrixArgs` object from a matrix space and
    entries. This is the typical use in a matrix constructor.

    If the given entries is already an instance of :class:`MatrixArgs`,
    then just set the space and return the same object.

    EXAMPLES::

        sage: from sage.matrix.args import MatrixArgs_init
        sage: S = MatrixSpace(GF(2), 2, 4)
        sage: ma = MatrixArgs_init(S, {(1, 3): 7})
        sage: M = ma.matrix(); M
        [0 0 0 0]
        [0 0 0 1]
        sage: parent(M) is S
        True
    """
    cdef MatrixArgs ret
    if isinstance(entries, MatrixArgs):
        ret = <MatrixArgs>entries
    else:
        ret = MatrixArgs.__new__(MatrixArgs)
        ret.entries = entries
    ret.set_space(space)
    ret.finalize()
    return ret<|MERGE_RESOLUTION|>--- conflicted
+++ resolved
@@ -156,31 +156,6 @@
         sage: ma = MatrixArgs(2, 2, (x for x in range(4))); ma
         <MatrixArgs for None; typ=UNKNOWN; entries=<generator ...>>
         sage: ma.finalized()
-<<<<<<< HEAD
-        <MatrixArgs for Full MatrixSpace of 2 by 2 dense matrices over Integer Ring;
-         typ=SEQ_FLAT; entries=[0, 1, 2, 3]>
-
-    Many types of input are possible::
-
-        sage: ma = MatrixArgs(2, 2, entries=None); ma.finalized(); ma.matrix()
-        <MatrixArgs for Full MatrixSpace of 2 by 2 dense matrices over Integer Ring;
-         typ=ZERO; entries=None>
-        [0 0]
-        [0 0]
-        sage: ma = MatrixArgs(2, 2, entries={}); ma.finalized(); ma.matrix()
-        <MatrixArgs for Full MatrixSpace of 2 by 2 sparse matrices over Integer Ring;
-         typ=SEQ_SPARSE; entries=[]>
-        [0 0]
-        [0 0]
-        sage: ma = MatrixArgs(2, 2, entries=[1,2,3,4]); ma.finalized(); ma.matrix()
-        <MatrixArgs for Full MatrixSpace of 2 by 2 dense matrices over Integer Ring;
-         typ=SEQ_FLAT; entries=[1, 2, 3, 4]>
-        [1 2]
-        [3 4]
-        sage: ma = MatrixArgs(2, 2, entries=math.pi); ma.finalized(); ma.matrix()
-        <MatrixArgs for Full MatrixSpace of 2 by 2 dense matrices over
-         Real Double Field; typ=SCALAR; entries=3.141592653589793>
-=======
         <MatrixArgs for Full MatrixSpace of 2 by 2 dense matrices
          over Integer Ring; typ=SEQ_FLAT; entries=[0, 1, 2, 3]>
 
@@ -208,7 +183,6 @@
         <MatrixArgs for Full MatrixSpace of 2 by 2 dense matrices
          over Real Double Field; typ=SCALAR; entries=3.141592653589793>
         sage: ma.matrix()
->>>>>>> 2b064e1a
         [3.141592653589793               0.0]
         [              0.0 3.141592653589793]
         sage: ma = MatrixArgs(2, 2, entries=pi); ma.finalized()                         # needs sage.symbolic
@@ -217,21 +191,6 @@
         sage: ma.matrix()                                                               # needs sage.symbolic
         [pi  0]
         [ 0 pi]
-<<<<<<< HEAD
-        sage: ma = MatrixArgs(ZZ, 2, 2, entries={(0,0):7}); ma.finalized(); ma.matrix()
-        <MatrixArgs for Full MatrixSpace of 2 by 2 sparse matrices over Integer Ring;
-         typ=SEQ_SPARSE; entries=[SparseEntry(0, 0, 7)]>
-        [7 0]
-        [0 0]
-        sage: ma = MatrixArgs(ZZ, 2, 2, entries=((1,2),(3,4))); ma.finalized(); ma.matrix()
-        <MatrixArgs for Full MatrixSpace of 2 by 2 dense matrices over Integer Ring;
-         typ=SEQ_SEQ; entries=((1, 2), (3, 4))>
-        [1 2]
-        [3 4]
-        sage: ma = MatrixArgs(ZZ, 2, 2, entries=(1,2,3,4)); ma.finalized(); ma.matrix()
-        <MatrixArgs for Full MatrixSpace of 2 by 2 dense matrices over Integer Ring;
-         typ=SEQ_FLAT; entries=(1, 2, 3, 4)>
-=======
         sage: ma = MatrixArgs(ZZ, 2, 2, entries={(0,0): 7}); ma.finalized()
         <MatrixArgs for Full MatrixSpace of 2 by 2 sparse matrices
          over Integer Ring; typ=SEQ_SPARSE; entries=[SparseEntry(0, 0, 7)]>
@@ -248,7 +207,6 @@
         <MatrixArgs for Full MatrixSpace of 2 by 2 dense matrices
          over Integer Ring; typ=SEQ_FLAT; entries=(1, 2, 3, 4)>
         sage: ma.matrix()
->>>>>>> 2b064e1a
         [1 2]
         [3 4]
 
@@ -272,22 +230,6 @@
         [3/5   0]
         [  0 3/5]
 
-<<<<<<< HEAD
-        sage: ma = MatrixArgs(entries=matrix(2,2)); ma.finalized(); ma.matrix()
-        <MatrixArgs for Full MatrixSpace of 2 by 2 dense matrices over Integer Ring;
-         typ=MATRIX; entries=[0 0]
-        [0 0]>
-        [0 0]
-        [0 0]
-        sage: ma = MatrixArgs(2, 2, entries=lambda i,j: 1+2*i+j); ma.finalized(); ma.matrix()
-        <MatrixArgs for Full MatrixSpace of 2 by 2 dense matrices over Integer Ring;
-         typ=SEQ_FLAT; entries=[1, 2, 3, 4]>
-        [1 2]
-        [3 4]
-        sage: ma = MatrixArgs(ZZ, 2, 2, entries=lambda i,j: 1+2*i+j); ma.finalized(); ma.matrix()
-        <MatrixArgs for Full MatrixSpace of 2 by 2 dense matrices over Integer Ring;
-         typ=CALLABLE; entries=<function ...>>
-=======
         sage: ma = MatrixArgs(entries=matrix(2,2)); ma.finalized()
         <MatrixArgs for Full MatrixSpace of 2 by 2 dense matrices
          over Integer Ring; typ=MATRIX; entries=[0 0]
@@ -305,7 +247,6 @@
         <MatrixArgs for Full MatrixSpace of 2 by 2 dense matrices
          over Integer Ring; typ=CALLABLE; entries=<function ...>>
         sage: ma.matrix()
->>>>>>> 2b064e1a
         [1 2]
         [3 4]
 
@@ -343,20 +284,12 @@
         [1 0 1]
         [1 1 0]
 
-<<<<<<< HEAD
-        sage: ma = MatrixArgs([vector([0,1], sparse=True), vector([0,0], sparse=True)],
-        ....:                 sparse=True)
-        sage: ma.finalized(); ma.matrix()
-        <MatrixArgs for Full MatrixSpace of 2 by 2 sparse matrices over Integer Ring;
-         typ=SEQ_SPARSE; entries=[SparseEntry(0, 1, 1)]>
-=======
         sage: ma = MatrixArgs([vector([0,1], sparse=True),
         ....:                  vector([0,0], sparse=True)], sparse=True)
         sage: ma.finalized()
         <MatrixArgs for Full MatrixSpace of 2 by 2 sparse matrices over
          Integer Ring; typ=SEQ_SPARSE; entries=[SparseEntry(0, 1, 1)]>
         sage: ma.matrix()
->>>>>>> 2b064e1a
         [0 1]
         [0 0]
 
@@ -730,13 +663,8 @@
         ::
 
             sage: ma = MatrixArgs(M); ma.finalized()
-<<<<<<< HEAD
-            <MatrixArgs for Full MatrixSpace of 2 by 3 sparse matrices over
-             Integer Ring; typ=MATRIX; entries=[0 1 2]
-=======
             <MatrixArgs for Full MatrixSpace of 2 by 3 sparse matrices
              over Integer Ring; typ=MATRIX; entries=[0 1 2]
->>>>>>> 2b064e1a
             [3 4 5]>
             sage: ma.matrix()
             [0 1 2]
@@ -745,15 +673,9 @@
         ::
 
             sage: ma = MatrixArgs(M, sparse=False); ma.finalized()
-<<<<<<< HEAD
-            <MatrixArgs for Full MatrixSpace of 2 by 3 dense matrices over
-             Integer Ring; typ=MATRIX; entries=[0 1 2]
-            [3 4 5]>
-=======
             <MatrixArgs for Full MatrixSpace of 2 by 3 dense matrices
              over Integer Ring; typ=MATRIX; entries=[0 1 2]
                                                     [3 4 5]>
->>>>>>> 2b064e1a
             sage: ma.matrix()
             [0 1 2]
             [3 4 5]
@@ -761,15 +683,9 @@
         ::
 
             sage: ma = MatrixArgs(RDF, M); ma.finalized()
-<<<<<<< HEAD
-            <MatrixArgs for Full MatrixSpace of 2 by 3 sparse matrices over
-             Real Double Field; typ=MATRIX; entries=[0 1 2]
-            [3 4 5]>
-=======
             <MatrixArgs for Full MatrixSpace of 2 by 3 sparse matrices
              over Real Double Field; typ=MATRIX; entries=[0 1 2]
                                                          [3 4 5]>
->>>>>>> 2b064e1a
             sage: ma.matrix(convert=False)
             [0 1 2]
             [3 4 5]
@@ -928,13 +844,8 @@
             sage: S = MatrixSpace(QQ, 3, 2, sparse=True)
             sage: _ = ma.set_space(S)
             sage: ma.finalized()
-<<<<<<< HEAD
-            <MatrixArgs for Full MatrixSpace of 3 by 2 sparse matrices over
-             Rational Field; typ=ZERO; entries=None>
-=======
             <MatrixArgs for Full MatrixSpace of 3 by 2 sparse matrices
              over Rational Field; typ=ZERO; entries=None>
->>>>>>> 2b064e1a
             sage: M = ma.matrix(); M
             [0 0]
             [0 0]
@@ -972,13 +883,8 @@
             ...
             TypeError: the dimensions of the matrix must be specified
             sage: MatrixArgs(2, 3, 0.0).finalized()
-<<<<<<< HEAD
-            <MatrixArgs for Full MatrixSpace of 2 by 3 dense matrices over
-             Real Field with 53 bits of precision; typ=ZERO; entries=0.000000000000000>
-=======
             <MatrixArgs for Full MatrixSpace of 2 by 3 dense matrices over Real
              Field with 53 bits of precision; typ=ZERO; entries=0.000000000000000>
->>>>>>> 2b064e1a
             sage: MatrixArgs(RR, 2, 3, 1.0).finalized()
             Traceback (most recent call last):
             ...
@@ -1153,15 +1059,6 @@
             sage: ma = MatrixArgs({(2,5): 1/2, (4,-3): 1/3})
             sage: ma = MatrixArgs(2, 2, {(-1,0): 2, (0,-1): 1}, sparse=True)
             sage: ma.finalized()
-<<<<<<< HEAD
-            <MatrixArgs for Full MatrixSpace of 2 by 2 sparse matrices over Integer Ring;
-             typ=SEQ_SPARSE; entries=[SparseEntry(...), SparseEntry(...)]>
-            sage: ma = MatrixArgs(2, 2, {(-1,0):2, (0,-1):1}, sparse=False)
-            sage: ma.finalized()
-            <MatrixArgs for Full MatrixSpace of 2 by 2 dense matrices over Integer Ring;
-             typ=SEQ_FLAT; entries=[0, 1, 2, 0]>
-            sage: ma = MatrixArgs(2, 1, {(1,0):88, (0,1):89})
-=======
             <MatrixArgs for Full MatrixSpace of 2 by 2 sparse matrices over
              Integer Ring; typ=SEQ_SPARSE; entries=[SparseEntry(...), SparseEntry(...)]>
             sage: ma = MatrixArgs(2, 2, {(-1,0): 2, (0,-1): 1}, sparse=False)
@@ -1169,7 +1066,6 @@
             <MatrixArgs for Full MatrixSpace of 2 by 2 dense matrices over
              Integer Ring; typ=SEQ_FLAT; entries=[0, 1, 2, 0]>
             sage: ma = MatrixArgs(2, 1, {(1,0): 88, (0,1): 89})
->>>>>>> 2b064e1a
             sage: ma.finalized()
             Traceback (most recent call last):
             ...
