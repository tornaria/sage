--- conflicted
+++ resolved
@@ -445,15 +445,9 @@
 
         -  ``png`` - 24-bit PNG (compressed, lossless)
 
-<<<<<<< HEAD
-        -  ``verbose`` - integer (default: None); if no verbosity setting 
+        -  ``verbose`` - integer (default: ``None``); if no verbosity setting 
            is supplied, the verbosity level set by 
            ``sage.misc.verbose.set_verbose`` is used.
-=======
-        -  ``verbose`` - integer (default: None); if no verbosity setting
-           is supplied, the verbosity level set by
-           sage.misc.misc.set_verbose is used.
->>>>>>> e5c2f489
 
         -  ``0`` - silent
 
