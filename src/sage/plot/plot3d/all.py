--- conflicted
+++ resolved
@@ -1,8 +1,4 @@
-<<<<<<< HEAD
-from shapes import Box, ColorCube, Cone, Cylinder, Line, Arrow, Sphere, Torus, Text as Text3D
-=======
 from shapes import Box, ColorCube, Cone, Cylinder, LineSegment, Arrow, Sphere, Torus, Text as Text3D
->>>>>>> 5a1f82f1
 from parametric_surface import ParametricSurface, MobiusStrip
 from plot3d import plot3d, axes as axes3d
 from platonic import Tetrahedron, Cube, Octahedron, Dodecahedron, IndexFaceSet, Icosahedron