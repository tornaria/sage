--- conflicted
+++ resolved
@@ -220,10 +220,6 @@
         True
     """
     return CubicBraidGroup(n=n, names=names, cbg_type=CubicBraidGroup.type.AssionU)
-<<<<<<< HEAD
-
-=======
->>>>>>> b7f04edc
 
 
 ##############################################################################
@@ -597,15 +593,9 @@
     presented groups). However, the ``CubicBraidGroup.type.Coxeter``,
     ``CubicBraidGroup.type.AssionS`` and ``CubicBraidGroup.type.AssionU``
     are different, so they have different classical realizations implemented.
-<<<<<<< HEAD
 
     .. SEEALSO::
 
-=======
-
-    .. SEEALSO::
-
->>>>>>> b7f04edc
         Instances can also be constructed more easily by using
         :func:`CubicBraidGroup`, :func:`AssionGroupS` and :func:`AssionGroupU`.
 
@@ -967,17 +957,11 @@
         Check the matrix group properties.
 
         The following is checked:
-<<<<<<< HEAD
-=======
 
         - Construction of matrix group was faithful.
         - Coercion maps to and from matrix group exist and are
           inverse to each other.
->>>>>>> b7f04edc
-
-        - Construction of matrix group was faithful.
-        - Coercion maps to and from matrix group exist and are
-          inverse to each other.
+
         EXAMPLES::
 
             sage: CBG2 = CubicBraidGroup(2)
@@ -1741,17 +1725,10 @@
         r"""
         Return an isomorphic image of ``self`` as irreducible complex
         reflection group.
-<<<<<<< HEAD
 
         This is possible only for the finite cubic braid groups of ``cbg_type``
         ``CubicBraidGroup.type.Coxeter``.
 
-=======
-
-        This is possible only for the finite cubic braid groups of ``cbg_type``
-        ``CubicBraidGroup.type.Coxeter``.
-
->>>>>>> b7f04edc
         .. NOTE::
 
             This method uses the sage implementation of reflection group via
@@ -2017,11 +1994,7 @@
 
     # ------------------------------------------------------------------
     # creating a CubicBraidGroup as subgroup of self on less strands
-<<<<<<< HEAD
-    # ----------------------------------------------------------------------------------
-=======
     # ------------------------------------------------------------------
->>>>>>> b7f04edc
     def cubic_braid_subgroup(self, nstrands=None):
         r"""
         Return a cubic braid group as subgroup of ``self`` on the first
