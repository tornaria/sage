# -*- coding: utf-8 -*-
r"""
Hyperplane Arrangements

Before talking about hyperplane arrangements, let us start with
individual hyperplanes. This package uses certain linear expressions
to represent hyperplanes, that is, a linear expression `3x + 3y - 5z - 7`
stands for the hyperplane with the equation `3x + 3y - 5z = 7`. To create it
in Sage, you first have to create a :class:`HyperplaneArrangements`
object to define the variables `x`, `y`, `z`::

    sage: H.<x,y,z> = HyperplaneArrangements(QQ)
    sage: h = 3*x + 2*y - 5*z - 7;  h
    Hyperplane 3*x + 2*y - 5*z - 7
    sage: h.normal()
    (3, 2, -5)
    sage: h.constant_term()
    -7

The individual hyperplanes behave like the linear expression with
regard to addition and scalar multiplication, which is why you can do
linear combinations of the coordinates::

    sage: -2*h
    Hyperplane -6*x - 4*y + 10*z + 14
    sage: x, y, z
    (Hyperplane x + 0*y + 0*z + 0,
     Hyperplane 0*x + y + 0*z + 0,
     Hyperplane 0*x + 0*y + z + 0)

See :mod:`sage.geometry.hyperplane_arrangement.hyperplane` for more
functionality of the individual hyperplanes.

Arrangements
------------

There are several ways to create hyperplane arrangements:

Notation (i): by passing individual hyperplanes to the
:class:`HyperplaneArrangements` object::

    sage: H.<x,y> = HyperplaneArrangements(QQ)
    sage: box = x | y | x-1 | y-1;  box
    Arrangement <y - 1 | y | x - 1 | x>
    sage: box == H(x, y, x-1, y-1)    # alternative syntax
    True

Notation (ii): by passing anything that defines a hyperplane, for
example a coefficient vector and constant term::

    sage: H = HyperplaneArrangements(QQ, ('x', 'y'))
    sage: triangle = H([(1, 0), 0], [(0, 1), 0], [(1,1), -1]);  triangle
    Arrangement <y | x | x + y - 1>

    sage: H.inject_variables()
    Defining x, y
    sage: triangle == x | y | x+y-1
    True

The default base field is `\QQ`, the rational numbers.  Finite fields are also
supported::

    sage: H.<x,y,z> = HyperplaneArrangements(GF(5))
    sage: a = H([(1,2,3), 4], [(5,6,7), 8]);  a
    Arrangement <y + 2*z + 3 | x + 2*y + 3*z + 4>

Number fields are also possible::

    sage: # needs sage.rings.number_field
    sage: x = polygen(QQ, 'x')
    sage: NF.<a> = NumberField(x**4 - 5*x**2 + 5, embedding=1.90)
    sage: H.<y,z> = HyperplaneArrangements(NF)
    sage: A = H([[(-a**3 + 3*a, -a**2 + 4), 1], [(a**3 - 4*a, -1), 1],
    ....:        [(0, 2*a**2 - 6), 1], [(-a**3 + 4*a, -1), 1],
    ....:        [(a**3 - 3*a, -a**2 + 4), 1]])
    sage: A
    Arrangement of 5 hyperplanes of dimension 2 and rank 2
    sage: A.base_ring()
    Number Field in a with defining polynomial x^4 - 5*x^2 + 5
     with a = 1.902113032590308?

Notation (iii): a list or tuple of hyperplanes::

    sage: H.<x,y,z> = HyperplaneArrangements(GF(5))
    sage: k = [x+i for i in range(4)];  k
    [Hyperplane x + 0*y + 0*z + 0, Hyperplane x + 0*y + 0*z + 1,
     Hyperplane x + 0*y + 0*z + 2, Hyperplane x + 0*y + 0*z + 3]
    sage: H(k)
    Arrangement <x | x + 1 | x + 2 | x + 3>

Notation (iv): using the library of arrangements::

    sage: hyperplane_arrangements.braid(4)                                              # needs sage.graphs
    Arrangement of 6 hyperplanes of dimension 4 and rank 3
    sage: hyperplane_arrangements.semiorder(3)
    Arrangement of 6 hyperplanes of dimension 3 and rank 2
    sage: hyperplane_arrangements.graphical(graphs.PetersenGraph())                     # needs sage.graphs
    Arrangement of 15 hyperplanes of dimension 10 and rank 9
    sage: hyperplane_arrangements.Ish(5)
    Arrangement of 20 hyperplanes of dimension 5 and rank 4

Notation (v): from the bounding hyperplanes of a polyhedron::

    sage: a = polytopes.cube().hyperplane_arrangement();  a
    Arrangement of 6 hyperplanes of dimension 3 and rank 3
    sage: a.n_regions()
    27

New arrangements from old::

    sage: # needs sage.graphs
    sage: a = hyperplane_arrangements.braid(3)
    sage: b = a.add_hyperplane([4, 1, 2, 3])
    sage: b
    Arrangement <t1 - t2 | t0 - t1 | t0 - t2 | t0 + 2*t1 + 3*t2 + 4>
    sage: c = b.deletion([4, 1, 2, 3])
    sage: a == c
    True

    sage: # needs sage.combinat sage.graphs
    sage: a = hyperplane_arrangements.braid(3)
    sage: b = a.union(hyperplane_arrangements.semiorder(3))
    sage: b == a | hyperplane_arrangements.semiorder(3)    # alternate syntax
    True
    sage: b == hyperplane_arrangements.Catalan(3)
    True
    sage: a
    Arrangement <t1 - t2 | t0 - t1 | t0 - t2>

    sage: a = hyperplane_arrangements.coordinate(4)
    sage: h = a.hyperplanes()[0]
    sage: b = a.restriction(h)
    sage: b == hyperplane_arrangements.coordinate(3)
    True

In some cases ordered arrangements are useful and the :class:`OrderedHyperplaneArrangements` for which the
hyperplanes are not sorted::

    sage: H0.<t0, t1, t2> = HyperplaneArrangements(QQ)
    sage: H0(t0 - t1, t1 - t2, t0 - t2)
    Arrangement <t1 - t2 | t0 - t1 | t0 - t2>
    sage: H.<t0, t1, t2> = OrderedHyperplaneArrangements(QQ)
    sage: H(t0 - t1, t1 - t2, t0 - t2)
    Arrangement <t0 - t1 | t1 - t2 | t0 - t2>


Properties of Arrangements
--------------------------

A hyperplane arrangement is *essential* if the normals to its
hyperplanes span the ambient space.  Otherwise, it is *inessential*.
The essentialization is formed by intersecting the hyperplanes by this
normal space (actually, it is a bit more complicated over finite
fields)::

    sage: # needs sage.graphs
    sage: a = hyperplane_arrangements.braid(4);  a
    Arrangement of 6 hyperplanes of dimension 4 and rank 3
    sage: a.is_essential()
    False
    sage: a.rank() < a.dimension()  # double-check
    True
    sage: a.essentialization()
    Arrangement of 6 hyperplanes of dimension 3 and rank 3

The connected components of the complement of the hyperplanes of an arrangement
in `\RR^n` are called the *regions* of the arrangement::

    sage: a = hyperplane_arrangements.semiorder(3)
    sage: b = a.essentialization();   b
    Arrangement of 6 hyperplanes of dimension 2 and rank 2
    sage: b.n_regions()
    19
    sage: b.regions()
    (A 2-dimensional polyhedron in QQ^2 defined as the convex hull of 6 vertices,
     A 2-dimensional polyhedron in QQ^2 defined as the convex hull of 3 vertices,
     A 2-dimensional polyhedron in QQ^2 defined as the convex hull of 3 vertices,
     A 2-dimensional polyhedron in QQ^2 defined as the convex hull of 3 vertices and 1 ray,
     A 2-dimensional polyhedron in QQ^2 defined as the convex hull of 3 vertices,
     A 2-dimensional polyhedron in QQ^2 defined as the convex hull of 3 vertices and 1 ray,
     A 2-dimensional polyhedron in QQ^2 defined as the convex hull of 1 vertex and 2 rays,
     A 2-dimensional polyhedron in QQ^2 defined as the convex hull of 3 vertices,
     A 2-dimensional polyhedron in QQ^2 defined as the convex hull of 3 vertices and 1 ray,
     A 2-dimensional polyhedron in QQ^2 defined as the convex hull of 1 vertex and 2 rays,
     A 2-dimensional polyhedron in QQ^2 defined as the convex hull of 3 vertices,
     A 2-dimensional polyhedron in QQ^2 defined as the convex hull of 3 vertices and 1 ray,
     A 2-dimensional polyhedron in QQ^2 defined as the convex hull of 1 vertex and 2 rays,
     A 2-dimensional polyhedron in QQ^2 defined as the convex hull of 3 vertices,
     A 2-dimensional polyhedron in QQ^2 defined as the convex hull of 3 vertices and 1 ray,
     A 2-dimensional polyhedron in QQ^2 defined as the convex hull of 1 vertex and 2 rays,
     A 2-dimensional polyhedron in QQ^2 defined as the convex hull of 3 vertices and 1 ray,
     A 2-dimensional polyhedron in QQ^2 defined as the convex hull of 1 vertex and 2 rays,
     A 2-dimensional polyhedron in QQ^2 defined as the convex hull of 1 vertex and 2 rays)
    sage: b.bounded_regions()
    (A 2-dimensional polyhedron in QQ^2 defined as the convex hull of 6 vertices,
     A 2-dimensional polyhedron in QQ^2 defined as the convex hull of 3 vertices,
     A 2-dimensional polyhedron in QQ^2 defined as the convex hull of 3 vertices,
     A 2-dimensional polyhedron in QQ^2 defined as the convex hull of 3 vertices,
     A 2-dimensional polyhedron in QQ^2 defined as the convex hull of 3 vertices,
     A 2-dimensional polyhedron in QQ^2 defined as the convex hull of 3 vertices,
     A 2-dimensional polyhedron in QQ^2 defined as the convex hull of 3 vertices)
    sage: b.n_bounded_regions()
    7
    sage: a.unbounded_regions()
    (A 3-dimensional polyhedron in QQ^3 defined as the convex hull of 1 vertex, 2 rays, 1 line,
     A 3-dimensional polyhedron in QQ^3 defined as the convex hull of 3 vertices, 1 ray, 1 line,
     A 3-dimensional polyhedron in QQ^3 defined as the convex hull of 1 vertex, 2 rays, 1 line,
     A 3-dimensional polyhedron in QQ^3 defined as the convex hull of 3 vertices, 1 ray, 1 line,
     A 3-dimensional polyhedron in QQ^3 defined as the convex hull of 1 vertex, 2 rays, 1 line,
     A 3-dimensional polyhedron in QQ^3 defined as the convex hull of 3 vertices, 1 ray, 1 line,
     A 3-dimensional polyhedron in QQ^3 defined as the convex hull of 3 vertices, 1 ray, 1 line,
     A 3-dimensional polyhedron in QQ^3 defined as the convex hull of 1 vertex, 2 rays, 1 line,
     A 3-dimensional polyhedron in QQ^3 defined as the convex hull of 3 vertices, 1 ray, 1 line,
     A 3-dimensional polyhedron in QQ^3 defined as the convex hull of 1 vertex, 2 rays, 1 line,
     A 3-dimensional polyhedron in QQ^3 defined as the convex hull of 3 vertices, 1 ray, 1 line,
     A 3-dimensional polyhedron in QQ^3 defined as the convex hull of 1 vertex, 2 rays, 1 line)

The distance between regions is defined as the number of hyperplanes
separating them. For example::

    sage: # needs sage.combinat
    sage: r1 = b.regions()[0]
    sage: r2 = b.regions()[1]
    sage: b.distance_between_regions(r1, r2)
    1
    sage: [hyp for hyp in b if b.is_separating_hyperplane(r1, r2, hyp)]
    [Hyperplane 2*t1 + t2 + 1]
    sage: b.distance_enumerator(r1)  # generating function for distances from r1
    6*x^3 + 6*x^2 + 6*x + 1

.. NOTE::

    *bounded region* really mean *relatively bounded* here.  A region is
    relatively bounded if its intersection with space spanned by the normals
    of the hyperplanes in the arrangement is bounded.

The intersection poset of a hyperplane arrangement is the collection
of all nonempty intersections of hyperplanes in the arrangement,
ordered by reverse inclusion.  It includes the ambient space of the
arrangement (as the intersection over the empty set)::

    sage: # needs sage.graphs
    sage: a = hyperplane_arrangements.braid(3)
    sage: p = a.intersection_poset()
    sage: p.is_ranked()
    True
    sage: p.order_polytope()
    A 5-dimensional polyhedron in ZZ^5 defined as the convex hull of 10 vertices

The characteristic polynomial is a basic invariant of a hyperplane
arrangement. It is defined as

.. MATH::

    \chi(x) := \sum_{w\in P} \mu(w) x^{dim(w)}

where `P` is the
:meth:`~HyperplaneArrangementElement.intersection_poset` of the
arrangement and `\mu` is the Möbius function of `P`::

    sage: # long time
    sage: a = hyperplane_arrangements.semiorder(5)
    sage: a.characteristic_polynomial()               # about a second on Core i7
    x^5 - 20*x^4 + 180*x^3 - 790*x^2 + 1380*x
    sage: a.poincare_polynomial()
    1380*x^4 + 790*x^3 + 180*x^2 + 20*x + 1
    sage: a.n_regions()
    2371
    sage: charpoly = a.characteristic_polynomial()
    sage: charpoly(-1)
    -2371
    sage: a.n_bounded_regions()
    751
    sage: charpoly(1)
    751

For finer invariants derived from the intersection poset, see
:meth:`~HyperplaneArrangementElement.whitney_number` and
:meth:`~HyperplaneArrangementElement.doubly_indexed_whitney_number`.

Miscellaneous methods (see documentation for an explanation)::

    sage: a = hyperplane_arrangements.semiorder(3)
    sage: a.has_good_reduction(5)                                                       # needs sage.rings.finite_rings
    True
    sage: b = a.change_ring(GF(5))
    sage: pa = a.intersection_poset()                                                   # needs sage.graphs
    sage: pb = b.intersection_poset()                                                   # needs sage.rings.finite_rings
    sage: pa.is_isomorphic(pb)                                                          # needs sage.graphs sage.rings.finite_rings
    True
    sage: a.face_vector()                                                               # needs sage.graphs
    (0, 12, 30, 19)
    sage: a.face_vector()                                                               # needs sage.graphs
    (0, 12, 30, 19)
    sage: a.is_central()
    False
    sage: a.is_linear()
    False
    sage: a.sign_vector((1,1,1))
    (-1, 1, -1, 1, -1, 1)
    sage: a.varchenko_matrix()
    [          1          h2       h2*h4       h2*h3    h2*h3*h4 h2*h3*h4*h5]
    [         h2           1          h4          h3       h3*h4    h3*h4*h5]
    [      h2*h4          h4           1       h3*h4          h3       h3*h5]
    [      h2*h3          h3       h3*h4           1          h4       h4*h5]
    [   h2*h3*h4       h3*h4          h3          h4           1          h5]
    [h2*h3*h4*h5    h3*h4*h5       h3*h5       h4*h5          h5           1]

There are extensive methods for visualizing hyperplane arrangements in
low dimensions.  See :meth:`~HyperplaneArrangementElement.plot` for
details.

For ordere hyperplane arrangements hyperplane sections and fundamental group are also defined.

TESTS::

    sage: H.<x,y> = HyperplaneArrangements(QQ)
    sage: h = H([(1, 106), 106266], [(83, 101), 157866], [(111, 110), 186150], [(453, 221), 532686],
    ....:       [(407, 237), 516882], [(55, 32), 75620], [(221, 114), 289346], [(452, 115), 474217],
    ....:       [(406, 131), 453521], [(28, 9), 32446], [(287, 19), 271774], [(241, 35), 244022],
    ....:       [(231, 1), 210984], [(185, 17), 181508], [(23, -8), 16609])
    sage: h.n_regions()
    85

    sage: H()
    Empty hyperplane arrangement of dimension 2

    sage: Zero = HyperplaneArrangements(QQ)
    sage: Zero
    Hyperplane arrangements in 0-dimensional linear space over Rational Field with coordinate
    sage: Zero()
    Empty hyperplane arrangement of dimension 0
    sage: Zero.an_element()
    Empty hyperplane arrangement of dimension 0

AUTHORS:

- David Perkinson (2013-06): initial version

- Qiaoyu Yang (2013-07)

- Kuai Yu (2013-07)

- Volker Braun (2013-10): Better Sage integration, major code refactoring.

This module implements hyperplane arrangements defined over the
rationals or over finite fields.  The original motivation was to make
a companion to Richard Stanley's notes [Sta2007]_ on hyperplane
arrangements.
"""

# *****************************************************************************
#       Copyright (C) 2013 David Perkinson <davidp@reed.edu>
#                          Volker Braun <vbraun.name@gmail.com>
#
# This program is free software: you can redistribute it and/or modify
# it under the terms of the GNU General Public License as published by
# the Free Software Foundation, either version 2 of the License, or
# (at your option) any later version.
#                  http://www.gnu.org/licenses/
# *****************************************************************************

# Possible extensions for hyperplane_arrangement.py:
# - the big face lattice
# - create ties with the Sage matroid methods
# - hyperplane arrangements over other fields

from sage.combinat.permutation import Permutation
from sage.geometry.hyperplane_arrangement.hyperplane import AmbientVectorSpace, Hyperplane
from sage.matrix.constructor import matrix, vector
from sage.misc.cachefunc import cached_method
from sage.modules.free_module import VectorSpace
from sage.rings.integer_ring import ZZ
from sage.rings.polynomial.polynomial_ring_constructor import PolynomialRing
from sage.rings.rational_field import QQ
from sage.structure.parent import Parent
from sage.structure.element import Element
from sage.structure.richcmp import richcmp
from sage.structure.unique_representation import UniqueRepresentation


class HyperplaneArrangementElement(Element):
    """
    A hyperplane arrangement.

    .. WARNING::

        You should never create
        :class:`HyperplaneArrangementElement` instances directly,
        always use the parent.
    """

    def __init__(self, parent, hyperplanes, check=True, backend=None):
        """
        Construct a hyperplane arrangement.

        INPUT:

        - ``parent`` -- the parent :class:`HyperplaneArrangements`

        - ``hyperplanes`` -- a tuple of hyperplanes

        - ``check`` -- boolean (optional; default ``True``); whether
          to check input

        - ``backend`` -- string (optional; default: ``None``); the backend to
          use for the related polyhedral objects

        EXAMPLES::

            sage: H.<x,y> = HyperplaneArrangements(QQ)
            sage: elt = H(x, y); elt
            Arrangement <y | x>
            sage: TestSuite(elt).run()

        It is possible to specify a backend for polyhedral computations::

            sage: # needs sage.rings.number_field
            sage: R.<sqrt5> = QuadraticField(5)
            sage: H = HyperplaneArrangements(R, names='xyz')
            sage: x, y, z = H.gens()
            sage: A = H(sqrt5*x + 2*y + 3*z, backend='normaliz')
            sage: A.backend()
            'normaliz'
            sage: A.regions()[0].backend()                              # optional - pynormaliz
            'normaliz'
        """
        super().__init__(parent)
        self._hyperplanes = hyperplanes
        self._backend = backend
        if check:
            if not isinstance(hyperplanes, tuple):
                raise ValueError("the hyperplanes must be given as a tuple")
            if not all(isinstance(h, Hyperplane) for h in hyperplanes):
                raise ValueError("not all elements are hyperplanes")
            if not all(h.parent() is self.parent().ambient_space() for h in hyperplanes):
                raise ValueError("not all hyperplanes are in the ambient space")

    def _first_ngens(self, n):
        """
        Workaround to support the construction with names.

        INPUT/OUTPUT:

        See :meth:`HyperplaneArrangements._first_ngens`.

        EXAMPLES::

            sage: a.<x,y,z> = hyperplane_arrangements.braid(3)   # indirect doctest     # needs sage.graphs
            sage: (x, y) == a._first_ngens(2)                                           # needs sage.graphs
            True
        """
        return self.parent()._first_ngens(n)

    def __getitem__(self, i):
        """
        Return the `i`-th hyperplane.

        INPUT:

        - ``i`` -- integer

        OUTPUT:

        The `i`-th hyperplane.

        EXAMPLES::

            sage: H.<x,y> = HyperplaneArrangements(QQ)
            sage: h = x|y;  h
            Arrangement <y | x>
            sage: h[0]
            Hyperplane 0*x + y + 0
            sage: h[1]
            Hyperplane x + 0*y + 0
        """
        return self._hyperplanes[i]

    def __hash__(self):
        r"""
        TESTS::

            sage: H.<x,y> = HyperplaneArrangements(QQ)
            sage: h = x|y; h
            Arrangement <y | x>
            sage: len_dict = {h: len(h)}
        """
        return hash(self.hyperplanes())

    def n_hyperplanes(self):
        r"""
        Return the number of hyperplanes in the arrangement.

        OUTPUT:

        An integer.

        EXAMPLES::

            sage: H.<x,y> = HyperplaneArrangements(QQ)
            sage: A = H([1,1,0], [2,3,-1], [4,5,3])
            sage: A.n_hyperplanes()
            3
            sage: len(A)    # equivalent
            3
        """
        return len(self._hyperplanes)

    __len__ = n_hyperplanes

    def hyperplanes(self):
        r"""
        Return the hyperplanes in the arrangement as a tuple.

        OUTPUT:

        An integer.

        EXAMPLES::

            sage: H.<x,y> = HyperplaneArrangements(QQ)
            sage: A = H([1,1,0], [2,3,-1], [4,5,3])
            sage: A.hyperplanes()
            (Hyperplane x + 0*y + 1, Hyperplane 3*x - y + 2, Hyperplane 5*x + 3*y + 4)

        Note that the hyperplanes can be indexed as if they were a list::

            sage: A[0]
            Hyperplane x + 0*y + 1
        """
        return self._hyperplanes

    def _repr_(self):
        r"""
        String representation for a hyperplane arrangement.

        OUTPUT:

        A string.

        EXAMPLES::

            sage: H.<x,y> = HyperplaneArrangements(QQ)
            sage: H(x, y, x-1, y-1)
            Arrangement <y - 1 | y | x - 1 | x>
            sage: x | y | x - 1 | y - 1 | x + y | x - y
            Arrangement of 6 hyperplanes of dimension 2 and rank 2
            sage: H()
            Empty hyperplane arrangement of dimension 2
        """
        if len(self) == 0:
            return 'Empty hyperplane arrangement of dimension {0}'.format(self.dimension())
        elif len(self) < 5:
            hyperplanes = ' | '.join(h._repr_linear(include_zero=False) for h in self._hyperplanes)
            return 'Arrangement <{0}>'.format(hyperplanes)
        return 'Arrangement of {0} hyperplanes of dimension {1} and rank {2}'.format(
            len(self), self.dimension(), self.rank())

    def dimension(self):
        """
        Return the ambient space dimension of the arrangement.

        OUTPUT:

        An integer.

        EXAMPLES::

            sage: H.<x,y> = HyperplaneArrangements(QQ)
            sage: (x | x-1 | x+1).dimension()
            2
            sage: H(x).dimension()
            2
        """
        return self.parent().ngens()

    def rank(self):
        """
        Return the rank.

        OUTPUT:

        The dimension of the span of the normals to the
        hyperplanes in the arrangement.

        EXAMPLES::

            sage: H.<x,y,z> = HyperplaneArrangements(QQ)
            sage: A = H([[0, 1, 2, 3],[-3, 4, 5, 6]])
            sage: A.dimension()
            3
            sage: A.rank()
            2

            sage: # needs sage.graphs
            sage: B = hyperplane_arrangements.braid(3)
            sage: B.hyperplanes()
            (Hyperplane 0*t0 + t1 - t2 + 0,
             Hyperplane t0 - t1 + 0*t2 + 0,
             Hyperplane t0 + 0*t1 - t2 + 0)
            sage: B.dimension()
            3
            sage: B.rank()
            2

            sage: p = polytopes.simplex(5, project=True)
            sage: H = p.hyperplane_arrangement()
            sage: H.rank()
            5
        """
        R = self.parent().base_ring()
        normals = [h.normal() for h in self]
        return matrix(R, normals).rank()

    def backend(self):
        """
        Return the backend used for polyhedral objects

        OUTPUT:

        A string giving the backend or ``None`` if none is specified.

        EXAMPLES:

        By default, no backend is specified::

           sage: H = HyperplaneArrangements(QQ)
           sage: A = H()
           sage: A.backend()

        Otherwise, one may specify a polyhedral backend::

           sage: A = H(backend='ppl')
           sage: A.backend()
           'ppl'
           sage: A = H(backend='normaliz')
           sage: A.backend()
           'normaliz'
        """
        return self._backend

    def _richcmp_(self, other, op):
        """
        Compare two hyperplane arrangements.

        EXAMPLES::

            sage: H.<x,y,z> = HyperplaneArrangements(QQ)
            sage: H(x) == H(y)
            False

        TESTS::

            sage: H(x) == 0
            False
        """
        return richcmp(self._hyperplanes, other._hyperplanes, op)

    def union(self, other):
        r"""
        The union of ``self`` with ``other``.

        INPUT:

        - ``other`` -- a hyperplane arrangement or something that can
          be converted into a hyperplane arrangement

        OUTPUT:

        A new hyperplane arrangement.

        EXAMPLES::

            sage: H.<x,y> = HyperplaneArrangements(QQ)
            sage: H1.<x,y> = OrderedHyperplaneArrangements(QQ)
            sage: A = H([1,2,3], [0,1,1], [0,1,-1], [1,-1,0], [1,1,0])
            sage: B = H([1,1,1], [1,-1,1], [1,0,-1])
            sage: C = A.union(B); C
            Arrangement of 8 hyperplanes of dimension 2 and rank 2
            sage: C == A | B   # syntactic sugar
            True
            sage: A1 = H1(A)
            sage: B1 = H1(B)
            sage: C1 = A1.union(B1); C1
            Arrangement of 8 hyperplanes of dimension 2 and rank 2
            sage: [C1.hyperplanes().index(h) for h in C.hyperplanes()]
            [0, 5, 6, 1, 2, 3, 7, 4]

        A single hyperplane is coerced into a hyperplane arrangement
        if necessary::

            sage: A.union(x+y-1)
            Arrangement of 6 hyperplanes of dimension 2 and rank 2
            sage: A.add_hyperplane(x+y-1)    # alias
            Arrangement of 6 hyperplanes of dimension 2 and rank 2

            sage: P.<x,y> = HyperplaneArrangements(RR)
            sage: C = P(2*x + 4*y + 5)
            sage: C.union(A)
            Arrangement of 6 hyperplanes of dimension 2 and rank 2
        """
        P = self.parent()
        other_h = P(other)
        hyperplanes = self._hyperplanes + other_h._hyperplanes
        result = P(*hyperplanes, backend=self._backend)
        return result

    add_hyperplane = union

    __or__ = union

    def plot(self, **kwds):
        """
        Plot the hyperplane arrangement.

        OUTPUT:

        A graphics object.

        EXAMPLES::

            sage: L.<x, y> = HyperplaneArrangements(QQ)
            sage: L(x, y, x+y-2).plot()                                                 # needs sage.plot
            Graphics object consisting of 3 graphics primitives
        """
        from sage.geometry.hyperplane_arrangement.plot import plot
        return plot(self, **kwds)

    def cone(self, variable='t'):
        r"""
        Return the cone over the hyperplane arrangement `H_1,\dots,H_n`.

        INPUT:

        - ``variable`` -- string; the name of the additional variable

        OUTPUT:

        A new hyperplane arrangement `L`.
        Its equations consist of `[0, -d, a_1, \ldots, a_n]` for each
        `[d, a_1, \ldots, a_n]` in the original arrangement and the
        equation `[0, 1, 0, \ldots, 0]` (maybe not in this order).

        .. WARNING::

            While there is an almost-one-to-one correspondence between the
            hyperplanes of ``self`` and those of ``self.cone()``, there is
            no guarantee that the order in which they appear in
            ``self.hyperplanes()`` will match the order in which their
            counterparts in ``self.cone()`` will appear in
            ``self.cone().hyperplanes()``!

        EXAMPLES::

<<<<<<< HEAD
            sage: a.<x,y,z> = hyperplane_arrangements.semiorder(3)                      # optional - sage.combinat
            sage: H.<x,y,z> = OrderedHyperplaneArrangements(QQ)
            sage: a1 = H(a)                                                             # optional - sage.combinat
            sage: b = a.cone()                                                          # optional - sage.combinat
            sage: b1 = a1.cone()                                                        # optional - sage.combinat
            sage: a.characteristic_polynomial().factor()                                # optional - sage.combinat
=======
            sage: # needs sage.combinat
            sage: a.<x,y,z> = hyperplane_arrangements.semiorder(3)
            sage: b = a.cone()
            sage: a.characteristic_polynomial().factor()
>>>>>>> c91fdbe1
            x * (x^2 - 6*x + 12)
            sage: b.characteristic_polynomial().factor()
            (x - 1) * x * (x^2 - 6*x + 12)
            sage: a.hyperplanes()
            (Hyperplane 0*x + y - z - 1,
             Hyperplane 0*x + y - z + 1,
             Hyperplane x - y + 0*z - 1,
             Hyperplane x - y + 0*z + 1,
             Hyperplane x + 0*y - z - 1,
             Hyperplane x + 0*y - z + 1)
            sage: b.hyperplanes()
            (Hyperplane -t + 0*x + y - z + 0,
             Hyperplane -t + x - y + 0*z + 0,
             Hyperplane -t + x + 0*y - z + 0,
             Hyperplane t + 0*x + 0*y + 0*z + 0,
             Hyperplane t + 0*x + y - z + 0,
             Hyperplane t + x - y + 0*z + 0,
             Hyperplane t + x + 0*y - z + 0)
            sage: [b1.hyperplanes().index(h) for h in b.hyperplanes()]                  # optional - sage.combinat
            [0, 2, 4, 6, 1, 3, 5]
        """
        hyperplanes = []
        for h in self.hyperplanes():
            new_h = [0] + [h.b()] + list(h.A())
            hyperplanes.append(new_h)
        hyperplanes.append([0, 1] + [0] * self.dimension())
        P = self.parent()
        names = (variable,) + P._names
        if 'Ordered' in str(type(self)):
            H = OrderedHyperplaneArrangements(self.parent().base_ring(), names=names)
        else:
            H = HyperplaneArrangements(self.parent().base_ring(), names=names)
        result = H(*hyperplanes, backend=self._backend)
        return result

    @cached_method
    def intersection_poset(self, element_label="int"):
        r"""
        Return the intersection poset of the hyperplane arrangement.

        INPUT:

        - ``element_label`` -- (default: ``"int"``) specify how an
          intersection should be represented; must be one of the following:

          * ``"subspace"`` - as a subspace
          * ``"subset"`` - as a subset of the defining hyperplanes
          * ``"int"`` - as an integer

        OUTPUT:

        The poset of non-empty intersections of hyperplanes, with intersections
        represented by integers, subsets of integers or subspaces (see the
        examples for more details).

        EXAMPLES:

        By default, the elements of the poset are the integers from `0` through
        the cardinality of the poset *minus one*. The element labelled `0`
        always corresponds to the ambient vector space, and the hyperplanes
        themselves are labelled `1, 2, \ldots, n`, where `n` is the number
        of hyperplanes of the arrangement. ::

            sage: A = hyperplane_arrangements.coordinate(2)
            sage: L = A.intersection_poset(); L                                         # needs sage.combinat
            Finite poset containing 4 elements
            sage: sorted(L)                                                             # needs sage.combinat
            [0, 1, 2, 3]
            sage: L.level_sets()                                                        # needs sage.combinat
            [[0], [1, 2], [3]]

        ::

            sage: # needs sage.combinat
            sage: A = hyperplane_arrangements.semiorder(3)
            sage: L = A.intersection_poset(); L
            Finite poset containing 19 elements
            sage: sorted(L)
            [0, 1, 2, 3, 4, 5, 6, 7, 8, 9, 10, 11, 12, 13, 14, 15, 16, 17, 18]
            sage: [sorted(level_set) for level_set in L.level_sets()]
            [[0], [1, 2, 3, 4, 5, 6], [7, 8, 9, 10, 11, 12, 13, 14, 15, 16, 17, 18]]

        By passing the argument ``element_label="subset"``, each element of the
        intesection poset is labelled by the set of indices of the hyperplanes
        whose intersection is said element. The index of a hyperplane is its
        index in ``self.hyperplanes()``. ::

            sage: A = hyperplane_arrangements.semiorder(3)
            sage: L = A.intersection_poset(element_label='subset')                      # needs sage.combinat
            sage: [sorted(level, key=sorted) for level in L.level_sets()]               # needs sage.combinat
            [[{}],
             [{0}, {1}, {2}, {3}, {4}, {5}],
             [{0, 2}, {0, 3}, {0, 4}, {0, 5}, {1, 2}, {1, 3}, {1, 4}, {1, 5}, {2, 4}, {2, 5}, {3, 4}, {3, 5}]]

        ::

            sage: H.<x,y> = HyperplaneArrangements(QQ)
            sage: A = H((y, y-1, y+1, x-y, x+y))
            sage: L = A.intersection_poset(element_label='subset')                      # needs sage.combinat
            sage: sorted(L, key=sorted)                                                 # needs sage.combinat
            [{}, {0}, {0, 3}, {0, 4}, {1}, {1, 3, 4}, {2}, {2, 3}, {2, 4}, {3}, {4}]

        One can instead use affine subspaces as elements,
        which is what is used to compute the poset in the first place::

            sage: A = hyperplane_arrangements.coordinate(2)
            sage: L = A.intersection_poset(element_label='subspace'); L                 # needs sage.combinat
            Finite poset containing 4 elements
            sage: sorted(L, key=lambda S: (S.dimension(),                               # needs sage.combinat
            ....:                          S.linear_part().basis_matrix()))
            [Affine space p + W where:
               p = (0, 0)
               W = Vector space of degree 2 and dimension 0 over Rational Field
                   Basis matrix: [],
             Affine space p + W where:
               p = (0, 0)
               W = Vector space of degree 2 and dimension 1 over Rational Field
                   Basis matrix: [0 1],
             Affine space p + W where:
               p = (0, 0)
               W = Vector space of degree 2 and dimension 1 over Rational Field
                   Basis matrix: [1 0],
             Affine space p + W where:
               p = (0, 0)
               W = Vector space of dimension 2 over Rational Field]
        """
        if element_label == "int":
            def update(mapping, val, I0):
                mapping[val] = len(mapping)
        elif element_label == "subset":
            from sage.sets.set import Set

            def update(mapping, val, I0):
                mapping[val] = Set(val)
        elif element_label == "subspace":
            def update(mapping, val, I0):
                mapping[val] = I0
        else:
            raise ValueError("invalid element label type")

        K = self.base_ring()
        from sage.geometry.hyperplane_arrangement.affine_subspace import AffineSubspace

        whole_space = AffineSubspace(0, VectorSpace(K, self.dimension()))
        hyperplanes = [H._affine_subspace() for H in self.hyperplanes()]

        mapping = {}
        update(mapping, frozenset(), whole_space)
        for i, H in enumerate(hyperplanes):
            update(mapping, frozenset([i]), H)

        hasse = {frozenset(): [frozenset([i]) for i in range(len(hyperplanes))]}
        cur_level = [(frozenset([i]), H) for i, H in enumerate(hyperplanes)]

        while cur_level:
            new_level = {}
            for label, T in cur_level:
                edges = []
                for i, H in enumerate(hyperplanes):
                    I0 = H.intersection(T)
                    if I0 is not None and I0 != T:
                        try:
                            target = new_level[I0]
                        except KeyError:
                            target = set(label)
                            new_level[I0] = target
                        target.add(i)
                        edges.append(target)
                hasse[label] = edges
            for label, T in cur_level:
                # Freeze them in place now
                hasse[label] = [frozenset(X) for X in hasse[label]]
            cur_level = [(frozenset(X), T) for T, X in new_level.items()]
            for label, T in cur_level:
                update(mapping, label, T)

        from sage.combinat.posets.posets import Poset
        return Poset({mapping[i]: [mapping[j] for j in val] for i, val in hasse.items()})

    def _slow_characteristic_polynomial(self):
        """
        Return the characteristic polynomial of the hyperplane arrangement.

        This is the slow computation directly from the definition. For
        educational use only.

        EXAMPLES::

            sage: a = hyperplane_arrangements.coordinate(2)
            sage: a._slow_characteristic_polynomial()                                   # needs sage.combinat
            x^2 - 2*x + 1
        """
        from sage.rings.polynomial.polynomial_ring import polygen
        x = polygen(QQ, 'x')
        P = self.intersection_poset()
        n = self.dimension()
        return sum([P.moebius_function(0, p) * x**(n - P.rank(p)) for p in P])

    @cached_method
    def characteristic_polynomial(self):
        r"""
        Return the characteristic polynomial of the hyperplane arrangement.

        OUTPUT:

        The characteristic polynomial in `\QQ[x]`.

        EXAMPLES::

            sage: a = hyperplane_arrangements.coordinate(2)
            sage: a.characteristic_polynomial()
            x^2 - 2*x + 1

        TESTS::

            sage: H.<s,t,u,v> = HyperplaneArrangements(QQ)
            sage: m = matrix([(0, -1, 0, 1, -1), (0, -1, 1, -1, 0), (0, -1, 1, 0, -1),
            ....:   (0, 1, 0, 0, 0), (0, 1, 0, 1, -1), (0, 1, 1, -1, 0), (0, 1, 1, 0, -1)])
            sage: R.<x> = QQ[]
            sage: expected_charpoly = (x - 1) * x * (x^2 - 6*x + 12)
            sage: for s in SymmetricGroup(4):   # long time (about a second on a Core i7)
            ....:     m_perm = [m.column(i) for i in [0, s(1), s(2), s(3), s(4)]]
            ....:     m_perm = matrix(m_perm).transpose()
            ....:     charpoly = H(m_perm.rows()).characteristic_polynomial()
            ....:     assert charpoly == expected_charpoly
        """
        from sage.rings.polynomial.polynomial_ring import polygen
        x = polygen(QQ, 'x')
        if self.rank() == 1:
            return x**(self.dimension() - 1) * (x - len(self))

        H = self[0]
        R = self.restriction(H)
        charpoly_R = R.characteristic_polynomial()
        D = self.deletion(H)
        charpoly_D = D.characteristic_polynomial()
        return charpoly_D - charpoly_R

    @cached_method
    def poincare_polynomial(self):
        r"""
        Return the Poincaré polynomial of the hyperplane arrangement.

        OUTPUT:

        The Poincaré polynomial in `\QQ[x]`.

        EXAMPLES::

            sage: a = hyperplane_arrangements.coordinate(2)
            sage: a.poincare_polynomial()
            x^2 + 2*x + 1
        """
        charpoly = self.characteristic_polynomial()
        R = charpoly.parent()
        x = R.gen(0)
        poincare = (-x)**self.dimension() * charpoly(-QQ(1)/x)
        return R(poincare)

    def deletion(self, hyperplanes):
        r"""
        Return the hyperplane arrangement obtained by removing ``h``.

        INPUT:

        - ``h`` -- a hyperplane or hyperplane arrangement

        OUTPUT:

        A new hyperplane arrangement with the given hyperplane(s)
        ``h`` removed.

        .. SEEALSO::

            :meth:`restriction`

        EXAMPLES::

            sage: H.<x,y> = HyperplaneArrangements(QQ)
            sage: A = H([0,1,0], [1,0,1], [-1,0,1], [0,1,-1], [0,1,1]);  A
            Arrangement of 5 hyperplanes of dimension 2 and rank 2
            sage: A.deletion(x)
            Arrangement <y - 1 | y + 1 | x - y | x + y>
            sage: h = H([0,1,0], [0,1,1])
            sage: A.deletion(h)
            Arrangement <y - 1 | y + 1 | x - y>

        TESTS::

            sage: H.<x,y> = HyperplaneArrangements(QQ)
            sage: A = H([0,1,0], [1,0,1], [-1,0,1], [0,1,-1], [0,1,1])
            sage: h = H([0,4,0])
            sage: A.deletion(h)
            Arrangement <y - 1 | y + 1 | x - y | x + y>
            sage: l = H([1,2,3])
            sage: A.deletion(l)
            Traceback (most recent call last):
            ...
            ValueError: hyperplane is not in the arrangement

        Checks that deletion preserves the backend::

            sage: H = HyperplaneArrangements(QQ, names='xyz')
            sage: x,y,z = H.gens()
            sage: h1,h2 = [1*x+2*y+3*z, 3*x+2*y+1*z]
            sage: A = H(h1,h2,backend='normaliz')
            sage: A.deletion(h2).backend()
            'normaliz'
        """
        parent = self.parent()
        hyperplanes = parent(hyperplanes)
        planes = list(self)
        for hyperplane in hyperplanes:
            try:
                planes.remove(hyperplane)
            except ValueError:
                raise ValueError('hyperplane is not in the arrangement')
        return parent(*planes, backend=self._backend)

    def restriction(self, hyperplane, repetitions=False):
        r"""
        Return the restriction to a hyperplane.

        INPUT:

        - ``hyperplane`` -- a hyperplane of the hyperplane arrangement

        - ``repetitions`` -- (boolean, default: ``False``) eliminate
          repetitions for ordered arrangements

        OUTPUT:

        The restriction `\mathcal{A}_H` of the
        hyperplane arrangement `\mathcal{A}` to the given ``hyperplane`` `H`.

        EXAMPLES::

            sage: # needs sage.graphs
            sage: A.<u,x,y,z> = hyperplane_arrangements.braid(4);  A
            Arrangement of 6 hyperplanes of dimension 4 and rank 3
<<<<<<< HEAD
            sage: L.<u,x,y,z> = OrderedHyperplaneArrangements(QQ)
            sage: A1 = L(A)                                                             # optional - sage.graphs
            sage: H = A[0];  H                                                          # optional - sage.graphs
            Hyperplane 0*u + 0*x + y - z + 0
            sage: R = A.restriction(H); R                                               # optional - sage.graphs
            Arrangement <x - z | u - x | u - z>
            sage: A1.restriction(H, repetitions=True).hyperplanes()                     # optional - sage.graphs
            (Hyperplane 0*u + x - z + 0,
             Hyperplane 0*u + x - z + 0,
             Hyperplane u - x + 0*z + 0,
             Hyperplane u + 0*x - z + 0,
             Hyperplane u + 0*x - z + 0)
            sage: A1.restriction(H)                                                     # optional - sage.graphs
            Arrangement <x - z | u - x | u - z>
            sage: A.add_hyperplane(z).restriction(z)                                    # optional - sage.graphs
            Arrangement of 6 hyperplanes of dimension 3 and rank 3
            sage: A.add_hyperplane(u).restriction(u)                                    # optional - sage.graphs
            Arrangement of 6 hyperplanes of dimension 3 and rank 3
            sage: D = A.deletion(H);  D                                                 # optional - sage.graphs
=======
            sage: H = A[0];  H
            Hyperplane 0*u + 0*x + y - z + 0
            sage: R = A.restriction(H);  R
            Arrangement <x - z | u - x | u - z>
            sage: D = A.deletion(H);  D
>>>>>>> c91fdbe1
            Arrangement of 5 hyperplanes of dimension 4 and rank 3
            sage: ca = A.characteristic_polynomial()
            sage: cr = R.characteristic_polynomial()
            sage: cd = D.characteristic_polynomial()
            sage: ca
            x^4 - 6*x^3 + 11*x^2 - 6*x
            sage: cd - cr
            x^4 - 6*x^3 + 11*x^2 - 6*x

        .. SEEALSO::

            :meth:`deletion`

        TESTS:

        Checks that restriction preserves the backend::

            sage: H = HyperplaneArrangements(QQ, names='xyz')
            sage: x,y,z = H.gens()
            sage: h1,h2 = [1*x+2*y+3*z, 3*x+2*y+1*z]
            sage: A = H(h1, h2, backend='normaliz')
            sage: A.restriction(h2).backend()
            'normaliz'
        """
        parent = self.parent()
        hyperplane = parent(hyperplane)[0]
        if hyperplane not in self.hyperplanes():
            raise ValueError('hyperplane not in arrangement')
        pivot = hyperplane._normal_pivot()
        hyperplanes = []
        for h in self:
            rescale = h.A()[pivot] / hyperplane.A()[pivot]
            h = h - rescale * hyperplane
            A = list(h.A())
            A_pivot = A.pop(pivot)
            assert A_pivot == 0
            if all(a == 0 for a in A):
                continue
            b = h.b()
            hyperplanes.append([A, b])
        names = list(parent._names)
        names.pop(pivot)
        if 'Ordered' in str(type(self)):
            H = OrderedHyperplaneArrangements(parent.base_ring(), names=tuple(names))
            if not repetitions:
                L = list(hyperplanes)
                hyperplanes = ()
                for h in L:
                    if h not in hyperplanes:
                        hyperplanes += (h,)
        else:
            H = HyperplaneArrangements(parent.base_ring(), names=tuple(names))
        result = H(*hyperplanes, signed=False, backend=self._backend)
        return result

    def change_ring(self, base_ring):
        """
        Return hyperplane arrangement over the new base ring.

        INPUT:

        - ``base_ring`` -- the new base ring; must be a field for
          hyperplane arrangements

        OUTPUT:

        The hyperplane arrangement obtained by changing the base
        field, as a new hyperplane arrangement.

        .. WARNING::

            While there is often a one-to-one correspondence between the
            hyperplanes of ``self`` and those of
            ``self.change_ring(base_ring)``, there is
            no guarantee that the order in which they appear in
            ``self.hyperplanes()`` will match the order in which their
            counterparts in ``self.cone()`` will appear in
            ``self.change_ring(base_ring).hyperplanes()``!

        EXAMPLES::

            sage: H.<x,y> = HyperplaneArrangements(QQ)
            sage: A = H([(1,1), 0], [(2,3), -1])
            sage: A.change_ring(FiniteField(2))
            Arrangement <y + 1 | x + y>

        TESTS:

        Checks that changing the ring preserves the backend::

            sage: H = HyperplaneArrangements(QQ, names='xyz')
            sage: x,y,z = H.gens()
            sage: h1, h2 = [1*x+2*y+3*z, 3*x+2*y+1*z]
            sage: A = H(h1, h2, backend='normaliz')
            sage: A.change_ring(RDF).backend()
            'normaliz'
        """
        parent = self.parent().change_ring(base_ring)
        return parent(self, backend=self._backend)

    @cached_method
    def n_regions(self):
        r"""
        The number of regions of the hyperplane arrangement.

        OUTPUT:

        An integer.

        EXAMPLES::

            sage: A = hyperplane_arrangements.semiorder(3)
            sage: A.n_regions()
            19

        TESTS::

            sage: H.<x,y> = HyperplaneArrangements(QQ)
            sage: A = H([(1,1), 0], [(2,3), -1], [(4,5), 3])
            sage: B = A.change_ring(FiniteField(7))
            sage: B.n_regions()
            Traceback (most recent call last):
            ...
            TypeError: base field must have characteristic zero

        Check that :trac:`30749` is fixed::

            sage: # needs sage.rings.number_field
            sage: R.<y> = QQ[]
            sage: v1 = AA.polynomial_root(AA.common_polynomial(y^2 - 3),
            ....:                         RIF(RR(1.7320508075688772), RR(1.7320508075688774)))
            sage: v2 = QQbar.polynomial_root(AA.common_polynomial(y^4 - y^2 + 1),
            ....:                            CIF(RIF(RR(0.8660254037844386), RR(0.86602540378443871)),
            ....:                                RIF(-RR(0.50000000000000011), -RR(0.49999999999999994))))
            sage: my_vectors = (vector(AA, [-v1, -1, 1]), vector(AA, [0, 2, 1]), vector(AA, [v1, -1, 1]),
            ....:               vector(AA, [1, 0, 0]), vector(AA, [1/2, AA(-1/2*v2^3 + v2),0]),
            ....:               vector(AA, [-1/2, AA(-1/2*v2^3 + v2), 0]))
            sage: H = HyperplaneArrangements(AA, names='xyz')
            sage: x,y,z = H.gens()
            sage: A = H(backend="normaliz")                                     # optional - pynormaliz
            sage: for v in my_vectors:                                          # optional - pynormaliz
            ....:     a, b, c = v
            ....:     A = A.add_hyperplane(a*x + b*y + c*z)
            sage: A.n_regions()                                                 # optional - pynormaliz
            24
        """
        if self.base_ring().characteristic() != 0:
            raise TypeError('base field must have characteristic zero')
        charpoly = self.characteristic_polynomial()
        return (-1)**self.dimension() * charpoly(-1)

    @cached_method
    def n_bounded_regions(self):
        r"""
        Return the number of (relatively) bounded regions.

        OUTPUT:

        An integer. The number of relatively bounded regions of the
        hyperplane arrangement.

        EXAMPLES::

            sage: A = hyperplane_arrangements.semiorder(3)
            sage: A.n_bounded_regions()
            7

        TESTS::

            sage: H.<x,y> = HyperplaneArrangements(QQ)
            sage: A = H([(1,1),0], [(2,3),-1], [(4,5),3])
            sage: B = A.change_ring(FiniteField(7))
            sage: B.n_bounded_regions()
            Traceback (most recent call last):
            ...
            TypeError: base field must have characteristic zero
        """
        if self.base_ring().characteristic() != 0:
            raise TypeError('base field must have characteristic zero')
        charpoly = self.characteristic_polynomial()
        return (-1)**self.rank() * charpoly(1)

    def has_good_reduction(self, p):
        r"""
        Return whether the hyperplane arrangement has good reduction mod `p`.

        Let `A` be a hyperplane arrangement with equations defined
        over the integers, and let `B` be the hyperplane arrangement
        defined by reducing these equations modulo a prime `p`.  Then
        `A` has good reduction modulo `p` if the intersection posets
        of `A` and `B` are isomorphic.

        INPUT:

        - ``p`` -- prime number

        OUTPUT:

        A boolean.

        EXAMPLES::

            sage: # needs sage.combinat
            sage: a = hyperplane_arrangements.semiorder(3)
            sage: a.has_good_reduction(5)
            True
            sage: a.has_good_reduction(3)
            False
            sage: b = a.change_ring(GF(3))
            sage: a.characteristic_polynomial()
            x^3 - 6*x^2 + 12*x
            sage: b.characteristic_polynomial()  # not equal to that for a
            x^3 - 6*x^2 + 10*x
        """
        if self.base_ring() != QQ:
            raise TypeError('arrangement must be defined over QQ')
        if not p.is_prime():
            raise TypeError('must reduce modulo a prime number')
        from sage.rings.finite_rings.finite_field_constructor import GF
        a = self.change_ring(GF(p))
        p = self.intersection_poset()
        q = a.intersection_poset()
        return p.is_isomorphic(q)

    def is_linear(self):
        r"""
        Test whether all hyperplanes pass through the origin.

        OUTPUT:

        A boolean. Whether all the hyperplanes pass through the origin.

        EXAMPLES::

            sage: a = hyperplane_arrangements.semiorder(3)
            sage: a.is_linear()
            False
            sage: b = hyperplane_arrangements.braid(3)                                  # needs sage.graphs
            sage: b.is_linear()                                                         # needs sage.graphs
            True

            sage: H.<x,y> = HyperplaneArrangements(QQ)
            sage: c = H(x+1, y+1)
            sage: c.is_linear()
            False
            sage: c.is_central()
            True
        """
        return all(hyperplane.b() == 0 for hyperplane in self)

    def is_essential(self):
        r"""
        Test whether the hyperplane arrangement is essential.

        A hyperplane arrangement is essential if the span of the normals
        of its hyperplanes spans the ambient space.

        .. SEEALSO::

            :meth:`essentialization`

        OUTPUT:

        A boolean indicating whether the hyperplane arrangement is essential.

        EXAMPLES::

            sage: H.<x,y> = HyperplaneArrangements(QQ)
            sage: H(x, x+1).is_essential()
            False
            sage: H(x, y).is_essential()
            True
        """
        return self.rank() == self.dimension()

    @cached_method
    def is_central(self, certificate=False):
        r"""
        Test whether the intersection of all the hyperplanes is nonempty.

        A hyperplane arrangement is central if the intersection of all the
        hyperplanes in the arrangement is nonempty.

        INPUT:

        - ``certificate`` -- boolean (default: ``False``); specifies whether
          to return the center as a polyhedron (possibly empty) as part
          of the output

        OUTPUT:

        If ``certificate`` is ``True``, returns a tuple containing:

        1. A boolean
        2. The polyhedron defined to be the intersection of all the hyperplanes

        If ``certificate`` is ``False``, returns a boolean.

        EXAMPLES::

            sage: a = hyperplane_arrangements.braid(2)                                  # needs sage.graphs
            sage: a.is_central()                                                        # needs sage.graphs
            True

        The Catalan arrangement in dimension 3 is not central::

            sage: b = hyperplane_arrangements.Catalan(3)
            sage: b.is_central(certificate=True)
            (False, The empty polyhedron in QQ^3)

        The empty arrangement in dimension 5 is central::

            sage: H = HyperplaneArrangements(QQ, names=tuple(['x'+str(i) for i in range(7)]))
            sage: c = H()
            sage: c.is_central(certificate=True)
            (True, A 7-dimensional polyhedron in QQ^7 defined
                   as the convex hull of 1 vertex and 7 lines)
        """
        R = self.base_ring()
        # If there are no hyperplanes in the arrangement,
        # the center is the entire ambient space
        if self.n_hyperplanes() == 0:
            if certificate:
                from sage.geometry.polyhedron.parent import Polyhedra
                pp = Polyhedra(R, self.dimension(), backend=self._backend)
                return (True, pp.universe())
            else:
                return True
        # The center is the set of points contained in all hyperplanes,
        # expressible as the solution set of m*x=b with m and b as follows:
        m = matrix(R, [h.normal() for h in self])
        b = vector(R, [h.b() for h in self])
        try:
            x = m.solve_right(b)
        except ValueError:
            # The solution set is empty, therefore the center is empty
            if certificate:
                from sage.geometry.polyhedron.parent import Polyhedra
                pp = Polyhedra(R, self.dimension(), backend=self._backend)
                return (False, pp.empty())
            else:
                return False
        # The center is the kernel of m translated by x.
        if certificate:
            Ker = m.right_kernel()
            from sage.geometry.polyhedron.constructor import Polyhedron
            return (True, Polyhedron(base_ring=R, vertices=[x],
                                     lines=Ker.basis(),
                                     backend=self._backend))
        else:
            return True

    def center(self):
        r"""
        Return the center of the hyperplane arrangement.

        The polyhedron defined to be the set of all points in the
        ambient space of the arrangement that lie on all of the
        hyperplanes.

        OUTPUT:

        A polyhedron.

        EXAMPLES:

        The empty hyperplane arrangement has the entire ambient space as its
        center::

            sage: H.<x,y> = HyperplaneArrangements(QQ)
            sage: A = H()
            sage: A.center()
            A 2-dimensional polyhedron in QQ^2 defined as the convex hull of 1 vertex and 2 lines

        The Shi arrangement in dimension 3 has an empty center::

            sage: A = hyperplane_arrangements.Shi(3)
            sage: A.center()
            The empty polyhedron in QQ^3

        The Braid arrangement in dimension 3 has a center that is neither
        empty nor full-dimensional::

            sage: A = hyperplane_arrangements.braid(3)                                  # needs sage.combinat
            sage: A.center()                                                            # needs sage.combinat
            A 1-dimensional polyhedron in QQ^3 defined as the convex hull of 1 vertex and 1 line
        """
        return self.is_central(certificate=True)[1]

    @cached_method
    def is_simplicial(self):
        r"""
        Test whether the arrangement is simplicial.

        A region is simplicial if the normal vectors of its bounding hyperplanes
        are linearly independent. A hyperplane arrangement is said to be
        simplicial if every region is simplicial.

        OUTPUT:

        A boolean whether the hyperplane arrangement is simplicial.

        EXAMPLES::

            sage: H.<x,y,z> = HyperplaneArrangements(QQ)
            sage: A = H([[0,1,1,1], [0,1,2,3]])
            sage: A.is_simplicial()
            True
            sage: A = H([[0,1,1,1], [0,1,2,3], [0,1,3,2]])
            sage: A.is_simplicial()
            True
            sage: A = H([[0,1,1,1], [0,1,2,3], [0,1,3,2], [0,2,1,3]])
            sage: A.is_simplicial()
            False
            sage: hyperplane_arrangements.braid(3).is_simplicial()                      # needs sage.graphs
            True
        """
        # if the arr is not essential, grab the essential version and check there.
        if not self.is_essential():
            return self.essentialization().is_simplicial()

        # Check that the number of facets for each region is equal to rank
        rank = self.rank()
        return all(R.n_facets() == rank for R in self.regions())

    @cached_method
    def essentialization(self):
        r"""
        Return the essentialization of the hyperplane arrangement.

        The essentialization of a hyperplane arrangement whose base field
        has characteristic 0 is obtained by intersecting the hyperplanes by
        the space spanned by their normal vectors.

        OUTPUT:

        The essentialization `\mathcal{A}'` of `\mathcal{A}` as a
        new hyperplane arrangement.

        EXAMPLES::

            sage: a = hyperplane_arrangements.braid(3)                                  # needs sage.graphs
            sage: a.is_essential()                                                      # needs sage.graphs
            False
            sage: a.essentialization()                                                  # needs sage.graphs
            Arrangement <t1 - t2 | t1 + 2*t2 | 2*t1 + t2>

            sage: H.<x,y> = HyperplaneArrangements(QQ)
            sage: B = H([(1,0),1], [(1,0),-1])
            sage: B.is_essential()
            False
            sage: B.essentialization()
            Arrangement <-x + 1 | x + 1>
            sage: B.essentialization().parent()
            Hyperplane arrangements in 1-dimensional linear space over
            Rational Field with coordinate x

            sage: H.<x,y> = HyperplaneArrangements(GF(2))
            sage: C = H([(1,1),1], [(1,1),0])
            sage: C.essentialization()
            Arrangement <y | y + 1>

            sage: h = hyperplane_arrangements.semiorder(4)
            sage: h.essentialization()
            Arrangement of 12 hyperplanes of dimension 3 and rank 3

        TESTS::

            sage: b = hyperplane_arrangements.coordinate(2)
            sage: b.is_essential()
            True
            sage: b.essentialization() is b
            True
        """
        def echelon_col_iter(row_iter):
            """helper to iterat over the echelon pivot column indices"""
            for row in row_iter:
                if row == 0:
                    return
                for pivot in range(self.dimension()):
                    if row[pivot] != 0:
                        break
                assert row[pivot] == 1
                yield pivot, row

        if self.is_essential():
            return self
        parent = self.parent()
        H = parent.ambient_space()
        R = parent.base_ring()
        hyperplanes = self.hyperplanes()
        normals = matrix(R, [h.normal() for h in self]).transpose()
        # find a (any) complement to the normals
        if R.characteristic() == 0:
            complement_basis = normals.kernel().echelonized_basis()
        else:
            # we don't necessarily have an orthogonal complement, pick any complement
            complement_basis = []
            for pivot, row in echelon_col_iter(normals.echelon_form().rows()):
                v = [0] * self.dimension()
                v[pivot] = 1
                complement_basis.append(vector(R, v))
        # reduce the hyperplane equations
        echelon_pivots = []   # the column indices where N has 1's from the echelonization
        for pivot, row in echelon_col_iter(complement_basis):
            assert row[pivot] == 1
            echelon_pivots.append(pivot)
            hyperplanes = [h - h.A()[pivot] * H(row, 0) for h in hyperplanes]
        # eliminate the pivot'ed coordinates
        restricted = []
        for h in hyperplanes:
            A = h.A()
            if A == 0:
                continue
            A = [A[i] for i in range(self.dimension()) if i not in echelon_pivots]
            b = h.b()
            restricted.append([A, b])
        names = tuple(name for i, name in enumerate(parent._names) if i not in echelon_pivots)
        # Construct the result
        restricted_parent = HyperplaneArrangements(R, names=names)
        result = restricted_parent(*restricted, signed=False, backend=self._backend)
        return result

    def sign_vector(self, p):
        r"""
        Indicates on which side of each hyperplane the given
        point `p` lies.

        The base field must have characteristic zero.

        INPUT:

        - ``p`` -- point as a list/tuple/iterable

        OUTPUT:

        A vector whose entries are in `[-1, 0, +1]`.

        EXAMPLES::

            sage: H.<x,y> = HyperplaneArrangements(QQ)
            sage: A = H([(1,0), 0], [(0,1), 1]);  A
            Arrangement <y + 1 | x>
            sage: A.sign_vector([2, -2])
            (-1, 1)
            sage: A.sign_vector((-1, -1))
            (0, -1)

        TESTS::

            sage: H.<x,y> = HyperplaneArrangements(GF(3))
            sage: A = H(x, y)
            sage: A.sign_vector([1, 2])
            Traceback (most recent call last):
            ...
            ValueError: characteristic must be zero
        """
        if self.base_ring().characteristic() != 0:
            raise ValueError('characteristic must be zero')
        from sage.functions.generalized import sign
        values = [hyperplane(p) for hyperplane in self]
        signs = vector(ZZ, [sign(_) for _ in values])
        signs.set_immutable()
        return signs

    def face_vector(self):
        r"""
        Return the face vector.

        OUTPUT:

        A vector of integers.

        The `d`-th entry is the number of faces of dimension `d`.  A
        *face* is the intersection of a region with a hyperplane of
        the arrangement.

        EXAMPLES::

            sage: A = hyperplane_arrangements.Shi(3)
            sage: A.face_vector()                                                       # needs sage.combinat
            (0, 6, 21, 16)
        """
        m = self.whitney_data()[0]
        v = list(sum(m.transpose().apply_map(abs)))
        v.reverse()
        v = vector(ZZ, [0]*(self.dimension() - self.rank()) + v)
        v.set_immutable()
        return v

    @cached_method
    def _parallel_hyperplanes(self):
        """
        Return the hyperplanes grouped into parallel sets.

        OUTPUT:

        A tuple with one entry per set of parallel hyperplanes. Each
        entry is a tuple of triples, one for each parallel hyperplane
        in the parallel set. The triple consists of the hyperplane,
        the normal vector `A`, and the constant `b` of the hyperplane
        equation `Ax+b`. The normalization is such that `A` is the
        same for each hyperplane of the parallel set, and the order is
        in increasing order of the `b` values.

        In other words, each parallel set of hyperplanes is also
        ordered by the order with which a common normal passes through
        them.

        EXAMPLES::

            sage: H.<x,y> = HyperplaneArrangements(QQ)
            sage: h = (x + 2*y | 2*x + 4*y + 1 | -x/4 - y/2 + 1);  h
            Arrangement <-x - 2*y + 4 | x + 2*y | 2*x + 4*y + 1>
            sage: h._parallel_hyperplanes()[0]
            ((Hyperplane -x - 2*y + 4, (1, 2), -4),
             (Hyperplane x + 2*y + 0, (1, 2), 0),
             (Hyperplane 2*x + 4*y + 1, (1, 2), 1/2))

           sage: hyperplane_arrangements.Shi(3)._parallel_hyperplanes()
           (((Hyperplane 0*t0 + t1 - t2 - 1, (0, 1, -1), -1),
             (Hyperplane 0*t0 + t1 - t2 + 0, (0, 1, -1), 0)),
            ((Hyperplane t0 - t1 + 0*t2 - 1, (1, -1, 0), -1),
             (Hyperplane t0 - t1 + 0*t2 + 0, (1, -1, 0), 0)),
            ((Hyperplane t0 + 0*t1 - t2 - 1, (1, 0, -1), -1),
             (Hyperplane t0 + 0*t1 - t2 + 0, (1, 0, -1), 0)))
        """
        V = self.parent().ambient_space()
        parallels = dict()
        for hyperplane in self:
            through_origin = V([list(hyperplane.A()), 0]).primitive(signed=False)
            parallel_planes = parallels.get(through_origin, [])
            A = through_origin.A()
            b = hyperplane.b() * (A / hyperplane.A())
            parallel_planes.append([b, (hyperplane, A, b)])
            parallels[through_origin] = parallel_planes
        parallels = [tuple(tuple(hyperplane[1]
                           for hyperplane in sorted(parallels[key])))
                     for key in parallels.keys()]
        return tuple(sorted(parallels))

    def vertices(self, exclude_sandwiched=False):
        """
        Return the vertices.

        The vertices are the zero-dimensional faces, see
        :meth:`face_vector`.

        INPUT:

        - ``exclude_sandwiched`` -- boolean (default:
          ``False``). Whether to exclude hyperplanes that are
          sandwiched between parallel hyperplanes. Useful if you only
          need the convex hull.

        OUTPUT:

        The vertices in a sorted tuple. Each vertex is returned as a
        vector in the ambient vector space.

        EXAMPLES::

            sage: # needs sage.combinat
            sage: A = hyperplane_arrangements.Shi(3).essentialization()
            sage: A.dimension()
            2
            sage: A.face_vector()
            (6, 21, 16)
            sage: A.vertices()
            ((-2/3, 1/3), (-1/3, -1/3), (0, -1), (0, 0), (1/3, -2/3), (2/3, -1/3))
            sage: point2d(A.vertices(), size=20) + A.plot()                             # needs sage.plot
            Graphics object consisting of 7 graphics primitives

            sage: H.<x,y> = HyperplaneArrangements(QQ)
            sage: chessboard = []
            sage: N = 8
            sage: for x0 in range(N + 1):
            ....:     for y0 in range(N + 1):
            ....:         chessboard.extend([x-x0, y-y0])
            sage: chessboard = H(chessboard)
            sage: len(chessboard.vertices())
            81
            sage: chessboard.vertices(exclude_sandwiched=True)
            ((0, 0), (0, 8), (8, 0), (8, 8))
        """
        import itertools
        from sage.matroids.constructor import Matroid
        R = self.parent().base_ring()
        parallels = self._parallel_hyperplanes()
        A_list = [parallel[0][1] for parallel in parallels]
        b_list_list = [[-hyperplane[2] for hyperplane in parallel]
                       for parallel in parallels]
        if exclude_sandwiched:
            def skip(b_list):
                if len(b_list) == 1:
                    return b_list
                return [b_list[0], b_list[-1]]
            b_list_list = [skip(_) for _ in b_list_list]
        M = Matroid(groundset=range(len(parallels)), matrix=matrix(A_list).transpose())
        d = self.dimension()
        # vertices are solutions v * lhs = rhs
        lhs = matrix(R, d, d)
        rhs = vector(R, d)
        vertices = set()
        for indices in M.independent_r_sets(d):
            for row, i in enumerate(indices):
                lhs[row] = A_list[i]
            b_list = [b_list_list[i] for i in indices]
            for b in itertools.product(*b_list):
                for i in range(d):
                    rhs[i] = b[i]
                vertex = lhs.solve_right(rhs)
                vertex.set_immutable()
                vertices.add(vertex)
        return tuple(sorted(vertices))

    def _make_region(self, hyperplanes):
        """
        Helper method to construct a region.

        INPUT:

        - ``hyperplanes`` -- a list/tuple/iterable of hyperplanes

        OUTPUT:

        The polyhedron constructed from taking the linear expressions
        as inequalities.

        EXAMPLES::

            sage: H.<x,y> = HyperplaneArrangements(QQ)
            sage: h = H(x)
            sage: h._make_region([x, 1-x, y, 1-y])
            A 2-dimensional polyhedron in QQ^2 defined as the convex hull of 4 vertices

        TESTS:

        Checks that it creates the regions with the appropriate backend::

            sage: h = H(x,backend='normaliz')
            sage: h._make_region([x, 1-x, y, 1-y]).backend()            # optional - pynormaliz
            'normaliz'
        """
        ieqs = [h.dense_coefficient_list() for h in hyperplanes]
        from sage.geometry.polyhedron.constructor import Polyhedron
        return Polyhedron(ieqs=ieqs, ambient_dim=self.dimension(),
                          base_ring=self.parent().base_ring(),
                          backend=self._backend)

    @cached_method
    def regions(self):
        r"""
        Return the regions of the hyperplane arrangement.

        The base field must have characteristic zero.

        OUTPUT:

        A tuple containing the regions as polyhedra.

        The regions are the connected components of the complement of
        the union of the hyperplanes as a subset of `\RR^n`.

        EXAMPLES::

            sage: a = hyperplane_arrangements.braid(2)                                  # needs sage.graphs
            sage: a.regions()                                                           # needs sage.graphs
            (A 2-dimensional polyhedron in QQ^2 defined
                 as the convex hull of 1 vertex, 1 ray, 1 line,
             A 2-dimensional polyhedron in QQ^2 defined
                 as the convex hull of 1 vertex, 1 ray, 1 line)

            sage: H.<x,y> = HyperplaneArrangements(QQ)
            sage: A = H(x, y+1)
            sage: A.regions()
            (A 2-dimensional polyhedron in QQ^2 defined
                 as the convex hull of 1 vertex and 2 rays,
             A 2-dimensional polyhedron in QQ^2 defined
                 as the convex hull of 1 vertex and 2 rays,
             A 2-dimensional polyhedron in QQ^2 defined
                 as the convex hull of 1 vertex and 2 rays,
             A 2-dimensional polyhedron in QQ^2 defined
                 as the convex hull of 1 vertex and 2 rays)

            sage: chessboard = []
            sage: N = 8
            sage: for x0 in range(N + 1):
            ....:     for y0 in range(N + 1):
            ....:         chessboard.extend([x-x0, y-y0])
            sage: chessboard = H(chessboard)
            sage: len(chessboard.bounded_regions())   # long time, 359 ms on a Core i7
            64

        Example 6 of [KP2020]_::

            sage: from itertools import product
            sage: def zero_one(d):
            ....:     for x in product([0,1], repeat=d):
            ....:         if any(x):
            ....:             yield [0] + list(x)

            sage: K.<x,y> = HyperplaneArrangements(QQ)
            sage: A = K(*zero_one(2))
            sage: len(A.regions())
            6
            sage: K.<x,y,z> = HyperplaneArrangements(QQ)
            sage: A = K(*zero_one(3))
            sage: len(A.regions())
            32
            sage: K.<x,y,z,w> = HyperplaneArrangements(QQ)
            sage: A = K(*zero_one(4))
            sage: len(A.regions())
            370
            sage: K.<x,y,z,w,r> = HyperplaneArrangements(QQ)
            sage: A = K(*zero_one(5))
            sage: len(A.regions())            # not tested (~25s)
            11292

        It is possible to specify the backend::

            sage: # needs sage.rings.number_field
            sage: K.<q> = CyclotomicField(9)
            sage: L.<r9> = NumberField((q + q**(-1)).minpoly(),
            ....:                      embedding=AA(q + q**-1))
            sage: norms = [[1, 1/3*(-2*r9**2-r9+1), 0],
            ....:          [1, -r9**2 - r9, 0],
            ....:          [1, -r9**2 + 1, 0],
            ....:          [1, -r9**2, 0],
            ....:          [1, r9**2 - 4, -r9**2+3]]
            sage: H.<x,y,z> = HyperplaneArrangements(L)
            sage: A = H(backend='normaliz')
            sage: for v in norms:
            ....:     a,b,c = v
            ....:     A = A.add_hyperplane(a*x + b*y + c*z)
            sage: R = A.regions()                                       # optional - pynormaliz
            sage: R[0].backend()                                        # optional - pynormaliz
            'normaliz'

        TESTS::

            sage: K.<x,y,z,w,r> = HyperplaneArrangements(QQ)
            sage: A = K()
            sage: A.regions()
            (A 5-dimensional polyhedron in QQ^5
                 defined as the convex hull of 1 vertex and 5 lines,)
        """
        if self.base_ring().characteristic() != 0:
            raise ValueError('base field must have characteristic zero')
        from sage.geometry.polyhedron.constructor import Polyhedron
        R = self.base_ring()
        dim = self.dimension()
        be = self._backend
        universe = Polyhedron(eqns=[[0] + [0] * dim],
                              base_ring=R,
                              backend=be)
        regions = [universe]
        if self.is_linear() and self.n_hyperplanes():
            # We only take the positive half w.r. to the first hyperplane.
            # We fix this by appending all negative regions in the end.
            regions = None

        for hyperplane in self:
            ieq = vector(R, hyperplane.dense_coefficient_list())
            pos_half = Polyhedron(ieqs=[ieq], base_ring=R, backend=be)
            neg_half = Polyhedron(ieqs=[-ieq], base_ring=R, backend=be)
            if not regions:
                # See comment above.
                regions = [pos_half]
                continue
            subdivided = []
            for region in regions:
                # For each region we determine, if the hyperplane splits it.
                splits = False

                # Determine if all vertices lie on one side of the hyperplane.
                # If so, we determine on which side.
                valuations = tuple(ieq[0] + ieq[1:]*v[:] for v in region.vertices())
                direction = 0
                if any(x > 0 for x in valuations):
                    direction = 1
                if any(x < 0 for x in valuations):
                    if direction:
                        splits = True
                    else:
                        direction = -1

                if not splits:
                    # All vertices lie in one closed halfspace of the hyperplane.
                    region_lines = region.lines()
                    if direction == 0:
                        # In this case all vertices lie on the hyperplane and we must
                        # check if rays are contained in one closed halfspace given by the hyperplane.
                        valuations = tuple(ieq[1:]*ray[:] for ray in region.rays())
                        if region_lines:
                            valuations += tuple(ieq[1:]*line[:] for line in region_lines)
                            valuations += tuple(-ieq[1:]*line[:] for line in region_lines)
                        if any(x > 0 for x in valuations) and any(x < 0 for x in valuations):
                            splits = True
                    else:
                        # In this case, at least one of the vertices is not on the hyperplane.
                        # So we check if any ray or line pokes the hyperplane.
                        if (any(ieq[1:]*r[:]*direction < 0 for r in region.rays()) or
                                any(ieq[1:]*ll[:] != 0 for ll in region_lines)):
                            splits = True

                if splits:
                    subdivided.append(region.intersection(pos_half))
                    subdivided.append(region.intersection(neg_half))
                else:
                    subdivided.append(region)
            regions = subdivided

        if self.is_linear() and self.n_hyperplanes():
            # We have treated so far only the positive half space w.r. to the first hyperplane.
            return tuple(regions) + tuple(-x for x in regions)
        else:
            return tuple(regions)

    @cached_method
    def poset_of_regions(self, B=None, numbered_labels=True):
        r"""
        Return the poset of regions for a central hyperplane arrangement.

        The poset of regions is a partial order on the set of regions
        where the regions are ordered by `R\leq R'` if and only if
        `S(R) \subseteq S(R')` where `S(R)` is the set of hyperplanes which
        separate the region `R` from the base region `B`.

        INPUT:

        - ``B`` -- a region (optional; default: ``None``); if ``None``, then
          an arbitrary region is chosen as the base region.

        - ``numbered_labels`` -- bool (optional; default: ``True``); if ``True``,
          then the elements of the poset are numbered. Else they are labelled
          with the regions themselves.

        OUTPUT:

        A Poset object containing the poset of regions.

        EXAMPLES::

            sage: H.<x,y,z> = HyperplaneArrangements(QQ)
            sage: A = H([[0,1,1,1], [0,1,2,3]])
            sage: A.poset_of_regions()                                                  # needs sage.combinat
            Finite poset containing 4 elements

            sage: # needs sage.combinat sage.graphs
            sage: A = hyperplane_arrangements.braid(3)
            sage: A.poset_of_regions()
            Finite poset containing 6 elements
            sage: A.poset_of_regions(numbered_labels=False)
            Finite poset containing 6 elements
            sage: A = hyperplane_arrangements.braid(4)
            sage: A.poset_of_regions()
            Finite poset containing 24 elements

            sage: H.<x,y,z> = HyperplaneArrangements(QQ)
            sage: A = H([[0,1,1,1], [0,1,2,3], [0,1,3,2], [0,2,1,3]])
            sage: R = A.regions()
            sage: base_region = R[3]
            sage: A.poset_of_regions(B=base_region)                                     # needs sage.combinat
            Finite poset containing 14 elements
        """
        from sage.combinat.posets.posets import Poset

        # We use RX to keep track of indexes and R to keep track of which regions
        # we've already hit. This poset is graded, so we can go one set at a time
        RX = self.regions()
        R = set(RX)
        if B in R:
            R.discard(B)
        else:
            B = R.pop()

        # Will record the edges in our poset
        edges = []

        # Start with rank=0 for the poset
        nextTest = [B]

        # While we have objects in our set R
        while R:
            # Transfer the "next step" to the "current step"
            curTest = list(nextTest)
            nextTest = set([])
            # we want to test each region that we haven't hit yet
            for r in R:
                # Since it's graded, it suffices to look at the regions of the previous rank
                for b in curTest:
                    if self.distance_between_regions(b, r) == 1:
                        nextTest.add(r)
                        if numbered_labels:
                            edges.append([RX.index(b), RX.index(r)])
                        else:
                            edges.append([b, r])
            for x in nextTest:
                R.discard(x)

        if numbered_labels:
            return Poset([range(len(RX)), edges])
        else:
            return Poset([RX, edges])

    @cached_method
    def closed_faces(self, labelled=True):
        r"""
        Return the closed faces of the hyperplane arrangement ``self``
        (provided that ``self`` is defined over a totally ordered field).

        Let `\mathcal{A}` be a hyperplane arrangement in the vector
        space `K^n`, whose hyperplanes are the zero sets of the
        affine-linear functions `u_1, u_2, \ldots, u_N`. (We consider
        these functions `u_1, u_2, \ldots, u_N`, and not just the
        hyperplanes, as given. We also assume the field `K` to be
        totally ordered.) For any point `x \in K^n`, we define the
        *sign vector* of `x` to be the vector
        `(v_1, v_2, \ldots, v_N) \in \{-1, 0, 1\}^N` such that (for each
        `i`) the number `v_i` is the sign of `u_i(x)`. For any
        `v \in \{-1, 0, 1\}^N`, we let `F_v` be the set of all `x \in K^n`
        which have sign vector `v`. The nonempty ones among all these
        subsets `F_v` are called the *open faces* of `\mathcal{A}`. They
        form a partition of the set `K^n`.

        Furthermore, for any
        `v = (v_1, v_2, \ldots, v_N) \in \{-1, 0, 1\}^N`, we let `G_v` be
        the set of all `x \in K^n` such that, for every `i`, the sign of
        `u_i(x)` is either `0` or `v_i`.
        Then, `G_v` is a polyhedron. The nonempty ones among all these
        polyhedra `G_v` are called the *closed faces* of `\mathcal{A}`.
        While several sign vectors `v` can lead to one and the same
        closed face `G_v`, we can assign to every closed face a canonical
        choice of a sign vector: Namely, if `G` is a closed face of
        `\mathcal{A}`, then the *sign vector* of `G` is defined to be the
        vector `(v_1, v_2, \ldots, v_N) \in \{-1, 0, 1\}^N` where `x` is
        any point in the relative interior of `G` and where, for each `i`,
        the number `v_i` is the sign of `u_i(x)`. (This does not depend on
        the choice of `x`.)

        There is a one-to-one correspondence between the closed faces and
        the open faces of `\mathcal{A}`. It sends a closed face `G` to
        the open face `F_v`, where `v` is the sign vector of `G`; this
        `F_v` is also the relative interior of `G_v`. The inverse map
        sends any open face `O` to the closure of `O`.

        INPUT:

        - ``labelled`` -- boolean (default: ``True``); if ``True``, then
          this method returns not the faces itself but rather pairs
          `(v, F)` where `F` is a closed face and `v` is its sign vector
          (here, the order and the orientation of the
          `u_1, u_2, \ldots, u_N` is as given by ``self.hyperplanes()``).

        OUTPUT:

        A tuple containing the closed faces as polyhedra, or (if
        ``labelled`` is set to ``True``) the pairs of sign vectors and
        corresponding closed faces.

        .. TODO::

            Should the output rather be a dictionary where the keys are
            the sign vectors and the values are the faces?

        EXAMPLES::

            sage: # needs sage.graphs
            sage: a = hyperplane_arrangements.braid(2)
            sage: a.hyperplanes()
            (Hyperplane t0 - t1 + 0,)
            sage: a.closed_faces()
            (((0,),  A 1-dimensional polyhedron in QQ^2 defined
                     as the convex hull of 1 vertex and 1 line),
             ((1,),  A 2-dimensional polyhedron in QQ^2 defined
                     as the convex hull of 1 vertex, 1 ray, 1 line),
             ((-1,), A 2-dimensional polyhedron in QQ^2 defined
                     as the convex hull of 1 vertex, 1 ray, 1 line))
            sage: a.closed_faces(labelled=False)
            (A 1-dimensional polyhedron in QQ^2 defined
                 as the convex hull of 1 vertex and 1 line,
             A 2-dimensional polyhedron in QQ^2 defined
                 as the convex hull of 1 vertex, 1 ray, 1 line,
             A 2-dimensional polyhedron in QQ^2 defined
                 as the convex hull of 1 vertex, 1 ray, 1 line)
            sage: [(v, F, F.representative_point()) for v, F in a.closed_faces()]
            [((0,),  A 1-dimensional polyhedron in QQ^2 defined
                     as the convex hull of 1 vertex and 1 line,      (0, 0)),
             ((1,),  A 2-dimensional polyhedron in QQ^2 defined
                     as the convex hull of 1 vertex, 1 ray, 1 line,  (0, -1)),
             ((-1,), A 2-dimensional polyhedron in QQ^2 defined
                     as the convex hull of 1 vertex, 1 ray, 1 line,  (-1, 0))]

            sage: H.<x,y> = HyperplaneArrangements(QQ)
            sage: a = H(x, y+1)
            sage: a.hyperplanes()
            (Hyperplane 0*x + y + 1, Hyperplane x + 0*y + 0)
            sage: [(v, F, F.representative_point()) for v, F in a.closed_faces()]
            [((0, 0),   A 0-dimensional polyhedron in QQ^2 defined
                        as the convex hull of 1 vertex,             (0, -1)),
             ((0, 1),   A 1-dimensional polyhedron in QQ^2 defined
                        as the convex hull of 1 vertex and 1 ray,   (1, -1)),
             ((0, -1),  A 1-dimensional polyhedron in QQ^2 defined
                        as the convex hull of 1 vertex and 1 ray,   (-1, -1)),
             ((1, 0),   A 1-dimensional polyhedron in QQ^2 defined
                        as the convex hull of 1 vertex and 1 ray,   (0, 0)),
             ((1, 1),   A 2-dimensional polyhedron in QQ^2 defined
                        as the convex hull of 1 vertex and 2 rays,  (1, 0)),
             ((1, -1),  A 2-dimensional polyhedron in QQ^2 defined
                        as the convex hull of 1 vertex and 2 rays,  (-1, 0)),
             ((-1, 0),  A 1-dimensional polyhedron in QQ^2 defined
                        as the convex hull of 1 vertex and 1 ray,   (0, -2)),
             ((-1, 1),  A 2-dimensional polyhedron in QQ^2 defined
                        as the convex hull of 1 vertex and 2 rays,  (1, -2)),
             ((-1, -1), A 2-dimensional polyhedron in QQ^2 defined
                        as the convex hull of 1 vertex and 2 rays,  (-1, -2))]

            sage: a = hyperplane_arrangements.braid(3)                                  # needs sage.graphs
            sage: a.hyperplanes()                                                       # needs sage.graphs
            (Hyperplane 0*t0 + t1 - t2 + 0,
             Hyperplane t0 - t1 + 0*t2 + 0,
             Hyperplane t0 + 0*t1 - t2 + 0)
            sage: [(v, F, F.representative_point()) for v, F in a.closed_faces()]       # needs sage.graphs
            [((0, 0, 0),    A 1-dimensional polyhedron in QQ^3 defined
                            as the convex hull of 1 vertex and 1 line,      (0, 0, 0)),
             ((0, 1, 1),    A 2-dimensional polyhedron in QQ^3 defined
                            as the convex hull of 1 vertex, 1 ray, 1 line,  (0, -1, -1)),
             ((0, -1, -1),  A 2-dimensional polyhedron in QQ^3 defined
                            as the convex hull of 1 vertex, 1 ray, 1 line,  (-1, 0, 0)),
             ((1, 0, 1),    A 2-dimensional polyhedron in QQ^3 defined
                            as the convex hull of 1 vertex, 1 ray, 1 line,  (1, 1, 0)),
             ((1, 1, 1),    A 3-dimensional polyhedron in QQ^3 defined
                            as the convex hull of 1 vertex, 2 rays, 1 line, (0, -1, -2)),
             ((1, -1, 0),   A 2-dimensional polyhedron in QQ^3 defined
                            as the convex hull of 1 vertex, 1 ray, 1 line,  (-1, 0, -1)),
             ((1, -1, 1),   A 3-dimensional polyhedron in QQ^3 defined
                            as the convex hull of 1 vertex, 2 rays, 1 line, (1, 2, 0)),
             ((1, -1, -1),  A 3-dimensional polyhedron in QQ^3 defined
                            as the convex hull of 1 vertex, 2 rays, 1 line, (-2, 0, -1)),
             ((-1, 0, -1),  A 2-dimensional polyhedron in QQ^3 defined
                            as the convex hull of 1 vertex, 1 ray, 1 line,  (0, 0, 1)),
             ((-1, 1, 0),   A 2-dimensional polyhedron in QQ^3 defined
                            as the convex hull of 1 vertex, 1 ray, 1 line,  (1, 0, 1)),
             ((-1, 1, 1),   A 3-dimensional polyhedron in QQ^3 defined
                            as the convex hull of 1 vertex, 2 rays, 1 line, (0, -2, -1)),
             ((-1, 1, -1),  A 3-dimensional polyhedron in QQ^3 defined
                            as the convex hull of 1 vertex, 2 rays, 1 line, (1, 0, 2)),
             ((-1, -1, -1), A 3-dimensional polyhedron in QQ^3 defined
                            as the convex hull of 1 vertex, 2 rays, 1 line, (-1, 0, 1))]

        Let us check that the number of closed faces with a given
        dimension computed using ``self.closed_faces()`` equals the one
        computed using :meth:`face_vector`::

            sage: def test_number(a):
            ....:     Qx = PolynomialRing(QQ, 'x'); x = Qx.gen()
            ....:     RHS = Qx.sum(vi * x ** i for i, vi in enumerate(a.face_vector()))
            ....:     LHS = Qx.sum(x ** F[1].dim() for F in a.closed_faces())
            ....:     return LHS == RHS
            sage: a = hyperplane_arrangements.Catalan(2)
            sage: test_number(a)                                                        # needs sage.combinat
            True
            sage: a = hyperplane_arrangements.Shi(3)
            sage: test_number(a)                # long time                             # needs sage.combinat
            True

        TESTS:

        An empty border case::

            sage: H.<x,y> = HyperplaneArrangements(QQ)
            sage: a = H()
            sage: a.closed_faces()
            (((),
              A 2-dimensional polyhedron in QQ^2 defined as the convex hull of 1 vertex and 2 lines),)
        """
        R = self.base_ring()
        if R.characteristic() != 0:
            raise ValueError('base field must have characteristic zero')
        from sage.geometry.polyhedron.constructor import Polyhedron
        dim = self.dimension()
        hypes = self.hyperplanes()
        be = self._backend
        universe = Polyhedron(eqns=[[0] + [0] * dim], base_ring=R, backend=be)
        faces = [((), universe)]
        for k, hyperplane in enumerate(hypes):
            # Loop invariant:
            # ``faces == Hk.closed_faces()``, where ``Hk`` is the
            # hyperplane arrangement given by the first ``k`` hyperplanes
            # in the list ``hypes`` (that is, by ``hypes[:k]``).
            ieq = vector(R, hyperplane.dense_coefficient_list())
            zero_half = Polyhedron(eqns=[ieq], base_ring=R, backend=be)
            # ``zero_half`` is the hyperplane ``hyperplane`` itself
            # (viewed as a polyhedron).
            pos_half = Polyhedron(ieqs=[ieq], base_ring=R, backend=be)
            neg_half = Polyhedron(ieqs=[-ieq], base_ring=R, backend=be)
            subdivided = []
            for signs, face in faces:
                # So ``face`` is a face of the hyperplane arrangement
                # given by the first ``k`` hyperplanes in the list
                # ``hypes``, and ``signs`` is the corresponding
                # (length-``k``) sign vector.
                face_dim = face.dim()
                # Adding the intersection of ``face`` with ``hyperplane``:
                zero_part = face.intersection(zero_half)
                zero_part_dim = zero_part.dim()
                if zero_part_dim == face_dim:
                    # If the intersection of ``face`` with ``hyperplane``
                    # has the same dimension as ``face``, then this
                    # intersection *is* ``face``, so we can continue
                    # (without adding the other two intersections, since
                    # those are empty):
                    subdivided.append((signs + (0,), face))
                    continue
                # If we are here, then ``face`` is not contained in
                # ``hyperplane``.
                if zero_part_dim >= 0:
                    # Do not append ``zero_part`` yet! It might be
                    # redundant (in the sense that some of its defining
                    # inequalities are always equalities on it). Check for
                    # this:
                    zero_part_point = zero_part.representative_point()
                    for ll, testhype in enumerate(hypes[:k]):
                        if signs[ll] != 0:
                            h = testhype.dense_coefficient_list()
                            testval = R.sum(h[i+1] * gi for i, gi in enumerate(zero_part_point)) + h[0]
                            if testval == 0:
                                break
                    else:
                        # Now we know ``zero_part`` is not redundant.
                        subdivided.append((signs + (0,), zero_part))
                # Adding the intersection of ``face`` with the positive
                # halfspace:
                pos_part = face.intersection(pos_half)
                pos_part_dim = pos_part.dim()
                if pos_part_dim == face_dim:
                    # If this condition is not satisfied, then
                    # ``pos_part`` is either ``zero_part`` or the empty
                    # set; in either case we need not add it. Conversely,
                    # if it is satisfied, then ``pos_part`` is not yet in
                    # ``subdivided``, nor is it redundant.
                    subdivided.append((signs + (1,), pos_part))
                neg_part = face.intersection(neg_half)
                neg_part_dim = neg_part.dim()
                if neg_part_dim == face_dim:
                    # If this condition is not satisfied, then
                    # ``neg_part`` is either ``zero_part`` or the empty
                    # set; in either case we need not add it. Conversely,
                    # if it is satisfied, then ``neg_part`` is not yet in
                    # ``subdivided``, nor is it redundant.
                    subdivided.append((signs + (-1,), neg_part))
            faces = subdivided
        if labelled:
            return tuple(faces)
            # Or, if we want a dictionary:
            # return {F[0]: F[1] for F in faces}
        return tuple(x[1] for x in faces)

    def face_product(self, F, G, normalize=True):
        r"""
        Return the product `FG` in the face semigroup of ``self``, where
        `F` and `G` are two closed faces of ``self``.

        The face semigroup of a hyperplane arrangement `\mathcal{A}` is
        defined as follows: As a set, it is the set of all open faces
        of ``self`` (see :meth:`closed_faces`). Its product is defined by
        the following rule: If `F` and `G` are two open faces of
        `\mathcal{A}`, then `FG` is an open face of `\mathcal{A}`, and
        for every hyperplane `H \in \mathcal{A}`, the open face `FG` lies
        on the same side of `H` as `F` unless `F \subseteq H`, in which
        case `FG` lies on the same side of `H` as `G`. Alternatively,
        `FG` can be defined as follows: If `f` and `g` are two points in
        `F` and `G`, respectively, then `FG` is the face that contains
        the point `(f + \varepsilon g) / (1 + \varepsilon)` for any
        sufficiently small positive `\varepsilon`.

        In our implementation, the face semigroup consists of closed faces
        rather than open faces (thanks to the 1-to-1 correspondence
        between open faces and closed faces, this is not really a
        different semigroup); these closed faces are given as polyhedra.

        The face semigroup of a hyperplane arrangement is always a
        left-regular band (i.e., a semigroup satisfying the identities
        `x^2 = x` and `xyx = xy`). When the arrangement is central, then
        this semigroup is a monoid. See [Br2000]_ (Appendix A in
        particular) for further properties.

        INPUT:

        - ``F``, ``G`` -- two faces of ``self`` (as polyhedra)

        - ``normalize`` -- Boolean (default: ``True``); if ``True``, then
          this method returns the precise instance of `FG` in the list
          returned by ``self.closed_faces()``, rather than creating a new
          instance

        EXAMPLES::

            sage: # needs sage.graphs
            sage: a = hyperplane_arrangements.braid(3)
            sage: a.hyperplanes()
            (Hyperplane 0*t0 + t1 - t2 + 0,
             Hyperplane t0 - t1 + 0*t2 + 0,
             Hyperplane t0 + 0*t1 - t2 + 0)
            sage: faces = {F0: F1 for F0, F1 in a.closed_faces()}
            sage: xGyEz = faces[(0, 1, 1)]   # closed face x >= y = z
            sage: xGyEz.representative_point()
            (0, -1, -1)
            sage: xGyEz = faces[(0, 1, 1)]   # closed face x >= y = z
            sage: xGyEz.representative_point()
            (0, -1, -1)
            sage: yGxGz = faces[(1, -1, 1)]  # closed face y >= x >= z
            sage: xGyGz = faces[(1, 1, 1)]   # closed face x >= y >= z
            sage: a.face_product(xGyEz, yGxGz) == xGyGz
            True
            sage: a.face_product(yGxGz, xGyEz) == yGxGz
            True
            sage: xEzGy = faces[(-1, 1, 0)]  # closed face x = z >= y
            sage: xGzGy = faces[(-1, 1, 1)]  # closed face x >= z >= y
            sage: a.face_product(xEzGy, yGxGz) == xGzGy
            True
        """
        f = F.representative_point()
        g = G.representative_point()
        n = len(f)
        R = self.base_ring()
        from sage.geometry.polyhedron.constructor import Polyhedron
        eqns = [[0] + [0] * n]
        ieqs = []
        signs = []
        for hyperplane in self.hyperplanes():
            # Decide which side of ``hyperplane`` our face ``FG`` will be
            # on.
            H = hyperplane.dense_coefficient_list()
            ieq = vector(R, H)
            x = R.sum(H[i+1] * fi for i, fi in enumerate(f)) + H[0]
            if x < 0:
                side = -1
            elif x > 0:
                side = 1
            else:
                x = R.sum(H[i+1] * gi for i, gi in enumerate(g)) + H[0]
                if x < 0:
                    side = -1
                elif x > 0:
                    side = 1
                else:
                    side = 0
            signs.append(side)
            if side == 0:
                eqns.append(ieq)
            elif side == -1:
                ieqs.append(-ieq)
            else:
                ieqs.append(ieq)
        face = Polyhedron(eqns=eqns, ieqs=ieqs, base_ring=R, backend=self._backend)
        if not normalize:
            return face
        # Look for ``I`` in ``self.closed_faces()``:
        for I0 in self.closed_faces():
            if I0[0] == tuple(signs):
                return I0[1]

    def face_semigroup_algebra(self, field=None, names='e'):
        r"""
        Return the face semigroup algebra of ``self``.

        This is the semigroup algebra of the face semigroup of ``self``
        (see :meth:`face_product` for the definition of the semigroup).

        Due to limitations of the current Sage codebase (e.g., semigroup
        algebras do not profit from the functionality of the
        :class:`FiniteDimensionalAlgebra` class), this is implemented not
        as a semigroup algebra, but as a
        :class:`FiniteDimensionalAlgebra`. The closed faces of ``self``
        (in the order in which the :meth:`closed_faces` method outputs
        them) are identified with the vectors `(0, 0, \ldots, 0, 1, 0, 0,
        \ldots, 0)` (with the `1` moving from left to right).

        INPUT:

        - ``field`` -- a field (default: `\QQ`), to be used as the
          base ring for the algebra (can also be a commutative ring, but
          then certain representation-theoretical methods might misbehave)

        - ``names`` -- (default: ``'e'``) string; names for the basis
          elements of the algebra

        .. TODO::

            Also implement it as an actual semigroup algebra?

        EXAMPLES::

            sage: # needs sage.graphs
            sage: a = hyperplane_arrangements.braid(3)
            sage: [(i, F[0]) for i, F in enumerate(a.closed_faces())]
            [(0, (0, 0, 0)),
             (1, (0, 1, 1)),
             (2, (0, -1, -1)),
             (3, (1, 0, 1)),
             (4, (1, 1, 1)),
             (5, (1, -1, 0)),
             (6, (1, -1, 1)),
             (7, (1, -1, -1)),
             (8, (-1, 0, -1)),
             (9, (-1, 1, 0)),
             (10, (-1, 1, 1)),
             (11, (-1, 1, -1)),
             (12, (-1, -1, -1))]
            sage: U = a.face_semigroup_algebra(); U
            Finite-dimensional algebra of degree 13 over Rational Field
            sage: e0, e1, e2, e3, e4, e5, e6, e7, e8, e9, e10, e11, e12 = U.basis()
            sage: e0 * e1
            e1
            sage: e0 * e5
            e5
            sage: e5 * e0
            e5
            sage: e3 * e2
            e6
            sage: e7 * e12
            e7
            sage: e3 * e12
            e6
            sage: e4 * e8
            e4
            sage: e8 * e4
            e11
            sage: e8 * e1
            e11
            sage: e5 * e12
            e7
            sage: (e3 + 2*e4) * (e1 - e7)
            e4 - e6

            sage: U3 = a.face_semigroup_algebra(field=GF(3)); U3                        # needs sage.graphs sage.rings.finite_rings
            Finite-dimensional algebra of degree 13 over Finite Field of size 3

        TESTS:

        The ``names`` keyword works::

            sage: # needs sage.graphs
            sage: a = hyperplane_arrangements.braid(3)
            sage: U = a.face_semigroup_algebra(names='x'); U
            Finite-dimensional algebra of degree 13 over Rational Field
            sage: e0, e1, e2, e3, e4, e5, e6, e7, e8, e9, e10, e11, e12 = U.basis()
            sage: e0 * e1
            x1
        """
        if field is None:
            from sage.rings.rational_field import QQ
            field = QQ
        zero = field.zero()
        one = field.one()
        from sage.matrix.matrix_space import MatrixSpace
        Fs = [F0 for F0, F1 in self.closed_faces()]
        # ``Fs`` is the list of the sign vectors of all closed faces of
        # ``self``.
        Fdict = {v: i for i, v in enumerate(Fs)}
        # ``Fdict`` is a dictionary whose keys are the sign vectors of the
        # closed faces of ``self``, and whose values are their positions
        # in the list ``Fs``.
        N = len(Fs)
        # Some hackery to generate a matrix quickly and without
        # unnecessary sanitization/ducktyping:
        MS = MatrixSpace(field, N, N)
        table = []
        for j, sj in enumerate(Fs):
            matrix_j = []
            for i, si in enumerate(Fs):
                row_i = [zero] * N
                sk = [sil if sil != 0 else sj[ll]
                      for ll, sil in enumerate(si)]
                k = Fdict[tuple(sk)]
                row_i[k] = one
                matrix_j += row_i
            table.append(MS(matrix_j, coerce=False))
        from sage.algebras.finite_dimensional_algebras.finite_dimensional_algebra import FiniteDimensionalAlgebra as FDA
        return FDA(field, table, names=names, assume_associative=True)

    def region_containing_point(self, p):
        r"""
        The region in the hyperplane arrangement containing a given point.

        The base field must have characteristic zero.

        INPUT:

        - ``p`` -- point

        OUTPUT:

        A polyhedron. A ``ValueError`` is raised if the point is not
        interior to a region, that is, sits on a hyperplane.

        EXAMPLES::

            sage: H.<x,y> = HyperplaneArrangements(QQ)
            sage: A = H([(1,0), 0], [(0,1), 1], [(0,1), -1], [(1,-1), 0], [(1,1), 0])
            sage: A.region_containing_point([1,2])
            A 2-dimensional polyhedron in QQ^2 defined
            as the convex hull of 2 vertices and 2 rays

        TESTS::

            sage: A = H([(1,1),0], [(2,3),-1], [(4,5),3])
            sage: B = A.change_ring(FiniteField(7))
            sage: B.region_containing_point((1,2))
            Traceback (most recent call last):
            ...
            ValueError: base field must have characteristic zero

            sage: A = H([(1,1),0], [(2,3),-1], [(4,5),3])
            sage: A.region_containing_point((1,-1))
            Traceback (most recent call last):
            ...
            ValueError: point sits on a hyperplane
        """
        if self.base_ring().characteristic() != 0:
            raise ValueError('base field must have characteristic zero')
        sign_vector = self.sign_vector(p)
        ieqs = []
        for i, hyperplane in enumerate(self):
            sign = sign_vector[i]
            if sign == 1:
                ieqs.append(hyperplane)
            elif sign == -1:
                ieqs.append(-hyperplane)
            else:
                assert sign == 0
                raise ValueError('point sits on a hyperplane')
        return self._make_region(ieqs)

    @cached_method
    def _bounded_region_indices(self):
        r"""
        Return the relatively bounded regions.

        OUTPUT:

        Tuple of integers. The positions of the relatively bounded
        regions in :meth:`regions`.

        EXAMPLES::

            sage: a = hyperplane_arrangements.semiorder(3)
            sage: a._bounded_region_indices()
            (2, 7, 8, 9, 10, 11, 16)
        """
        from sage.geometry.polyhedron.constructor import Polyhedron
        normal = Polyhedron(vertices=[[0]*self.dimension()],
                            lines=[hyperplane.normal() for hyperplane in self],
                            backend=self._backend)
        if normal.dim() == 0:
            transverse = lambda poly: poly
        else:
            transverse = lambda poly: poly.intersection(normal)
        return tuple(i for i, region in enumerate(self.regions())
                     if transverse(region).is_compact())

    def bounded_regions(self):
        r"""
        Return the relatively bounded regions of the arrangement.

        A region is relatively bounded if its intersection with the space
        spanned by the normals to the hyperplanes is bounded. This is the
        same as being bounded in the case that the hyperplane arrangement
        is essential. It is assumed that the arrangement is defined over
        the rationals.

        OUTPUT:

        Tuple of polyhedra. The relatively bounded regions of the
        arrangement.

        .. SEEALSO::

            :meth:`unbounded_regions`

        EXAMPLES::

            sage: # needs sage.combinat
            sage: A = hyperplane_arrangements.semiorder(3)
            sage: A.bounded_regions()
            (A 3-dimensional polyhedron in QQ^3 defined
                 as the convex hull of 3 vertices and 1 line,
             A 3-dimensional polyhedron in QQ^3 defined
                 as the convex hull of 3 vertices and 1 line,
             A 3-dimensional polyhedron in QQ^3 defined
                 as the convex hull of 3 vertices and 1 line,
             A 3-dimensional polyhedron in QQ^3 defined
                 as the convex hull of 6 vertices and 1 line,
             A 3-dimensional polyhedron in QQ^3 defined
                 as the convex hull of 3 vertices and 1 line,
             A 3-dimensional polyhedron in QQ^3 defined
                 as the convex hull of 3 vertices and 1 line,
             A 3-dimensional polyhedron in QQ^3 defined
                 as the convex hull of 3 vertices and 1 line)
            sage: A.bounded_regions()[0].is_compact()    # the regions are only *relatively* bounded
            False
            sage: A.is_essential()
            False
        """
        return tuple(self.regions()[i] for i in self._bounded_region_indices())

    def unbounded_regions(self):
        r"""
        Return the relatively bounded regions of the arrangement.

        OUTPUT:

        Tuple of polyhedra. The regions of the arrangement that are not
        relatively bounded.  It is assumed that the arrangement is
        defined over the rationals.

        .. SEEALSO::

            :meth:`bounded_regions`

        EXAMPLES::

            sage: # needs sage.combinat
            sage: A = hyperplane_arrangements.semiorder(3)
            sage: B = A.essentialization()
            sage: B.n_regions() - B.n_bounded_regions()
            12
            sage: B.unbounded_regions()
            (A 2-dimensional polyhedron in QQ^2 defined
                 as the convex hull of 3 vertices and 1 ray,
             A 2-dimensional polyhedron in QQ^2 defined
                 as the convex hull of 3 vertices and 1 ray,
             A 2-dimensional polyhedron in QQ^2 defined
                 as the convex hull of 1 vertex and 2 rays,
             A 2-dimensional polyhedron in QQ^2 defined
                 as the convex hull of 3 vertices and 1 ray,
             A 2-dimensional polyhedron in QQ^2 defined
                 as the convex hull of 1 vertex and 2 rays,
             A 2-dimensional polyhedron in QQ^2 defined
                 as the convex hull of 3 vertices and 1 ray,
             A 2-dimensional polyhedron in QQ^2 defined
                 as the convex hull of 1 vertex and 2 rays,
             A 2-dimensional polyhedron in QQ^2 defined
                as the convex hull of 3 vertices and 1 ray,
             A 2-dimensional polyhedron in QQ^2 defined
                as the convex hull of 1 vertex and 2 rays,
             A 2-dimensional polyhedron in QQ^2 defined
                 as the convex hull of 3 vertices and 1 ray,
             A 2-dimensional polyhedron in QQ^2 defined
                as the convex hull of 1 vertex and 2 rays,
             A 2-dimensional polyhedron in QQ^2 defined
                 as the convex hull of 1 vertex and 2 rays)
        """
        s = set(range(self.n_regions())).difference(set(self._bounded_region_indices()))
        return tuple(self.regions()[i] for i in s)

    @cached_method
    def whitney_data(self):
        r"""
        Return the Whitney numbers.

        .. SEEALSO::

            :meth:`whitney_number`,
            :meth:`doubly_indexed_whitney_number`

        OUTPUT:

        A pair of integer matrices. The two matrices are the
        doubly-indexed Whitney numbers of the first or second kind,
        respectively. The `i,j`-th entry is the `i,j`-th
        doubly-indexed Whitney number.

        EXAMPLES::

            sage: A = hyperplane_arrangements.Shi(3)
            sage: A.whitney_data()                                                      # needs sage.combinat
            (
            [  1  -6   9]  [ 1  6  6]
            [  0   6 -15]  [ 0  6 15]
            [  0   0   6], [ 0  0  6]
            )
        """
        p = self.intersection_poset()
        r = p.rank_function()
        top = r(p.maximal_elements()[0])
        from sage.matrix.constructor import zero_matrix
        m1 = zero_matrix(ZZ, top+1, top+1)
        m2 = zero_matrix(ZZ, top+1, top+1)
        for i, j in p.relations_iterator():
            m1[r(i), r(j)] += p.moebius_function(i, j)
            m2[r(i), r(j)] += 1
        m1.set_immutable()
        m2.set_immutable()
        return (m1, m2)

    def doubly_indexed_whitney_number(self, i, j, kind=1):
        r"""
        Return the `i,j`-th  doubly-indexed Whitney number.

        If ``kind=1``, this number is obtained by adding the Möbius function
        values `mu(x,y)` over all `x, y` in the intersection poset with
        `\mathrm{rank}(x) = i` and `\mathrm{rank}(y) = j`.

        If `kind=2`, this number is the number of elements `x,y` in the
        intersection poset such that `x \leq y` with ranks `i` and `j`,
        respectively.

        INPUT:

        - ``i``, ``j`` -- integers

        - ``kind`` -- (default: 1) 1 or 2

        OUTPUT:

        Integer. The `(i,j)`-th entry of the ``kind`` Whitney number.

        .. SEEALSO::

            :meth:`whitney_number`,
            :meth:`whitney_data`

        EXAMPLES::

            sage: # needs sage.combinat
            sage: A = hyperplane_arrangements.Shi(3)
            sage: A.doubly_indexed_whitney_number(0, 2)
            9
            sage: A.whitney_number(2)
            9
            sage: A.doubly_indexed_whitney_number(1, 2)
            -15

        REFERENCES:

        - [GZ1983]_
        """
        if 0 <= i and j <= self.dimension():
            if kind == 1:
                return self.whitney_data()[0][i, j]
            elif kind == 2:
                return self.whitney_data()[1][i, j]
        raise ValueError('argument out of range')

    def whitney_number(self, k, kind=1):
        r"""
        Return the ``k``-th Whitney number.

        If ``kind=1``, this number is obtained by summing the Möbius function
        values `mu(0, x)` over all `x` in the intersection poset with
        `\mathrm{rank}(x) = k`.

        If ``kind=2``, this number is the number of elements `x, y` in the
        intersection poset such that `x \leq y` with ranks `i` and `j`,
        respectively.

        See [GZ1983]_ for more details.

        INPUT:

        - ``k`` -- integer

        - ``kind`` -- 1 or 2 (default: 1)

        OUTPUT:

        Integer. The ``k``-th Whitney number.

        .. SEEALSO::

            :meth:`doubly_indexed_whitney_number`
            :meth:`whitney_data`

        EXAMPLES::

            sage: # needs sage.combinat
            sage: A = hyperplane_arrangements.Shi(3)
            sage: A.whitney_number(0)
            1
            sage: A.whitney_number(1)
            -6
            sage: A.whitney_number(2)
            9
            sage: A.characteristic_polynomial()
            x^3 - 6*x^2 + 9*x
            sage: A.whitney_number(1, kind=2)
            6
            sage: p = A.intersection_poset()
            sage: r = p.rank_function()
            sage: len([i for i in p if r(i) == 1])
            6
        """
        if k >= 0 and k <= self.dimension():
            if kind == 1:
                return self.whitney_data()[0][0, k]
            elif kind == 2:
                return self.whitney_data()[1][0, k]
        raise ValueError('argument out of range')

    def is_separating_hyperplane(self, region1, region2, hyperplane):
        r"""
        Test whether the ``hyperplane`` separates the given regions.

        INPUT:

        - ``region1``, ``region2`` -- polyhedra or list/tuple/iterable
          of coordinates which are regions of the arrangement or an interior
          point of a region

        - ``hyperplane`` -- a hyperplane

        OUTPUT:

        A boolean. Whether the hyperplane ``hyperplane`` separate the given
        regions.

        EXAMPLES::

            sage: A.<x,y> = hyperplane_arrangements.coordinate(2)
            sage: A.is_separating_hyperplane([1,1], [2,1], y)
            False
            sage: A.is_separating_hyperplane([1,1], [-1,1], x)
            True
            sage: r = A.region_containing_point([1,1])
            sage: s = A.region_containing_point([-1,1])
            sage: A.is_separating_hyperplane(r, s, x)
            True
        """
        if self.base_ring().characteristic() != 0:
            raise ValueError('requires characteristic zero')
        try:
            p1 = region1.representative_point()
        except AttributeError:
            p1 = list(region1)
        try:
            p2 = region2.representative_point()
        except AttributeError:
            p2 = list(region2)
        from sage.functions.generalized import sign
        s = sign(hyperplane(p1)) * sign(hyperplane(p2))
        if s < 0:
            return True
        if s > 0:
            return False
        raise ValueError('point lies on hyperplane')

    def distance_between_regions(self, region1, region2):
        r"""
        Return the number of hyperplanes separating the two regions.

        INPUT:

        - ``region1``, ``region2`` -- regions of the arrangement or
          representative points of regions

        OUTPUT:

        An integer. The number of hyperplanes separating the two regions.

        EXAMPLES::

            sage: c = hyperplane_arrangements.coordinate(2)
            sage: r = c.region_containing_point([-1, -1])
            sage: s = c.region_containing_point([1, 1])
            sage: c.distance_between_regions(r, s)
            2
            sage: c.distance_between_regions(s, s)
            0
        """
        count = sum(1 for hyperplane in self
                    if self.is_separating_hyperplane(region1, region2, hyperplane))
        return ZZ(count)

    def distance_enumerator(self, base_region):
        r"""
        Return the generating function for the number of hyperplanes
        at given distance.

        INPUT:

        - ``base_region`` -- region of arrangement or point in region

        OUTPUT:

        A polynomial `f(x)` for which the coefficient of `x^i` is the
        number of hyperplanes of distance `i` from ``base_region``,
        i.e., the number of hyperplanes separated by `i` hyperplanes
        from ``base_region``.

        EXAMPLES::

            sage: c = hyperplane_arrangements.coordinate(3)
            sage: c.distance_enumerator(c.region_containing_point([1,1,1]))
            x^3 + 3*x^2 + 3*x + 1
        """
        d = [self.distance_between_regions(r, base_region) for r in self.regions()]
        d = [d.count(i) for i in range(max(d)+1)]
        from sage.rings.polynomial.polynomial_ring import polygen
        x = polygen(QQ, 'x')
        return sum([d[i]*x**i for i in range(len(d))])

    @cached_method
    def varchenko_matrix(self, names='h'):
        r"""
        Return the Varchenko matrix of the arrangement.

        Let `H_1, \ldots, H_s` and `R_1, \ldots, R_t` denote the hyperplanes
        and regions, respectively, of the arrangement.  Let `S =
        \QQ[h_1, \ldots, h_s]`, a polynomial ring with indeterminate `h_i`
        corresponding to hyperplane `H_i`.  The Varchenko matrix is
        the `t \times t` matrix with `i,j`-th entry the product of
        those `h_k` such that `H_k` separates `R_i` and `R_j`.

        INPUT:

        - ``names`` -- string or list/tuple/iterable of strings. The
          variable names for the polynomial ring `S`.

        OUTPUT:

        The Varchenko matrix.

        EXAMPLES::

            sage: a = hyperplane_arrangements.coordinate(3)
            sage: v = a.varchenko_matrix();  v
            [    1    h2    h1]
            [   h2     1 h1*h2]
            [   h1 h1*h2     1]
            sage: factor(det(v))
            (h2 - 1) * (h2 + 1) * (h1 - 1) * (h1 + 1)
        """
        from sage.matrix.constructor import identity_matrix
        from sage.misc.misc_c import prod
        k = len(self)
        R = PolynomialRing(QQ, names, k)
        h = R.gens()
        region = self.regions()
        v = identity_matrix(R, k, k)
        for i in range(k):
            for j in range(i+1, k):
                t = prod(h[p] for p in range(k) if
                         self.is_separating_hyperplane(region[i], region[j], self[p]))
                v[i, j] = v[j, i] = t
        v.set_immutable()
        return v

    @cached_method
    def matroid(self):
        r"""
        Return the matroid associated to ``self``.

        Let `A` denote a central hyperplane arrangement and `n_H` the
        normal vector of some hyperplane `H \in A`. We define a matroid
        `M_A` as the linear matroid spanned by `\{ n_H | H \in A \}`.
        The matroid `M_A` is such that the lattice of flats of `M` is
        isomorphic to the intersection lattice of `A`
        (Proposition 3.6 in [Sta2007]_).

        EXAMPLES::

            sage: P.<x,y,z> = HyperplaneArrangements(QQ)
            sage: A = P(x, y, z, x+y+z, 2*x+y+z, 2*x+3*y+z, 2*x+3*y+4*z)
            sage: M = A.matroid(); M
            Linear matroid of rank 3 on 7 elements represented over the Rational Field

        We check the lattice of flats is isomorphic to the
        intersection lattice::

            sage: f = sum([list(M.flats(i)) for i in range(M.rank() + 1)], [])
            sage: PF = Poset([f, lambda x, y: x < y])                                   # needs sage.combinat
            sage: PF.is_isomorphic(A.intersection_poset())                              # needs sage.combinat
            True
        """
        if not self.is_central():
            raise ValueError("the hyperplane arrangement must be central")
        norms = [p.normal() for p in self]
        from sage.matroids.constructor import Matroid
        return Matroid(matrix=matrix(norms).transpose())

    def orlik_solomon_algebra(self, base_ring=None, ordering=None, **kwds):
        """
        Return the Orlik-Solomon algebra of ``self``.

        INPUT:

        - ``base_ring`` -- (default: the base field of ``self``) the ring
          over which the Orlik-Solomon algebra will be defined
        - ``ordering`` -- (optional) an ordering of the ground set

        EXAMPLES::

            sage: P.<x,y,z> = HyperplaneArrangements(QQ)
            sage: A = P(x, y, z, x+y+z, 2*x+y+z, 2*x+3*y+z, 2*x+3*y+4*z)
            sage: A.orlik_solomon_algebra()
            Orlik-Solomon algebra of Linear matroid of rank 3 on 7 elements
             represented over the Rational Field
            sage: A.orlik_solomon_algebra(base_ring=ZZ)
            Orlik-Solomon algebra of Linear matroid of rank 3 on 7 elements
             represented over the Rational Field
        """
        if base_ring is None:
            base_ring = self.base_ring()
        return self.matroid().orlik_solomon_algebra(base_ring, ordering, **kwds)

    def orlik_terao_algebra(self, base_ring=None, ordering=None, **kwds):
        """
        Return the Orlik-Terao algebra of ``self``.

        INPUT:

        - ``base_ring`` -- (default: the base field of ``self``) the ring
          over which the Orlik-Terao algebra will be defined
        - ``ordering`` -- (optional) an ordering of the ground set

        EXAMPLES::

            sage: P.<x,y,z> = HyperplaneArrangements(QQ)
            sage: A = P(x, y, z, x+y+z, 2*x+y+z, 2*x+3*y+z, 2*x+3*y+4*z)
            sage: A.orlik_terao_algebra()
            Orlik-Terao algebra of Linear matroid of rank 3 on 7 elements
             represented over the Rational Field over Rational Field
            sage: A.orlik_terao_algebra(base_ring=QQ['t'])
            Orlik-Terao algebra of Linear matroid of rank 3 on 7 elements
             represented over the Rational Field
             over Univariate Polynomial Ring in t over Rational Field
        """
        if base_ring is None:
            base_ring = self.base_ring()
        return self.matroid().orlik_terao_algebra(base_ring, ordering, **kwds)

    @cached_method
    def minimal_generated_number(self):
        r"""
        Return the minimum `k` such that ``self`` is `k`-generated.

        Let `A` be a central hyperplane arrangement. Let `W_k` denote
        the solution space of the linear system corresponding to the
        linear dependencies among the hyperplanes of `A` of length at
        most `k`. We say `A` is `k`-*generated* if
        `\dim W_k = \operatorname{rank} A`.

        Equivalently this says all dependencies forming the Orlik-Terao
        ideal are generated by at most `k` hyperplanes.

        EXAMPLES:

        We construct Example 2.2 from [Yuz1993]_::

            sage: P.<x,y,z> = HyperplaneArrangements(QQ)
            sage: A = P(x, y, z, x+y+z, 2*x+y+z, 2*x+3*y+z, 2*x+3*y+4*z, 3*x+5*z, 3*x+4*y+5*z)
            sage: B = P(x, y, z, x+y+z, 2*x+y+z, 2*x+3*y+z, 2*x+3*y+4*z, x+3*z, x+2*y+3*z)
            sage: A.minimal_generated_number()
            3
            sage: B.minimal_generated_number()
            4

        TESTS:

        Check that :trac:`26705` is fixed::

            sage: # needs sage.combinat sage.groups
            sage: w = WeylGroup(['A', 4]).from_reduced_word([3, 4, 2, 1])
            sage: I = w.inversion_arrangement()
            sage: I
            Arrangement <a4 | a1 | a1 + a2 | a1 + a2 + a3 + a4>
            sage: I.minimal_generated_number()
            0
            sage: I.is_formal()
            True
        """
        V = VectorSpace(self.base_ring(), self.dimension())
        W = VectorSpace(self.base_ring(), self.n_hyperplanes())
        r = self.rank()
        M = self.matroid()
        if len(M.groundset()) == r:  # there are no circuits
            return ZZ.zero()
        norms = M.representation().columns()
        circuits = M.circuits()
        for i in range(2, self.n_hyperplanes()):
            sol = []
            for d in circuits:
                if len(d) > i:
                    continue
                d = list(d)
                dep = V.linear_dependence([norms[j] for j in d])
                w = W.zero().list()
                for j, k in enumerate(d):
                    w[k] = dep[0][j]
                sol.append(w)
            mat = matrix(sol)
            if mat.right_kernel().dimension() == r:
                return i
        return self.n_hyperplanes()

    def is_formal(self):
        """
        Return if ``self`` is formal.

        A hyperplane arrangement is *formal* if it is 3-generated [Yuz1993]_,
        where `k`-generated is defined in :meth:`minimal_generated_number`.

        EXAMPLES::

            sage: P.<x,y,z> = HyperplaneArrangements(QQ)
            sage: A = P(x, y, z, x+y+z, 2*x+y+z, 2*x+3*y+z, 2*x+3*y+4*z, 3*x+5*z, 3*x+4*y+5*z)
            sage: B = P(x, y, z, x+y+z, 2*x+y+z, 2*x+3*y+z, 2*x+3*y+4*z, x+3*z, x+2*y+3*z)
            sage: A.is_formal()
            True
            sage: B.is_formal()
            False
        """
        return self.minimal_generated_number() <= 3

    def defining_polynomial(self):
        r"""
        Return the defining polynomial of ``A``.

        Let `A = (H_i)_i` be a hyperplane arrangement in a vector space `V`
        corresponding to the null spaces of `\alpha_{H_i} \in V^*`. Then
        the *defining polynomial* of `A` is given by

        .. MATH::

            Q(A) = \prod_i \alpha_{H_i} \in S(V^*).

        EXAMPLES::

            sage: H.<x,y,z> = HyperplaneArrangements(QQ)
            sage: A = H([2*x + y - z, -x - 2*y + z])
            sage: p = A.defining_polynomial(); p
            -2*x^2 - 5*x*y - 2*y^2 + 3*x*z + 3*y*z - z^2
            sage: p.factor()
            (-1) * (x + 2*y - z) * (2*x + y - z)
        """
        S = self.parent().ambient_space().symmetric_space()
        return S.prod(H.to_symmetric_space() for H in self)

    @cached_method
    def derivation_module_free_chain(self):
        r"""
        Return a free chain for the derivation module if one
        exists, otherwise return ``None``.

        .. SEEALSO::

            :meth:`is_free`

        EXAMPLES::

            sage: W = WeylGroup(['A',3], prefix='s')                                    # needs sage.combinat sage.groups
            sage: A = W.long_element().inversion_arrangement()                          # needs sage.combinat sage.groups
            sage: for M in A.derivation_module_free_chain(): print("%s\n"%M)            # needs sage.combinat sage.groups
            [ 1  0  0]
            [ 0  1  0]
            [ 0  0 a3]
            <BLANKLINE>
            [ 1  0  0]
            [ 0  0  1]
            [ 0 a2  0]
            <BLANKLINE>
            [  1   0   0]
            [  0  -1  -1]
            [  0  a2 -a3]
            <BLANKLINE>
            [ 0  1  0]
            [ 0  0  1]
            [a1  0  0]
            <BLANKLINE>
            [ 1  0 -1]
            [a3 -1  0]
            [a1  0 a2]
            <BLANKLINE>
            [       1        0        0]
            [      a3       -1       -1]
            [       0       a1 -a2 - a3]
            <BLANKLINE>
        """
        if not self.is_central():
            raise NotImplementedError("only implemented for central arrangements")
        from sage.geometry.hyperplane_arrangement.check_freeness import construct_free_chain
        return construct_free_chain(self)

    @cached_method(key=lambda self, a: None)
    def is_free(self, algorithm="singular"):
        r"""
        Return if ``self`` is free.

        A hyperplane arrangement `A` is free if the module
        of derivations `\operatorname{Der}(A)` is a free `S`-module,
        where `S` is the corresponding symmetric space.

        INPUT:

        - ``algorithm`` -- (default: ``"singular"``) can be one of
          the following:

          * ``"singular"`` -- use Singular's minimal free resolution
          * ``"BC"`` -- use the algorithm given by Barakat and Cuntz
            in [BC2012]_ (much slower than using Singular)

        ALGORITHM:

        .. RUBRIC:: singular

        Check that the minimal free resolution has length at most 2
        by using Singular.

        .. RUBRIC:: BC

        This implementation follows [BC2012]_ by constructing a chain
        of free modules

        .. MATH::

            D(A) = D(A_n) < D(A_{n-1}) < \cdots < D(A_1) < D(A_0)

        corresponding to some ordering of the arrangements `A_0 \subset
        A_1 \subset \cdots \subset A_{n-1} \subset A_n = A`. Such a
        chain is found by using a backtracking algorithm.

        EXAMPLES:

        For type `A` arrangements, chordality is equivalent to freeness.
        We verify that in type `A_3`::

            sage: W = WeylGroup(['A', 3], prefix='s')                                   # needs sage.combinat sage.groups
            sage: for x in W:                                                           # needs sage.combinat sage.groups
            ....:    A = x.inversion_arrangement()
            ....:    assert A.matroid().is_chordal() == A.is_free()

        TESTS:

        We check that the algorithms agree::

            sage: W = WeylGroup(['B', 3], prefix='s')                                   # needs sage.combinat sage.groups
            sage: for x in W:                   # long time                             # needs sage.combinat sage.groups
            ....:    A = x.inversion_arrangement()
            ....:    assert (A.is_free(algorithm="BC")
            ....:            == A.is_free(algorithm="singular"))
        """
        if not self.is_central():
            raise NotImplementedError("only implemented for central arrangements")
        if algorithm == "singular":
            # TODO: Implement this using libSingular
            mres = self.defining_polynomial().jacobian_ideal()._singular_().mres(0)
            return len(mres) <= 2
        elif algorithm == "BC":
            return self.derivation_module_free_chain() is not None
        else:
            raise ValueError("invalid algorithm")

    def derivation_module_basis(self, algorithm="singular"):
        """
        Return a basis for the derivation module of ``self`` if
        one exists, otherwise return ``None``.

        .. SEEALSO::

            :meth:`derivation_module_free_chain`, :meth:`is_free`

        INPUT:

        - ``algorithm`` -- (default: ``"singular"``) can be one of
          the following:

          * ``"singular"`` -- use Singular's minimal free resolution
          * ``"BC"`` -- use the algorithm given by Barakat and Cuntz
            in [BC2012]_ (much slower than using Singular)

        OUTPUT:

        A basis for the derivation module (over `S`, the
        :meth:`symmetric space
        <sage.geometry.hyperplane_arrangement.hyperplane.AmbientVectorSpace.symmetric_space>`)
        as vectors of a free module over `S`.

        ALGORITHM:

        .. RUBRIC:: Singular

        This gets the reduced syzygy module of the Jacobian ideal of
        the defining polynomial `f` of ``self``. It then checks Saito's
        criterion that the determinant of the basis matrix is a scalar
        multiple of `f`. If the basis matrix is not square or it fails
        Saito's criterion, then we check if the arrangement is free.
        If it is free, then we fall back to the Barakat-Cuntz algorithm.

        .. RUBRIC:: BC

        Return the product of the derivation module free chain matrices.
        See Section 6 of [BC2012]_.

        EXAMPLES::

            sage: W = WeylGroup(['A', 2], prefix='s')                                   # needs sage.combinat sage.groups
            sage: A = W.long_element().inversion_arrangement()                          # needs sage.combinat sage.groups
            sage: A.derivation_module_basis()                                           # needs sage.combinat sage.groups
            [(a1, a2), (0, a1*a2 + a2^2)]

        TESTS:

        We check the algorithms produce a basis with the same exponents::

            sage: W = WeylGroup(['A', 2], prefix='s')                                   # needs sage.combinat sage.groups
            sage: def exponents(B):
            ....:     return sorted([max(x.degree() for x in b) for b in B])
            sage: for x in W:                   # long time                             # needs sage.combinat sage.groups
            ....:     A = x.inversion_arrangement()
            ....:     B = A.derivation_module_basis(algorithm="singular")
            ....:     Bp = A.derivation_module_basis(algorithm="BC")
            ....:     if B is None:
            ....:         assert Bp is None
            ....:     else:
            ....:         assert exponents(B) == exponents(Bp)
        """
        alg = algorithm  # prevent possible changes to a global variable
        if alg == "singular":
            # import sage.libs.singular.function_factory
            # syz = sage.libs.singular.function_factory.ff.syz
            f = self.defining_polynomial()
            I0 = f + f.jacobian_ideal()
            IS = I0._singular_()
            ISS = IS.syz()
            MSTD = ISS.mstd()
            basis = MSTD[2]._sage_().transpose().submatrix(0, 1)
            try:
                det = basis.det()
                # Check using Saito's criterion
                if det / f in f.parent().base_ring() and not det.is_zero():
                    return basis.rows()
            except ValueError:  # Non-square matrix or det = 0
                pass
            # Check if it is free
            if not self.is_free(algorithm=alg):
                return None
            # The syzygy module did not give a basis, but since it is free,
            #    fallback to the Barakat-Cuntz method
            alg = "BC"
        if alg == "BC":
            C = self.derivation_module_free_chain()
            if C is not None:
                if not C:  # C is an empty list
                    S = self.parent().ambient_space().symmetric_space()
                    return matrix.identity(S, self.dimension()).rows()
                from sage.misc.misc_c import prod
                return prod(reversed(C)).rows()
            return None
        else:
            raise ValueError("invalid algorithm")


class OrderedHyperplaneArrangementElement(HyperplaneArrangementElement):
    """
    An ordered hyperplane arrangement.

    .. WARNING::

        You should never create
        :class:`OrderedHyperplaneArrangementElement` instances directly,
        always use the parent.
    """

    def hyperplane_section(self, proj=True):
        r"""
        It computes a generic hyperplane section of ``self``, an arrangement

        INPUT:

        - ``proj`` -- (optional, default ``True``). It decides if it the
          ambient space is affine or projective

        OUTPUT:

        An arrangement `\mathcal{A}` obtained by intersecting with a
        generic hyperplane.

        EXAMPLES::

            sage: A0.<u,x,y,z> = hyperplane_arrangements.braid(4); A0                   # optional - sage.graphs
            Arrangement of 6 hyperplanes of dimension 4 and rank 3
            sage: L.<u,x,y,z> = OrderedHyperplaneArrangements(QQ)
            sage: A = L(A0)                                                             # optional - sage.graphs
            sage: M = A.matroid()                                                       # optional - sage.graphs
            sage: A1 = A.hyperplane_section()                                           # optional - sage.graphs
            sage: A1                                                                    # optional - sage.graphs
            Arrangement of 6 hyperplanes of dimension 3 and rank 3
            sage: M1 = A1.matroid()                                                     # optional - sage.graphs
            sage: A2 = A1.hyperplane_section(); A2                                      # optional - sage.graphs
            Arrangement of 6 hyperplanes of dimension 2 and rank 2
            sage: M2 = A2.matroid()                                                     # optional - sage.graphs
            sage: T1 = M1.truncation()                                                  # optional - sage.graphs
            sage: T1.is_isomorphic(M2)                                                  # optional - sage.graphs
            True
            sage: T1.isomorphism(M2)                                                    # optional - sage.graphs
            {0: 0, 1: 1, 2: 2, 3: 3, 4: 4, 5: 5}
            sage: a0 = hyperplane_arrangements.semiorder(3); a0                         # optional - sage.combinat
            Arrangement of 6 hyperplanes of dimension 3 and rank 2
            sage: L.<t0, t1, t2> = OrderedHyperplaneArrangements(QQ)
            sage: a = L(a0)                                                             # optional - sage.combinat
            sage: ca = a.cone()                                                         # optional - sage.combinat
            sage: m = ca.matroid()                                                      # optional - sage.combinat
            sage: a1 = a.hyperplane_section(proj=False)                                 # optional - sage.combinat
            sage: a1                                                                    # optional - sage.combinat
            Arrangement of 6 hyperplanes of dimension 2 and rank 2
            sage: ca1 = a1.cone()                                                       # optional - sage.combinat
            sage: m1 = ca1.matroid()                                                    # optional - sage.combinat
            sage: m.isomorphism(m1)                                                     # optional - sage.combinat
            {0: 0, 1: 1, 2: 2, 3: 3, 4: 4, 5: 5, 6: 6}
            sage: p0 = hyperplane_arrangements.Shi(4)                                   # optional - sage.combinat
            sage: L.<t0, t1, t2, t3> = OrderedHyperplaneArrangements(QQ)
            sage: p = L(p0)                                                             # optional - sage.combinat
            sage: a = p.hyperplane_section(proj=False); a                               # optional - sage.combinat
            Arrangement of 12 hyperplanes of dimension 3 and rank 3
            sage: ca = a.cone()                                                         # optional - sage.combinat
            sage: m = ca.matroid().truncation()                                         # optional - sage.combinat
            sage: a1 = a.hyperplane_section(proj=False); a1                             # optional - sage.combinat
            Arrangement of 12 hyperplanes of dimension 2 and rank 2
            sage: ca1 = a1.cone()                                                       # optional - sage.combinat
            sage: m1 = ca1.matroid()                                                    # optional - sage.combinat
            sage: m1.is_isomorphism(m, {j: j for j in range(13)})                       # optional - sage.combinat
            True
        """
        from sage.matrix.constructor import Matrix
        if proj and not self.is_central():
            raise TypeError('The arrangement is not central')
        n0 = self.dimension()
        if not proj:
            H = self.cone()
            H1 = H.hyperplane_section()
            mat = Matrix(h.coefficients()[1:] for h in H1)
            m = mat.nrows()
            for j in range(mat.ncols()):
                if mat[m - 1, j] != 0:
                    mat.swap_columns(0, j)
                    break
            for j in range(1, mat.ncols()):
                mat.add_multiple_of_column(j, 0, -mat[m - 1, j] / mat[m - 1, 0])
            vrs = H1.parent().variable_names()[1:]
            A1 = OrderedHyperplaneArrangements(self.base_ring(), names=vrs)
            mat_rows = mat.rows()[:-1]
            H1b = A1(mat_rows)
            return H1b
        P = self.intersection_poset(element_label="subspace")
        n1 = self.center().dimension()
        U = [p.linear_part().basis()[0] for p in P if p.dimension() == n1 + 1]
        U0 = sum(U)
        for v in ZZ**n0:
            v1 = v + U0
            if 0 not in [w * v1 for w in U]:
                break
        h0 = self.parent()((0,) + tuple(v1))
        H1 = self.add_hyperplane(h0)
        return H1.restriction(h0)

    def _fundamental_group_(self, proj=False):
        r"""
        It computes the fundamental group of the complement of an affine
        hyperplane arrangement in `\mathbb{C}^n`, or a projective hyperplane
        arrangement in `\mathbb{CP}^n`, `n=1,2`, whose equations have
        coefficients in a subfield of ``QQbar``

        INPUT:

        - ``proj`` -- (optional, default ``False``). It decides if it computes the
          fundamental group of the complement in the affine or projective space

        OUTPUT:

        A group finitely presented with the assignation of each hyperplane to
        a member of a group (meridian).

        EXAMPLES::

            sage: A.<x, y> = OrderedHyperplaneArrangements(QQ)
            sage: L = [y + x, y + x - 1]
            sage: H = A(L)
            sage: G, dic = H._fundamental_group_(); G                                   # optional - sirocco
            Finitely presented group < x0, x1 |  >
            sage: L = [x, y, x + 1, y + 1, x - y]
            sage: H = A(L); list(H)
            [Hyperplane x + 0*y + 0,
             Hyperplane 0*x + y + 0,
             Hyperplane x + 0*y + 1,
             Hyperplane 0*x + y + 1,
             Hyperplane x - y + 0]
            sage: G, dic = H._fundamental_group_()                                      # optional - sirocco
            sage: G.simplified()                                                        # optional - sirocco
            Finitely presented group < x0, x1, x2, x3, x4 | x3*x2*x3^-1*x2^-1,
                                       x2^-1*x0^-1*x2*x4*x0*x4^-1,
                                       x0*x1*x3*x0^-1*x3^-1*x1^-1,
                                       x0*x2*x4*x2^-1*x0^-1*x4^-1,
                                       x0*x1^-1*x0^-1*x3^-1*x1*x3,
                                       x4^-1*x3^-1*x1*x3*x4*x3^-1*x1^-1*x3 >
            sage: dic                                                                   # optional - sirocco
                {0: [x2], 1: [x4], 2: [x1], 3: [x3], 4: [x0], 5: [x4^-1*x3^-1*x2^-1*x1^-1*x0^-1]}
            sage: H=A(x,y,x+y)
            sage: H._fundamental_group_()                                               # optional - sirocco
            (Finitely presented group < x0, x1, x2 | x1*x2*x0*x2^-1*x1^-1*x0^-1, x1*x0^-1*x2^-1*x1^-1*x2*x0 >,
             {0: [x0], 1: [x2], 2: [x1], 3: [x2^-1*x1^-1*x0^-1]})
            sage: H._fundamental_group_(proj=True)                                      # optional - sirocco
            (Finitely presented group < x0, x1 |  >, {1: (1,), 2: (2,), 3: (-2, -1)})
            sage: A3.<x, y, z> = OrderedHyperplaneArrangements(QQ)
            sage: H = A3(hyperplane_arrangements.braid(4).essentialization())               # optional - sage.graphs
            sage: G, dic = H._fundamental_group_(proj=True)                             # optional - sage.graphs, sirocco
            sage: h = G.simplification_isomorphism()                                    # optional - sage.graphs, sirocco
            sage: G.simplified()                                                        # optional - sage.graphs, sirocco
            Finitely presented group < x0, x1, x3, x4, x5 | x0*x3*x0^-1*x3^-1,
                                                            x1*x4*x1^-1*x4^-1,
                                                            x1*x5*x1^-1*x0^-1*x5^-1*x0,
                                                            x5*x3*x4*x3^-1*x5^-1*x4^-1,
                                                            x5^-1*x1^-1*x0*x1*x5*x0^-1,
                                                            x4*x5^-1*x4^-1*x3^-1*x5*x3 >
            sage: {j: h(dic[j][0]) for j in dic.keys()}                                 # optional - sage.graphs, sirocco
            {0: x5, 1: x0, 2: x1, 3: x3, 4: x4, 5: x0^-1*x5^-1*x4^-1*x1^-1*x3^-1}

        .. WARNING::

            This functionality requires the sirocco package to be installed.
        """
        from sage.groups.free_group import FreeGroup
        from sage.rings.qqbar import QQbar
        from sage.schemes.curves.zariski_vankampen import fundamental_group_arrangement
        n = self.dimension()
        r = len(self)
        affine = n == 2 and not proj
        projective = n == 3 and self.is_central() and proj
        if (n == 1 and not proj) or (n == 2 and proj and self.is_central()):
            r1 = r - proj
            G = FreeGroup(r1) / []
            dic = {j: (j,) for j in range(1, r)}
            dic[r] = tuple(-j for j in reversed(range(1, r)))
            return (G, dic)
        casos = affine or projective
        if not casos:
            raise TypeError('The method does not apply')
        K = self.base_ring()
        if not K.is_subring(QQbar):
            raise TypeError('the base field is not in QQbar')
        S = self.parent().ambient_space().symmetric_space()
        if projective:
            S = PolynomialRing(K, S.gens()[:-1])
        infinity = [0, 0, 0, 1] == self[0].primitive().coefficients()
        L = []
        for h in self:
            coeff = h.coefficients()
            if projective:
                coeff = (coeff[3], coeff[1], coeff[2])
            V = (1,) + S.gens()
            p = S.sum(V[i]*c for i, c in enumerate(coeff))
            if p.degree() > 0:
                L.append(p)
        G, dic = fundamental_group_arrangement(L, puiseux=True, projective=projective and not infinity, simplified=False)
        if infinity:
            p = Permutation([r] + [j for j in range(1, r)])
            dic = {j: dic[p(j + 1) - 1] for j in range(r)}
        return (G, dic)

    def fundamental_group(self, projective=False):
        r"""
        It computes the fundamental group of the complement of an affine
        hyperplane arrangement in `\mathbb{C}^n`, or a projective hyperplane
        arrangement in `\mathbb{CP}^n`, whose equations have
        coefficients in a subfield of ``QQbar``

        INPUT:

        - ``projective`` -- (optional, default ``False``). It decides if it computes the
          fundamental group of the complement in the affine or projective space

        OUTPUT:

        A group finitely presented with the assignation of each hyperplane to
        a member of a group (meridian).

        EXAMPLES::

            sage: A.<x, y> = OrderedHyperplaneArrangements(QQ)
            sage: L = [y + x, y + x - 1]
            sage: H = A(L)
            sage: G, dic = H.fundamental_group(); G                                     # optional - sirocco
            Finitely presented group < x0, x1 |  >
            sage: L = [x, y, x + 1, y + 1, x - y]
            sage: H = A(L); list(H)
            [Hyperplane x + 0*y + 0,
             Hyperplane 0*x + y + 0,
             Hyperplane x + 0*y + 1,
             Hyperplane 0*x + y + 1,
             Hyperplane x - y + 0]
            sage: G, dic = H.fundamental_group()                                        # optional - sirocco
            sage: G.simplified()                                                        # optional - sirocco
            Finitely presented group < x0, x1, x2, x3, x4 | x3*x2*x3^-1*x2^-1,
                                                            x2^-1*x0^-1*x2*x4*x0*x4^-1,
                                                            x0*x1*x3*x0^-1*x3^-1*x1^-1,
                                                            x0*x2*x4*x2^-1*x0^-1*x4^-1,
                                                            x0*x1^-1*x0^-1*x3^-1*x1*x3,
                                                            x4^-1*x3^-1*x1*x3*x4*x3^-1*x1^-1*x3 >
            sage: dic                                                                   # optional - sirocco
            {0: [x2], 1: [x4], 2: [x1], 3: [x3], 4: [x0], 5: [x4^-1*x3^-1*x2^-1*x1^-1*x0^-1]}
            sage: H=A(x,y,x+y)
            sage: H.fundamental_group()                                                 # optional - sirocco
            (Finitely presented group < x0, x1, x2 | x1*x2*x0*x2^-1*x1^-1*x0^-1,
                                                     x1*x0^-1*x2^-1*x1^-1*x2*x0 >,
             {0: [x0], 1: [x2], 2: [x1], 3: [x2^-1*x1^-1*x0^-1]})
            sage: H.fundamental_group(projective=True)                                  # optional - sirocco
            (Finitely presented group < x0, x1 |  >, {1: (1,), 2: (2,), 3: (-2, -1)})
            sage: A.<t1, t2, t3, t4> = OrderedHyperplaneArrangements(QQ)
            sage: H = A(hyperplane_arrangements.braid(4))                                  # optional - sage.groups
            sage: G, dic = H.fundamental_group(projective=True)                         # optional - sirocco, sage.groups
            sage: h = G.simplification_isomorphism()                                    # optional - sirocco, sage.groups
            sage: G.simplified()                                                        # optional - sirocco, sage.groups
            Finitely presented group < x0, x1, x3, x4, x5 | x0*x3*x0^-1*x3^-1, x1*x4*x1^-1*x4^-1,
                                                            x1*x5*x1^-1*x0^-1*x5^-1*x0,
                                                            x5*x3*x4*x3^-1*x5^-1*x4^-1,
                                                            x5^-1*x1^-1*x0*x1*x5*x0^-1,
                                                            x4*x5^-1*x4^-1*x3^-1*x5*x3 >
            sage: {j: h(dic[j][0]) for j in dic.keys()}                                 # optional - sirocco, sage.groups
            {0: x5, 1: x0, 2: x1, 3: x0^-1*x5^-1*x4^-1*x1^-1*x3^-1, 4: x4, 5: x3}
            sage: H = hyperplane_arrangements.coordinate(5)
            sage: L.<t0, t1, t2, t3, t4> = OrderedHyperplaneArrangements(QQ)
            sage: H = L(H)
            sage: g = H.fundamental_group(projective=True)[0]                           # optional - sirocco
            sage: g.is_abelian(), g.abelian_invariants()                                # optional - sirocco
            (True, (0, 0, 0, 0))

        .. WARNING::

            This functionality requires the sirocco package to be installed.
        """
        n = self.dimension()
        if n <= 2 or (n == 3 and projective):
            return self._fundamental_group_(proj=projective)
        H1 = self.hyperplane_section(proj=projective)
        H2, dic = H1.fundamental_group(projective=projective)
        return (H2, dic)


class HyperplaneArrangements(Parent, UniqueRepresentation):
    """
    Hyperplane arrangements.

    For more information on hyperplane arrangements, see
    :mod:`sage.geometry.hyperplane_arrangement.arrangement`.

    INPUT:

    - ``base_ring`` -- ring; the base ring

    - ``names`` -- tuple of strings; the variable names

    EXAMPLES::

        sage: H.<x,y> = HyperplaneArrangements(QQ)
        sage: x
        Hyperplane x + 0*y + 0
        sage: x + y
        Hyperplane x + y + 0
        sage: H(x, y, x-1, y-1)
        Arrangement <y - 1 | y | x - 1 | x>
    """
    Element = HyperplaneArrangementElement

    def __init__(self, base_ring, names=tuple()):
        """
        Initialize ``self``.

        TESTS::

            sage: H.<x,y> = HyperplaneArrangements(QQ)
            sage: K = HyperplaneArrangements(QQ, names=('x', 'y'))
            sage: H is K
            True
            sage: type(K)
            <class 'sage.geometry.hyperplane_arrangement.arrangement.HyperplaneArrangements_with_category'>
            sage: K.change_ring(RR).gen(0)
            Hyperplane 1.00000000000000*x + 0.000000000000000*y + 0.000000000000000

        TESTS::

            sage: H.<x,y> = HyperplaneArrangements(QQ)
            sage: TestSuite(H).run()
            sage: K = HyperplaneArrangements(QQ)
            sage: TestSuite(K).run()
        """
        from sage.categories.sets_cat import Sets
        from sage.rings.ring import _Fields
        if base_ring not in _Fields:
            raise ValueError('base ring must be a field')
        super().__init__(category=Sets())
        self._base_ring = base_ring
        self._names = names

    def base_ring(self):
        """
        Return the base ring.

        OUTPUT:

        The base ring of the hyperplane arrangement.

        EXAMPLES::

            sage: L.<x,y> = HyperplaneArrangements(QQ)
            sage: L.base_ring()
            Rational Field
        """
        return self._base_ring

    def change_ring(self, base_ring):
        """
        Return hyperplane arrangements over a different base ring.

        INPUT:

        - ``base_ring`` -- a ring; the new base ring.

        OUTPUT:

        A new :class:`HyperplaneArrangements` instance over the new
        base ring.

        EXAMPLES::

            sage: L.<x,y> = HyperplaneArrangements(QQ)
            sage: L.gen(0)
            Hyperplane x + 0*y + 0
            sage: L.change_ring(RR).gen(0)
            Hyperplane 1.00000000000000*x + 0.000000000000000*y + 0.000000000000000

        TESTS::

            sage: L.change_ring(QQ) is L
            True
        """
        return HyperplaneArrangements(base_ring, names=self._names)

    @cached_method
    def ambient_space(self):
        """
        Return the ambient space.

        The ambient space is the parent of hyperplanes. That is, new
        hyperplanes are always constructed internally from the ambient
        space instance.

        EXAMPLES::

            sage: L.<x, y> = HyperplaneArrangements(QQ)
            sage: L.ambient_space()([(1,0), 0])
            Hyperplane x + 0*y + 0
            sage: L.ambient_space()([(1,0), 0]) == x
            True
        """
        return AmbientVectorSpace(self.base_ring(), self._names)

    def _repr_(self):
        """
        Return a string representation.

        OUTPUT:

        A string.

        EXAMPLES::

            sage: L.<x, y> = HyperplaneArrangements(QQ);  L
            Hyperplane arrangements in 2-dimensional linear space over Rational Field with coordinates x, y
        """
        return 'Hyperplane arrangements in {0}'.format(self.ambient_space())

    def _element_constructor_(self, *args, **kwds):
        """
        Construct an element of ``self``.

        INPUT:

        - ``*args`` -- positional arguments, each defining a
          hyperplane; alternatively, a single polytope or a single
          hyperplane arrangement

        - ``signed`` -- boolean (optional, default: ``True``); whether to
          preserve signs of hyperplane equations

        - ``warn_duplicates`` -- boolean (optional, default: ``False``);
          whether to issue a warning if duplicate hyperplanes were
          passed -- note that duplicate hyperplanes are always removed,
          whether or not there is a warning shown

        - ``check`` -- boolean (optional, default: ``True``); whether to
          perform argument checking.

        EXAMPLES::

            sage: L.<x, y> = HyperplaneArrangements(QQ)
            sage: L._element_constructor_(x, y)
            Arrangement <y | x>
            sage: L._element_constructor_([x, y])
            Arrangement <y | x>
            sage: L._element_constructor_([0, 1, 0], [0, 0, 1])
            Arrangement <y | x>
            sage: L._element_constructor_([[0, 1, 0], [0, 0, 1]])
            Arrangement <y | x>

            sage: L._element_constructor_(polytopes.hypercube(2))
            Arrangement <-x + 1 | -y + 1 | y + 1 | x + 1>

            sage: L(x, x, warn_duplicates=True)
            doctest:...: UserWarning: Input contained 2 hyperplanes, but only 1 are distinct.
            Arrangement <x>
            sage: L(-x, x + y - 1, signed=False)
            Arrangement <-x - y + 1 | x>

        TESTS::

            sage: L()
            Empty hyperplane arrangement of dimension 2
            sage: L(0)        # zero is equivalent to no argument, Issue #8648
            Empty hyperplane arrangement of dimension 2
            sage: L(0*x)      # degenerate hyperplane is NOT allowed
            Traceback (most recent call last):
            ...
            ValueError: linear expression must be non-constant to define a hyperplane
            sage: L(0*x, y)   # ditto
            Traceback (most recent call last):
            ...
            ValueError: linear expression must be non-constant to define a hyperplane
       """
        if len(args) == 1:
            arg = args[0]
            if isinstance(arg, HyperplaneArrangementElement) and args[0].parent() is self:
                # optimization if argument is already a hyperplane arrangement
                return arg
            if arg == 0 and not isinstance(arg, Hyperplane):
                # zero = neutral element under addition = the empty hyperplane arrangement
                args = []
        # process keyword arguments
        not_char2 = (self.base_ring().characteristic() != 2)
        signed = kwds.pop('signed', not_char2)
        warn_duplicates = kwds.pop('warn_duplicates', False)
        check = kwds.pop('check', True)
        backend = kwds.pop('backend', None)
        if len(kwds) > 0:
            raise ValueError('unknown keyword argument')
        # process positional arguments
        AA = self.ambient_space()
        try:
            hyperplanes = [AA(_) for _ in args]
        except (TypeError, ValueError, AttributeError):
            if len(args) > 1:
                raise
            arg = args[0]
            if hasattr(arg, 'Hrepresentation'):
                hyperplanes = [AA(h) for h in arg.Hrepresentation()]
            else:
                hyperplanes = [AA(_) for _ in arg]
        hyperplanes = [h.primitive(signed) for h in hyperplanes]
        n = len(hyperplanes)
        hyperplanes = set(hyperplanes)
        if warn_duplicates and n != len(hyperplanes):
            from warnings import warn
            warn('Input contained {0} hyperplanes, but only {1} are distinct.'.format(n, len(hyperplanes)))
        # argument checking (optional but recommended)
        if check:
            if signed and not not_char2:
                raise ValueError('cannot be signed in characteristic 2')
            for h in hyperplanes:
                if h.A() == 0:
                    raise ValueError('linear expression must be non-constant to define a hyperplane')
                if not_char2 and -h in hyperplanes:
                    raise ValueError('arrangement cannot simultaneously have h and -h as hyperplane')
        return self.element_class(self, tuple(sorted(hyperplanes)), backend=backend)

    @cached_method
    def ngens(self):
        """
        Return the number of linear variables.

        OUTPUT:

        An integer.

        EXAMPLES::

            sage: L.<x, y, z> = HyperplaneArrangements(QQ);  L
            Hyperplane arrangements in 3-dimensional linear space
             over Rational Field with coordinates x, y, z
            sage: L.ngens()
            3
        """
        return len(self._names)

    @cached_method
    def gens(self):
        """
        Return the coordinate hyperplanes.

        OUTPUT:

        A tuple of linear expressions, one for each linear variable.

        EXAMPLES::

            sage: L = HyperplaneArrangements(QQ, ('x', 'y', 'z'))
            sage: L.gens()
            (Hyperplane x + 0*y + 0*z + 0,
             Hyperplane 0*x + y + 0*z + 0,
             Hyperplane 0*x + 0*y + z + 0)
        """
        return self.ambient_space().gens()

    def gen(self, i):
        """
        Return the `i`-th coordinate hyperplane.

        INPUT:

        - ``i`` -- integer

        OUTPUT:

        A linear expression.

        EXAMPLES::

            sage: L.<x, y, z> = HyperplaneArrangements(QQ);  L
            Hyperplane arrangements in
             3-dimensional linear space over Rational Field with coordinates x, y, z
            sage: L.gen(0)
            Hyperplane x + 0*y + 0*z + 0
        """
        return self.gens()[i]

    def _coerce_map_from_(self, P):
        """
        Return whether there is a coercion.

        TESTS::

            sage: L.<x> = HyperplaneArrangements(QQ);  L
            Hyperplane arrangements in 1-dimensional linear space over Rational Field with coordinate x
            sage: M.<y> = HyperplaneArrangements(RR);  M
            Hyperplane arrangements in 1-dimensional linear space over Real Field with 53 bits of precision with coordinate y

            sage: L.coerce_map_from(ZZ)
            Coercion map:
              From: Integer Ring
              To:   Hyperplane arrangements in 1-dimensional linear space over Rational Field with coordinate x
            sage: M.coerce_map_from(L)
            Coercion map:
              From: Hyperplane arrangements in 1-dimensional linear space over Rational Field with coordinate x
              To:   Hyperplane arrangements in 1-dimensional linear space over Real Field with 53 bits of precision with coordinate y
            sage: L.coerce_map_from(M)
        """
        if self.ambient_space().has_coerce_map_from(P):
            return True
        if isinstance(P, HyperplaneArrangements):
            return self.base_ring().has_coerce_map_from(P.base_ring())
        return super()._coerce_map_from_(P)


class OrderedHyperplaneArrangements(HyperplaneArrangements):
    """
    Hyperplane arrangements.

    For more information on hyperplane arrangements, see
    :mod:`sage.geometry.hyperplane_arrangement.arrangement`.

    INPUT:

    - ``base_ring`` -- ring; the base ring

    - ``names`` -- tuple of strings; the variable names

    EXAMPLES::

        sage: H.<x,y> = HyperplaneArrangements(QQ)
        sage: x
        Hyperplane x + 0*y + 0
        sage: x + y
        Hyperplane x + y + 0
        sage: H(x, y, x-1, y-1)
        Arrangement <y - 1 | y | x - 1 | x>
    """
    Element = OrderedHyperplaneArrangementElement

    def _element_constructor_(self, *args, **kwds):
        """
        Repetition of the corresponding function for hyperplane arrangements without reordering.

        INPUT:

        - ``*args`` -- positional arguments, each defining a
          hyperplane; alternatively, a single polytope or a single
          hyperplane arrangement

        - ``signed`` -- boolean (optional, default: ``True``); whether to
          preserve signs of hyperplane equations

        - ``check`` -- boolean (optional, default: ``True``); whether to
          perform argument checking.

        EXAMPLES::

            sage: L.<x, y> = OrderedHyperplaneArrangements(QQ)
            sage: L._element_constructor_(x, y)
            Arrangement <x | y>
            sage: L._element_constructor_([x, y])
            Arrangement <x | y>
            sage: L._element_constructor_([0, 1, 0], [0, 0, 1])
            Arrangement <x | y>
            sage: L._element_constructor_([[0, 0, 1], [0, 1, 0]])
            Arrangement <y | x>

            sage: L._element_constructor_(polytopes.hypercube(2))
            Arrangement <-x + 1 | -y + 1 | x + 1 | y + 1>

            sage: L(-x, x + y - 1, signed=False)
            Arrangement <x | -x - y + 1>

        TESTS::

            sage: L()
            Empty hyperplane arrangement of dimension 2
            sage: L(0)        # zero is equivalent to no argument, Issue #8648
            Empty hyperplane arrangement of dimension 2
            sage: L(0*x)      # degenerate hyperplane is NOT allowed
            Traceback (most recent call last):
            ...
            ValueError: linear expression must be non-constant to define a hyperplane
            sage: L(0*x, y)   # ditto
            Traceback (most recent call last):
            ...
            ValueError: linear expression must be non-constant to define a hyperplane
       """
        if len(args) == 1:
            arg = args[0]
            if isinstance(arg, HyperplaneArrangementElement) and args[0].parent() is self:
                # optimization if argument is already a hyperplane arrangement
                return arg
            if arg == 0 and not isinstance(arg, Hyperplane):
                # zero = neutral element under addition = the empty hyperplane arrangement
                args = []
        # process keyword arguments
        not_char2 = (self.base_ring().characteristic() != 2)
        signed = kwds.pop('signed', not_char2)
        warn_duplicates = kwds.pop('warn_duplicates', False)
        check = kwds.pop('check', True)
        backend = kwds.pop('backend', None)
        if len(kwds) > 0:
            raise ValueError('unknown keyword argument')
        # process positional arguments
        AA = self.ambient_space()
        try:
            hyperplanes = [AA(_) for _ in args]
        except (TypeError, ValueError, AttributeError):
            if len(args) > 1:
                raise
            arg = args[0]
            if hasattr(arg, 'Hrepresentation'):
                hyperplanes = [AA(h) for h in arg.Hrepresentation()]
            else:
                hyperplanes = [AA(_) for _ in arg]
        hyperplanes = [h.primitive(signed) for h in hyperplanes]
        if warn_duplicates:
            from warnings import warn
            warn('Input contained repeated hyperplanes.')
        # argument checking (optional but recommended)
        if check:
            if signed and not not_char2:
                raise ValueError('cannot be signed in characteristic 2')
            for h in hyperplanes:
                if h.A() == 0:
                    raise ValueError('linear expression must be non-constant to define a hyperplane')
                if not_char2 and -h in hyperplanes:
                    raise ValueError('arrangement cannot simultaneously have h and -h as hyperplane')
        return self.element_class(self, tuple(hyperplanes), backend=backend)

    def _repr_(self):
        """
        Return a string representation.

        OUTPUT:

        A string.

        EXAMPLES::

            sage: L.<x, y> = OrderedHyperplaneArrangements(QQ);  L
            Ordered hyperplane arrangements in 2-dimensional linear space over Rational Field with coordinates x, y
        """
        return 'Ordered hyperplane arrangements in {0}'.format(self.ambient_space())<|MERGE_RESOLUTION|>--- conflicted
+++ resolved
@@ -752,19 +752,12 @@
 
         EXAMPLES::
 
-<<<<<<< HEAD
-            sage: a.<x,y,z> = hyperplane_arrangements.semiorder(3)                      # optional - sage.combinat
-            sage: H.<x,y,z> = OrderedHyperplaneArrangements(QQ)
-            sage: a1 = H(a)                                                             # optional - sage.combinat
-            sage: b = a.cone()                                                          # optional - sage.combinat
-            sage: b1 = a1.cone()                                                        # optional - sage.combinat
-            sage: a.characteristic_polynomial().factor()                                # optional - sage.combinat
-=======
             sage: # needs sage.combinat
             sage: a.<x,y,z> = hyperplane_arrangements.semiorder(3)
+            sage: H.<x,y,z> = OrderedHyperplaneArrangements(QQ)
             sage: b = a.cone()
+            sage: b1 = a1.cone()
             sage: a.characteristic_polynomial().factor()
->>>>>>> c91fdbe1
             x * (x^2 - 6*x + 12)
             sage: b.characteristic_polynomial().factor()
             (x - 1) * x * (x^2 - 6*x + 12)
@@ -1105,33 +1098,25 @@
             sage: # needs sage.graphs
             sage: A.<u,x,y,z> = hyperplane_arrangements.braid(4);  A
             Arrangement of 6 hyperplanes of dimension 4 and rank 3
-<<<<<<< HEAD
             sage: L.<u,x,y,z> = OrderedHyperplaneArrangements(QQ)
-            sage: A1 = L(A)                                                             # optional - sage.graphs
-            sage: H = A[0];  H                                                          # optional - sage.graphs
+            sage: A1 = L(A)
+            sage: H = A[0];  H
             Hyperplane 0*u + 0*x + y - z + 0
-            sage: R = A.restriction(H); R                                               # optional - sage.graphs
+            sage: R = A.restriction(H); R
             Arrangement <x - z | u - x | u - z>
-            sage: A1.restriction(H, repetitions=True).hyperplanes()                     # optional - sage.graphs
+            sage: A1.restriction(H, repetitions=True).hyperplanes()
             (Hyperplane 0*u + x - z + 0,
              Hyperplane 0*u + x - z + 0,
              Hyperplane u - x + 0*z + 0,
              Hyperplane u + 0*x - z + 0,
              Hyperplane u + 0*x - z + 0)
-            sage: A1.restriction(H)                                                     # optional - sage.graphs
+            sage: A1.restriction(H)
             Arrangement <x - z | u - x | u - z>
-            sage: A.add_hyperplane(z).restriction(z)                                    # optional - sage.graphs
+            sage: A.add_hyperplane(z).restriction(z)
             Arrangement of 6 hyperplanes of dimension 3 and rank 3
-            sage: A.add_hyperplane(u).restriction(u)                                    # optional - sage.graphs
+            sage: A.add_hyperplane(u).restriction(u)
             Arrangement of 6 hyperplanes of dimension 3 and rank 3
-            sage: D = A.deletion(H);  D                                                 # optional - sage.graphs
-=======
-            sage: H = A[0];  H
-            Hyperplane 0*u + 0*x + y - z + 0
-            sage: R = A.restriction(H);  R
-            Arrangement <x - z | u - x | u - z>
             sage: D = A.deletion(H);  D
->>>>>>> c91fdbe1
             Arrangement of 5 hyperplanes of dimension 4 and rank 3
             sage: ca = A.characteristic_polynomial()
             sage: cr = R.characteristic_polynomial()
