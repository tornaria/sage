r"""
Orientations

This module implements several methods to compute orientations of undirected
graphs subject to specific constraints (e.g., acyclic, strongly connected,
etc.). It also implements some iterators over all these orientations.

**This module contains the following methods**

.. csv-table::
    :class: contentstable
    :widths: 30, 70
    :delim: |

    :meth:`strong_orientations_iterator` | Return an iterator over all strong orientations of a graph `G`
    :meth:`random_orientation` | Return a random orientation of a graph `G`


Authors
-------

- Kolja Knauer, Petru Valicov (2017-01-10) -- initial version


Methods
-------
"""
from copy import copy
from sage.graphs.digraph import DiGraph


def strong_orientations_iterator(G):
    r"""
    Returns an iterator over all strong orientations of a graph `G`.

    A strong orientation of a graph is an orientation of its edges such that
    the obtained digraph is strongly connected (i.e. there exist a directed path
    between each pair of vertices).

    ALGORITHM:

    It is an adaptation of the algorithm published in [CGMRV16]_.
    It runs in `O(mn)` amortized time, where `m` is the number of edges and
    `n` is the number of vertices. The amortized time can be improved to `O(m)`
    with a more involved method.
    In this function, first the graph is preprocessed and a spanning tree is
    generated. Then every orientation of the non-tree edges of the graph can be
    extended to at least one new strong orientation by orienting properly
    the edges of the spanning tree (this property is proved in [CGMRV16]_).
    Therefore, this function generates all partial orientations of the non-tree
    edges and then launches a helper function corresponding to the generation
    algorithm described in [CGMRV16]_.
    In order to avoid trivial symmetries, the orientation of an arbitrary edge
    is fixed before the start of the enumeration process.

    INPUT:

    - ``G`` -- an undirected graph.

    OUTPUT:

    - an iterator which will produce all strong orientations of this graph.

    .. NOTE::

        Works only for simple graphs (no multiple edges).
<<<<<<< HEAD
        To avoid symetries an orientation of an arbitrary edge is fixed.
=======
        To avoid symmetries an orientation of an arbitrary edge is fixed.
>>>>>>> 9db4320e


    EXAMPLES:

    A cycle has one possible (non-symmetric) strong orientation::

        sage: g = graphs.CycleGraph(4)
        sage: it = g.strong_orientations_iterator()
        sage: len(list(it))
        1

    A tree cannot be strongly oriented::

        sage: g = graphs.RandomTree(100)
        sage: len(list(g.strong_orientations_iterator()))
        0

    Neither can be a disconnected graph::

        sage: g = graphs.CompleteGraph(6)
        sage: g.add_vertex(7)
        sage: len(list(g.strong_orientations_iterator()))
        0

    TESTS:

        sage: g = graphs.CompleteGraph(2)
        sage: len(list(g.strong_orientations_iterator()))
        0

        sage: g = graphs.CubeGraph(3)
        sage: b = True
        sage: for orientedGraph in g.strong_orientations_iterator():
        ....:     if not orientedGraph.is_strongly_connected():
        ....:         b = False
        sage: b
        True

    The total number of strong orientations of a graph can be counted using
    the Tutte polynomial evaluated at points (0,2)::

        sage: g = graphs.PetersenGraph()
        sage: nr1 = len(list(g.strong_orientations_iterator()))
        sage: nr2 = g.tutte_polynomial()(0,2)
        sage: nr1 == nr2/2 # The Tutte polynomial counts also the symmetrical orientations
        True

    """
    # if the graph has a bridge or is disconnected,
    # then it cannot be strongly oriented
    if G.order() < 3 or not G.is_biconnected():
        return

    V = G.vertices()
    Dg = DiGraph([G.vertices(), G.edges()], pos=G.get_pos())

    # compute an arbitrary spanning tree of the undirected graph
    te = G.min_spanning_tree()
    treeEdges = [(u,v) for u,v,_ in te]
    tree_edges_set = set(treeEdges)
    A = [edge for edge in G.edge_iterator(labels=False) if edge not in tree_edges_set]

    # initialization of the first binary word 00...0
    # corresponding to the current orientation of the non-tree edges
    existingAedges = [0] * len(A)

    # Make the edges of the spanning tree doubly oriented
    for e in treeEdges:
        if Dg.has_edge(e):
            Dg.add_edge(e[1], e[0])
        else:
            Dg.add_edge(e)

    # Generate all orientations for non-tree edges (using Gray code)
    # Each of these orientations can be extended to a strong orientation
    # of G by orienting properly the tree-edges
    previousWord = 0
    i = 0

    # the orientation of one edge is fixed so we consider one edge less
    nr = 2**(len(A)-1)
    while i < nr:
        word = (i >> 1) ^ i
        bitChanged = word ^ previousWord
        
        bit = 0
        while bitChanged > 1:
            bitChanged >>= 1
            bit += 1

        previousWord = word
        if not existingAedges[bit]:
            Dg.reverse_edge(A[bit])
            existingAedges[bit] = 1
        else:
            Dg.reverse_edge(A[bit][1], A[bit][0])
            existingAedges[bit] = 0
        # launch the algorithm for enumeration of the solutions
        for sol in _strong_orientations_of_a_mixed_graph(Dg, V, treeEdges):
            yield sol
        i = i + 1


def _strong_orientations_of_a_mixed_graph(Dg, V, E):
    r"""
    Helper function for the generation of all strong orientations.

    Generates all strong orientations of a given partially directed graph
    (also called mixed graph). The algorithm finds bound edges i.e undirected
    edges whose orientation is forced and tries all possible orientations for
    the other edges. See [CGMRV16]_ for more details.

    INPUT:

    - ``Dg`` -- the mixed graph. The undirected edges are doubly oriented.

    - ``V`` -- the set of vertices

    - ``E`` -- the set of undirected edges (they are oriented in both ways);
      No labels are allowed.

    OUTPUT:

    - an iterator which will produce all strong orientations of the input
      partially directed graph.

    EXAMPLES::

        sage: from sage.graphs.orientations import _strong_orientations_of_a_mixed_graph
        sage: g = graphs.CycleGraph(5)
        sage: Dg = DiGraph(g) # all edges of g will be doubly oriented
        sage: it = _strong_orientations_of_a_mixed_graph(Dg, g.vertices(), g.edges(labels=False))
        sage: len(list(it)) # there are two orientations of this multigraph
        2
    """
    length = len(E)
    i = 0
    boundEdges = []
    while i < length:
        u, v = E[i]
        Dg.delete_edge(u, v)
        if not (v in Dg.depth_first_search(u)):
            del E[i]
            length -= 1
            Dg.add_edge(u, v)
            Dg.delete_edge(v, u)
            boundEdges.append((v, u))
        else:
            Dg.add_edge(u, v)
            Dg.delete_edge(v, u)
            if not (u in Dg.depth_first_search(v)):
                del E[i]
                length -= 1
                boundEdges.append((u, v))
                Dg.delete_edge(u, v)
            else:
                i += 1
            Dg.add_edge(v, u)

    # if true the obtained orientation is strong
    if not E:
        yield Dg.copy()
    else:
        u, v = E.pop()
        Dg.delete_edge(v, u)
        for orientation in _strong_orientations_of_a_mixed_graph(Dg, V, E):
            yield orientation
        Dg.add_edge(v, u)
        Dg.delete_edge(u, v)
        for orientation in _strong_orientations_of_a_mixed_graph(Dg, V, E):
            yield orientation
        Dg.add_edge(u, v)
        E.append((u, v))
    Dg.add_edges(boundEdges)
    E.extend(boundEdges)


def random_orientation(G):
    r"""
    Return a random orientation of a graph `G`.

    An *orientation* of an undirected graph is a directed graph such that every
    edge is assigned a direction. Hence there are `2^m` oriented digraphs for a
    simple graph with `m` edges.

    INPUT:

    - ``G`` -- a Graph.

    EXAMPLES::

        sage: from sage.graphs.orientations import random_orientation
        sage: G = graphs.PetersenGraph()
        sage: D = random_orientation(G)
        sage: D.order() == G.order(), D.size() == G.size()
        (True, True)

    TESTS:

    Giving anything else than a Graph::

        sage: random_orientation([])
        Traceback (most recent call last):
        ...
        ValueError: the input parameter must be a Graph

    .. SEEALSO::

        - :meth:`~Graph.orientations`
    """
    from sage.graphs.graph import Graph
    if not isinstance(G, Graph):
        raise ValueError("the input parameter must be a Graph")

    D = DiGraph(data=[G.vertices(), []],
                format='vertices_and_edges',
                multiedges=G.allows_multiple_edges(),
                loops=G.allows_loops(),
                weighted=G.weighted(),
                pos=G.get_pos(),
                name="Random orientation of {}".format(G.name()))
    if hasattr(G, '_embedding'):
        D._embedding = copy(G._embedding)

    from sage.misc.prandom import getrandbits
    rbits = getrandbits(G.size())
    for u,v,l in G.edge_iterator():
        if rbits % 2:
            D.add_edge(u, v, l)
        else:
            D.add_edge(v, u, l)
        rbits >>= 1
    return D<|MERGE_RESOLUTION|>--- conflicted
+++ resolved
@@ -64,11 +64,7 @@
     .. NOTE::
 
         Works only for simple graphs (no multiple edges).
-<<<<<<< HEAD
-        To avoid symetries an orientation of an arbitrary edge is fixed.
-=======
         To avoid symmetries an orientation of an arbitrary edge is fixed.
->>>>>>> 9db4320e
 
 
     EXAMPLES:
