r"""
Undirected graphs

This module implements functions and operations involving undirected graphs.

{INDEX_OF_METHODS}

AUTHORS:

- Robert L. Miller (2006-10-22): initial version

- William Stein (2006-12-05): Editing

- Robert L. Miller (2007-01-13): refactoring, adjusting for NetworkX-0.33, fixed
   plotting bugs (2007-01-23): basic tutorial, edge labels, loops, multiple
   edges and arcs (2007-02-07): graph6 and sparse6 formats, matrix input

- Emily Kirkmann (2007-02-11): added graph_border option to plot and show

- Robert L. Miller (2007-02-12): vertex color-maps, graph boundaries, graph6
   helper functions in Cython

- Robert L. Miller Sage Days 3 (2007-02-17-21): 3d plotting in Tachyon

- Robert L. Miller (2007-02-25): display a partition

- Robert L. Miller (2007-02-28): associate arbitrary objects to vertices, edge
   and arc label display (in 2d), edge coloring

- Robert L. Miller (2007-03-21): Automorphism group, isomorphism check,
   canonical label

- Robert L. Miller (2007-06-07-09): NetworkX function wrapping

- Michael W. Hansen (2007-06-09): Topological sort generation

- Emily Kirkman, Robert L. Miller Sage Days 4: Finished wrapping NetworkX

- Emily Kirkman (2007-07-21): Genus (including circular planar, all embeddings
   and all planar embeddings), all paths, interior paths

- Bobby Moretti (2007-08-12): fixed up plotting of graphs with edge colors
   differentiated by label

- Jason Grout (2007-09-25): Added functions, bug fixes, and general enhancements

- Robert L. Miller (Sage Days 7): Edge labeled graph isomorphism

- Tom Boothby (Sage Days 7): Miscellaneous awesomeness

- Tom Boothby (2008-01-09): Added graphviz output

- David Joyner (2009-2): Fixed docstring bug related to GAP.

- Stephen Hartke (2009-07-26): Fixed bug in blocks_and_cut_vertices() that
   caused an incorrect result when the vertex 0 was a cut vertex.

- Stephen Hartke (2009-08-22): Fixed bug in blocks_and_cut_vertices() where the
   list of cut_vertices is not treated as a set.

- Anders Jonsson (2009-10-10): Counting of spanning trees and out-trees added.

- Nathann Cohen (2009-09) : Cliquer, Connectivity, Flows and everything that
                             uses Linear Programming and class numerical.MIP

- Nicolas M. Thiery (2010-02): graph layout code refactoring, dot2tex/graphviz
  interface

- David Coudert (2012-04) : Reduction rules in vertex_cover.

- Birk Eisermann (2012-06): added recognition of weakly chordal graphs and
                            long-hole-free / long-antihole-free graphs

- Alexandre P. Zuge (2013-07): added join operation.

- Amritanshu Prasad (2014-08): added clique polynomial

- Julian Rüth (2018-06-21): upgrade to NetworkX 2

- David Coudert (2018-10-07): cleaning

- Amanda Francis, Caitlin Lienkaemper, Kate Collins, Rajat Mittal (2019-03-10):
  methods for computing effective resistance

- Amanda Francis, Caitlin Lienkaemper, Kate Collins, Rajat Mittal (2019-03-19):
  most_common_neighbors and common_neighbors_matrix added.

- Jean-Florent Raymond (2019-04): is_redundant, is_dominating,
   private_neighbors

Graph Format
------------

Supported formats
~~~~~~~~~~~~~~~~~

Sage Graphs can be created from a wide range of inputs. A few examples are
covered here.

- NetworkX dictionary format:

   ::

       sage: d = {0: [1,4,5], 1: [2,6], 2: [3,7], 3: [4,8], 4: [9], \
             5: [7, 8], 6: [8,9], 7: [9]}
       sage: G = Graph(d); G
       Graph on 10 vertices
       sage: G.plot().show()    # or G.show()                                           # needs sage.plot

- A NetworkX graph:

   ::

       sage: # needs networkx
       sage: import networkx
       sage: K = networkx.complete_bipartite_graph(12,7)
       sage: G = Graph(K)
       sage: G.degree()
       [7, 7, 7, 7, 7, 7, 7, 7, 7, 7, 7, 7, 12, 12, 12, 12, 12, 12, 12]

- graph6 or sparse6 format:

   ::

       sage: s = ':I`AKGsaOs`cI]Gb~'
       sage: G = Graph(s, sparse=True); G
       Looped multi-graph on 10 vertices
       sage: G.plot().show()    # or G.show()                                           # needs sage.plot

   Note that the ``\`` character is an escape character in Python, and also a
   character used by graph6 strings:

   ::

       sage: G = Graph('Ihe\n@GUA')
       Traceback (most recent call last):
       ...
       RuntimeError: the string (Ihe) seems corrupt: for n = 10, the string is too short

   In Python, the escaped character ``\`` is represented by ``\\``:

   ::

       sage: G = Graph('Ihe\\n@GUA')
       sage: G.plot().show()    # or G.show()                                           # needs sage.plot

- adjacency matrix: In an adjacency matrix, each column and each row represent a
   vertex. If a 1 shows up in row `i`, column `j`, there is an edge `(i,j)`.

   ::

       sage: # needs sage.modules
       sage: M = Matrix([(0,1,0,0,1,1,0,0,0,0), (1,0,1,0,0,0,1,0,0,0),
       ....:             (0,1,0,1,0,0,0,1,0,0), (0,0,1,0,1,0,0,0,1,0),
       ....:             (1,0,0,1,0,0,0,0,0,1), (1,0,0,0,0,0,0,1,1,0), (0,1,0,0,0,0,0,0,1,1),
       ....:             (0,0,1,0,0,1,0,0,0,1), (0,0,0,1,0,1,1,0,0,0), (0,0,0,0,1,0,1,1,0,0)])
       sage: M
       [0 1 0 0 1 1 0 0 0 0]
       [1 0 1 0 0 0 1 0 0 0]
       [0 1 0 1 0 0 0 1 0 0]
       [0 0 1 0 1 0 0 0 1 0]
       [1 0 0 1 0 0 0 0 0 1]
       [1 0 0 0 0 0 0 1 1 0]
       [0 1 0 0 0 0 0 0 1 1]
       [0 0 1 0 0 1 0 0 0 1]
       [0 0 0 1 0 1 1 0 0 0]
       [0 0 0 0 1 0 1 1 0 0]
       sage: G = Graph(M); G
       Graph on 10 vertices
       sage: G.plot().show()    # or G.show()                                           # needs sage.plot

- incidence matrix: In an incidence matrix, each row represents a vertex and
   each column represents an edge.

   ::

       sage: # needs sage.modules
       sage: M = Matrix([(-1, 0, 0, 0, 1, 0, 0, 0, 0, 0,-1, 0, 0, 0, 0),
       ....:             ( 1,-1, 0, 0, 0, 0, 0, 0, 0, 0, 0,-1, 0, 0, 0),
       ....:             ( 0, 1,-1, 0, 0, 0, 0, 0, 0, 0, 0, 0,-1, 0, 0),
       ....:             ( 0, 0, 1,-1, 0, 0, 0, 0, 0, 0, 0, 0, 0,-1, 0),
       ....:             ( 0, 0, 0, 1,-1, 0, 0, 0, 0, 0, 0, 0, 0, 0,-1),
       ....:             ( 0, 0, 0, 0, 0,-1, 0, 0, 0, 1, 1, 0, 0, 0, 0),
       ....:             ( 0, 0, 0, 0, 0, 0, 0, 1,-1, 0, 0, 1, 0, 0, 0),
       ....:             ( 0, 0, 0, 0, 0, 1,-1, 0, 0, 0, 0, 0, 1, 0, 0),
       ....:             ( 0, 0, 0, 0, 0, 0, 0, 0, 1,-1, 0, 0, 0, 1, 0),
       ....:             ( 0, 0, 0, 0, 0, 0, 1,-1, 0, 0, 0, 0, 0, 0, 1)])
       sage: M
       [-1  0  0  0  1  0  0  0  0  0 -1  0  0  0  0]
       [ 1 -1  0  0  0  0  0  0  0  0  0 -1  0  0  0]
       [ 0  1 -1  0  0  0  0  0  0  0  0  0 -1  0  0]
       [ 0  0  1 -1  0  0  0  0  0  0  0  0  0 -1  0]
       [ 0  0  0  1 -1  0  0  0  0  0  0  0  0  0 -1]
       [ 0  0  0  0  0 -1  0  0  0  1  1  0  0  0  0]
       [ 0  0  0  0  0  0  0  1 -1  0  0  1  0  0  0]
       [ 0  0  0  0  0  1 -1  0  0  0  0  0  1  0  0]
       [ 0  0  0  0  0  0  0  0  1 -1  0  0  0  1  0]
       [ 0  0  0  0  0  0  1 -1  0  0  0  0  0  0  1]
       sage: G = Graph(M); G
       Graph on 10 vertices
       sage: G.plot().show()    # or G.show()                                           # needs sage.plot
       sage: DiGraph(matrix(2, [0,0,-1,1]), format='incidence_matrix')
       Traceback (most recent call last):
       ...
       ValueError: there must be two nonzero entries (-1 & 1) per column

- a list of edges::

       sage: g = Graph([(1, 3), (3, 8), (5, 2)]); g
       Graph on 5 vertices

- an igraph Graph::

       sage: import igraph                                 # optional - python_igraph
       sage: g = Graph(igraph.Graph([(1,3),(3,2),(0,2)]))  # optional - python_igraph
       sage: g                                             # optional - python_igraph
       Graph on 4 vertices

Generators
----------

Use ``graphs(n)`` to iterate through all non-isomorphic graphs of given size::

    sage: for g in graphs(4):
    ....:     print(g.degree_sequence())
    [0, 0, 0, 0]
    [1, 1, 0, 0]
    [2, 1, 1, 0]
    [3, 1, 1, 1]
    [1, 1, 1, 1]
    [2, 2, 1, 1]
    [2, 2, 2, 0]
    [3, 2, 2, 1]
    [2, 2, 2, 2]
    [3, 3, 2, 2]
    [3, 3, 3, 3]

Similarly ``graphs()`` will iterate through all graphs. The complete graph of 4
vertices is of course the smallest graph with chromatic number bigger than
three::

    sage: for g in graphs():
    ....:     if g.chromatic_number() > 3:
    ....:         break
    sage: g.is_isomorphic(graphs.CompleteGraph(4))
    True

For some commonly used graphs to play with, type::

    sage: graphs.[tab]          # not tested

and hit {tab}. Most of these graphs come with their own custom plot, so you can
see how people usually visualize these graphs.

::

    sage: G = graphs.PetersenGraph()
    sage: G.plot().show()    # or G.show()                                              # needs sage.plot
    sage: G.degree_histogram()
    [0, 0, 0, 10]
    sage: G.adjacency_matrix()                                                          # needs sage.modules
    [0 1 0 0 1 1 0 0 0 0]
    [1 0 1 0 0 0 1 0 0 0]
    [0 1 0 1 0 0 0 1 0 0]
    [0 0 1 0 1 0 0 0 1 0]
    [1 0 0 1 0 0 0 0 0 1]
    [1 0 0 0 0 0 0 1 1 0]
    [0 1 0 0 0 0 0 0 1 1]
    [0 0 1 0 0 1 0 0 0 1]
    [0 0 0 1 0 1 1 0 0 0]
    [0 0 0 0 1 0 1 1 0 0]

::

    sage: S = G.subgraph([0,1,2,3])
    sage: S.plot().show()    # or S.show()                                              # needs sage.plot
    sage: S.density()
    1/2

::

    sage: G = GraphQuery(display_cols=['graph6'], num_vertices=7, diameter=5)
    sage: L = G.get_graphs_list()
    sage: graphs_list.show_graphs(L)                                                    # needs sage.plot

.. _Graph:labels:

Labels
------

Each vertex can have any hashable object as a label. These are things like
strings, numbers, and tuples. Each edge is given a default label of ``None``,
but if specified, edges can have any label at all. Edges between vertices `u`
and `v` are represented typically as ``(u, v, l)``, where ``l`` is the label for
the edge.

Note that vertex labels themselves cannot be mutable items::

    sage: M = Matrix([[0,0], [0,0]])                                                    # needs sage.modules
    sage: G = Graph({ 0 : { M : None } })                                               # needs sage.modules
    Traceback (most recent call last):
    ...
    TypeError: mutable matrices are unhashable

However, if one wants to define a dictionary, with the same keys and arbitrary
objects for entries, one can make that association::

    sage: d = {0 : graphs.DodecahedralGraph(), 1 : graphs.FlowerSnark(), \
          2 : graphs.MoebiusKantorGraph(), 3 : graphs.PetersenGraph() }
    sage: d[2]
    Moebius-Kantor Graph: Graph on 16 vertices
    sage: T = graphs.TetrahedralGraph()
    sage: T.vertices(sort=True)
    [0, 1, 2, 3]
    sage: T.set_vertices(d)
    sage: T.get_vertex(1)
    Flower Snark: Graph on 20 vertices

Database
--------

There is a database available for searching for graphs that satisfy a certain
set of parameters, including number of vertices and edges, density, maximum and
minimum degree, diameter, radius, and connectivity. To see a list of all search
parameter keywords broken down by their designated table names, type ::

    sage: graph_db_info()
    {...}

For more details on data types or keyword input, enter ::

    sage: GraphQuery?    # not tested

The results of a query can be viewed with the show method, or can be viewed
individually by iterating through the results ::

    sage: Q = GraphQuery(display_cols=['graph6'],num_vertices=7, diameter=5)
    sage: Q.show()
    Graph6
    --------------------
    F?`po
    F?gqg
    F@?]O
    F@OKg
    F@R@o
    FA_pW
    FEOhW
    FGC{o
    FIAHo

Show each graph as you iterate through the results::

    sage: for g in Q:                                                                   # needs sage.plot
    ....:     show(g)

Visualization
-------------

To see a graph `G` you are working with, there are three main options. You can
view the graph in two dimensions via matplotlib with ``show()``. ::

    sage: G = graphs.RandomGNP(15,.3)
    sage: G.show()                                                                      # needs sage.plot

And you can view it in three dimensions with ``show3d()``. ::

    sage: G.show3d()                                                                    # needs sage.plot

Or it can be rendered with `\LaTeX`.  This requires the right additions to a
standard `\mbox{\rm\TeX}` installation.  Then standard Sage commands, such as
``view(G)`` will display the graph, or ``latex(G)`` will produce a string
suitable for inclusion in a `\LaTeX` document.  More details on this are at the
:mod:`sage.graphs.graph_latex` module. ::

    sage: from sage.graphs.graph_latex import check_tkz_graph
    sage: check_tkz_graph()  # random - depends on TeX installation
    sage: latex(G)
    \begin{tikzpicture}
    ...
    \end{tikzpicture}

Mutability
----------

Graphs are mutable, and thus unusable as dictionary keys, unless
``data_structure="static_sparse"`` is used::

    sage: G = graphs.PetersenGraph()
    sage: {G:1}[G]
    Traceback (most recent call last):
    ...
    TypeError: This graph is mutable, and thus not hashable.
    Create an immutable copy by `g.copy(immutable=True)`
    sage: G_immutable = Graph(G, immutable=True)
    sage: G_immutable == G
    True
    sage: {G_immutable:1}[G_immutable]
    1

Methods
-------
"""


# ****************************************************************************
#       Copyright (C) 2006-2007 Robert L. Miller <rlmillster@gmail.com>
#                          2018 Julian Rüth <julian.rueth@fsfe.org>
#
# This program is free software: you can redistribute it and/or modify
# it under the terms of the GNU General Public License as published by
# the Free Software Foundation, either version 2 of the License, or
# (at your option) any later version.
#                  https://www.gnu.org/licenses/
# ****************************************************************************
import itertools

from copy import copy
from sage.rings.polynomial.polynomial_ring_constructor import PolynomialRing
from sage.rings.integer import Integer
from sage.rings.integer_ring import ZZ
import sage.graphs.generic_graph_pyx as generic_graph_pyx
from sage.graphs.generic_graph import GenericGraph
from sage.graphs.independent_sets import IndependentSets
from sage.misc.rest_index_of_methods import doc_index, gen_thematic_rest_table_index
from sage.graphs.views import EdgesView
from sage.parallel.decorate import parallel

from sage.misc.lazy_import import lazy_import, LazyImport
from sage.features.mcqd import Mcqd
lazy_import('sage.graphs.mcqd', ['mcqd'],
            feature=Mcqd())


class Graph(GenericGraph):
    r"""
    Undirected graph.

    A graph is a set of vertices connected by edges. See the
    :wikipedia:`Graph_(mathematics)` for more information. For a collection of
    pre-defined graphs, see the :mod:`~sage.graphs.graph_generators` module.

    A :class:`Graph` object has many methods whose list can be obtained by
    typing ``g.<tab>`` (i.e. hit the :kbd:`Tab` key) or by reading the documentation
    of :mod:`~sage.graphs.graph`, :mod:`~sage.graphs.generic_graph`, and
    :mod:`~sage.graphs.digraph`.

    INPUT:

    By default, a :class:`Graph` object is simple (i.e. no *loops* nor *multiple
    edges*) and unweighted. This can be easily tuned with the appropriate flags
    (see below).

    - ``data`` -- can be any of the following (see the ``format`` argument):

      #. ``Graph()`` -- build a graph on 0 vertices.

      #. ``Graph(5)`` -- return an edgeless graph on the 5 vertices 0,...,4.

      #. ``Graph([list_of_vertices, list_of_edges])`` -- returns a graph with
         given vertices/edges.

         To bypass auto-detection, prefer the more explicit
         ``Graph([V, E], format='vertices_and_edges')``.

      #. ``Graph(list_of_edges)`` -- return a graph with a given list of edges
         (see documentation of
         :meth:`~sage.graphs.generic_graph.GenericGraph.add_edges`).

         To bypass auto-detection, prefer the more explicit
         ``Graph(L, format='list_of_edges')``.

      #. ``Graph({1: [2, 3, 4], 3: [4]})`` -- return a graph by associating to
         each vertex the list of its neighbors.

         To bypass auto-detection, prefer the more explicit
         ``Graph(D, format='dict_of_lists')``.

      #. ``Graph({1: {2: 'a', 3:'b'} ,3:{2:'c'}})`` -- return a graph by
         associating a list of neighbors to each vertex and providing its edge
         label.

         To bypass auto-detection, prefer the more explicit
         ``Graph(D, format='dict_of_dicts')``.

         For graphs with multiple edges, you can provide a list of labels
         instead, e.g.: ``Graph({1: {2: ['a1', 'a2'], 3:['b']} ,3:{2:['c']}})``.

      #. ``Graph(a_symmetric_matrix)`` -- return a graph with given (weighted)
         adjacency matrix (see documentation of
         :meth:`~sage.graphs.generic_graph.GenericGraph.adjacency_matrix`).

         To bypass auto-detection, prefer the more explicit ``Graph(M,
         format='adjacency_matrix')``. To take weights into account, use
         ``format='weighted_adjacency_matrix'`` instead.

      #. ``Graph(a_nonsymmetric_matrix)`` -- return a graph with given incidence
         matrix (see documentation of
         :meth:`~sage.graphs.generic_graph.GenericGraph.incidence_matrix`).

         To bypass auto-detection, prefer the more explicit
         ``Graph(M, format='incidence_matrix')``.

      #. ``Graph([V, f])`` -- return a graph from a vertex set ``V`` and a
         *symmetric* function ``f``. The graph contains an edge `u,v` whenever
         ``f(u,v)`` is ``True``.. Example: ``Graph([ [1..10], lambda x,y:
         abs(x-y).is_square()])``

      #. ``Graph(':I`ES@obGkqegW~')`` -- return a graph from a graph6 or sparse6
         string (see documentation of :meth:`graph6_string` or
         :meth:`sparse6_string`).

      #. ``Graph(a_seidel_matrix, format='seidel_adjacency_matrix')`` -- return
         a graph with a given Seidel adjacency matrix (see documentation of
         :meth:`seidel_adjacency_matrix`).

      #. ``Graph(another_graph)`` -- return a graph from a Sage (di)graph,
         `pygraphviz <https://pygraphviz.github.io/>`__ graph, `NetworkX
         <https://networkx.github.io/>`__ graph, or `igraph
         <http://igraph.org/python/>`__ graph.

    - ``pos`` -- a positioning dictionary (cf. documentation of
      :meth:`~sage.graphs.generic_graph.GenericGraph.layout`). For example, to
      draw 4 vertices on a square::

         {0: [-1,-1],
          1: [ 1,-1],
          2: [ 1, 1],
          3: [-1, 1]}

    - ``name`` -- (must be an explicitly named parameter, i.e.,
       ``name='complete')`` gives the graph a name

    - ``loops`` -- boolean (default: ``None``); whether to allow loops (ignored
      if data is an instance of the ``Graph`` class)

    - ``multiedges`` -- boolean (default: ``None``); whether to allow multiple
      edges (ignored if data is an instance of the ``Graph`` class)

    - ``weighted`` -- boolean (default: ``None``); whether graph thinks of
      itself as weighted or not. See
      :meth:`~sage.graphs.generic_graph.GenericGraph.weighted`.

    - ``format`` -- if set to ``None`` (default), :class:`Graph` tries to guess
      input's format. To avoid this possibly time-consuming step, one of the
      following values can be specified (see description above): ``'int'``,
      ``'graph6'``, ``'sparse6'``, ``'rule'``, ``'list_of_edges'``,
      ``'dict_of_lists'``, ``'dict_of_dicts'``, ``'adjacency_matrix'``,
      ``'weighted_adjacency_matrix'``, ``'seidel_adjacency_matrix'``,
      ``'incidence_matrix'``, ``"NX"``, ``'igraph'``.

    - ``sparse`` -- boolean (default: ``True``); ``sparse=True`` is an alias for
      ``data_structure="sparse"``, and ``sparse=False`` is an alias for
      ``data_structure="dense"``.

    - ``data_structure`` -- one of the following (for more information, see
      :mod:`~sage.graphs.base.overview`)

       * ``'dense'`` -- selects the :mod:`~sage.graphs.base.dense_graph`
         backend.

       * ``'sparse'`` -- selects the :mod:`~sage.graphs.base.sparse_graph`
         backend.

       * ``'static_sparse'`` -- selects the
         :mod:`~sage.graphs.base.static_sparse_backend` (this backend is faster
         than the sparse backend and smaller in memory, and it is immutable, so
         that the resulting graphs can be used as dictionary keys).

    - ``immutable`` -- boolean (default: ``False``); whether to create a
      immutable graph. Note that ``immutable=True`` is actually a shortcut for
      ``data_structure='static_sparse'``. Set to ``False`` by default.

    - ``hash_labels`` -- boolean (default: ``None``); whether to include edge
      labels during hashing. This parameter defaults to ``True`` if the graph is
      weighted. This parameter is ignored if the graph is mutable.
      Beware that trying to hash unhashable labels will raise an error.

    - ``vertex_labels`` -- boolean (default: ``True``); whether to allow any
      object as a vertex (slower), or only the integers `0,...,n-1`, where `n`
      is the number of vertices.

    - ``convert_empty_dict_labels_to_None`` -- this arguments sets the default
      edge labels used by NetworkX (empty dictionaries) to be replaced by
      ``None``, the default Sage edge label. It is set to ``True`` iff a
      NetworkX graph is on the input.

    EXAMPLES:

    We illustrate the first seven input formats (the other two involve packages
    that are currently not standard in Sage):

    #. An integer giving the number of vertices::

        sage: g = Graph(5); g
        Graph on 5 vertices
        sage: g.vertices(sort=True)
        [0, 1, 2, 3, 4]
        sage: g.edges(sort=False)
        []

    #. A dictionary of dictionaries::

        sage: g = Graph({0:{1:'x',2:'z',3:'a'}, 2:{5:'out'}}); g
        Graph on 5 vertices

       The labels ('x', 'z', 'a', 'out') are labels for edges. For example,
       'out' is the label for the edge on 2 and 5. Labels can be used as
       weights, if all the labels share some common parent.::

        sage: a, b, c, d, e, f = sorted(SymmetricGroup(3))                              # needs sage.groups
        sage: Graph({b: {d: 'c', e: 'p'}, c: {d: 'p', e: 'c'}})                         # needs sage.groups
        Graph on 4 vertices

    #. A dictionary of lists::

        sage: g = Graph({0:[1,2,3], 2:[4]}); g
        Graph on 5 vertices

    #. A list of vertices and a function describing adjacencies. Note that the
       list of vertices and the function must be enclosed in a list (i.e., [list
       of vertices, function]).

       Construct the Paley graph over GF(13).::

          sage: g = Graph([GF(13), lambda i,j: i!=j and (i-j).is_square()])             # needs sage.rings.finite_rings
          sage: g.vertices(sort=True)                                                   # needs sage.rings.finite_rings
          [0, 1, 2, 3, 4, 5, 6, 7, 8, 9, 10, 11, 12]
          sage: g.adjacency_matrix()                                                    # needs sage.modules sage.rings.finite_rings
          [0 1 0 1 1 0 0 0 0 1 1 0 1]
          [1 0 1 0 1 1 0 0 0 0 1 1 0]
          [0 1 0 1 0 1 1 0 0 0 0 1 1]
          [1 0 1 0 1 0 1 1 0 0 0 0 1]
          [1 1 0 1 0 1 0 1 1 0 0 0 0]
          [0 1 1 0 1 0 1 0 1 1 0 0 0]
          [0 0 1 1 0 1 0 1 0 1 1 0 0]
          [0 0 0 1 1 0 1 0 1 0 1 1 0]
          [0 0 0 0 1 1 0 1 0 1 0 1 1]
          [1 0 0 0 0 1 1 0 1 0 1 0 1]
          [1 1 0 0 0 0 1 1 0 1 0 1 0]
          [0 1 1 0 0 0 0 1 1 0 1 0 1]
          [1 0 1 1 0 0 0 0 1 1 0 1 0]

       Construct the line graph of a complete graph.::

          sage: g = graphs.CompleteGraph(4)
          sage: line_graph = Graph([g.edges(sort=True, labels=false),
          ....:                     lambda i,j: len(set(i).intersection(set(j)))>0],
          ....:                    loops=False)
          sage: line_graph.vertices(sort=True)
          [(0, 1), (0, 2), (0, 3), (1, 2), (1, 3), (2, 3)]
          sage: line_graph.adjacency_matrix()                                           # needs sage.modules
          [0 1 1 1 1 0]
          [1 0 1 1 0 1]
          [1 1 0 0 1 1]
          [1 1 0 0 1 1]
          [1 0 1 1 0 1]
          [0 1 1 1 1 0]

    #. A graph6 or sparse6 string: Sage automatically recognizes whether a
       string is in graph6 or sparse6 format::

           sage: s = ':I`AKGsaOs`cI]Gb~'
           sage: Graph(s, sparse=True)
           Looped multi-graph on 10 vertices

       ::

           sage: G = Graph('G?????')
           sage: G = Graph("G'?G?C")
           Traceback (most recent call last):
           ...
           RuntimeError: the string seems corrupt: valid characters are
           ?@ABCDEFGHIJKLMNOPQRSTUVWXYZ[\]^_`abcdefghijklmnopqrstuvwxyz{|}~
           sage: G = Graph('G??????')
           Traceback (most recent call last):
           ...
           RuntimeError: the string (G??????) seems corrupt: for n = 8, the string is too long

       ::

          sage: G = Graph(":I'AKGsaOs`cI]Gb~")
          Traceback (most recent call last):
          ...
          RuntimeError: the string seems corrupt: valid characters are
          ?@ABCDEFGHIJKLMNOPQRSTUVWXYZ[\]^_`abcdefghijklmnopqrstuvwxyz{|}~

       There are also list functions to take care of lists of graphs::

           sage: s = ':IgMoqoCUOqeb\n:I`AKGsaOs`cI]Gb~\n:I`EDOAEQ?PccSsge\\N\n'
           sage: graphs_list.from_sparse6(s)
           [Looped multi-graph on 10 vertices,
            Looped multi-graph on 10 vertices,
            Looped multi-graph on 10 vertices]

    #. A Sage matrix:
       Note: If format is not specified, then Sage assumes a symmetric square
       matrix is an adjacency matrix, otherwise an incidence matrix.

       - an adjacency matrix::

            sage: M = graphs.PetersenGraph().am(); M                                    # needs sage.modules
            [0 1 0 0 1 1 0 0 0 0]
            [1 0 1 0 0 0 1 0 0 0]
            [0 1 0 1 0 0 0 1 0 0]
            [0 0 1 0 1 0 0 0 1 0]
            [1 0 0 1 0 0 0 0 0 1]
            [1 0 0 0 0 0 0 1 1 0]
            [0 1 0 0 0 0 0 0 1 1]
            [0 0 1 0 0 1 0 0 0 1]
            [0 0 0 1 0 1 1 0 0 0]
            [0 0 0 0 1 0 1 1 0 0]
            sage: Graph(M)                                                              # needs sage.modules
            Graph on 10 vertices

         ::

            sage: Graph(matrix([[1,2], [2,4]]), loops=True, sparse=True)                # needs sage.modules
            Looped multi-graph on 2 vertices

            sage: M = Matrix([[0,1,-1], [1,0,-1/2], [-1,-1/2,0]]); M                    # needs sage.modules
            [   0    1   -1]
            [   1    0 -1/2]
            [  -1 -1/2    0]
            sage: G = Graph(M, sparse=True); G                                          # needs sage.modules
            Graph on 3 vertices
            sage: G.weighted()                                                          # needs sage.modules
            True

       - an incidence matrix::

            sage: M = Matrix(6, [-1,0,0,0,1, 1,-1,0,0,0, 0,1,-1,0,0,                    # needs sage.modules
            ....:                0,0,1,-1,0, 0,0,0,1,-1, 0,0,0,0,0]); M
            [-1  0  0  0  1]
            [ 1 -1  0  0  0]
            [ 0  1 -1  0  0]
            [ 0  0  1 -1  0]
            [ 0  0  0  1 -1]
            [ 0  0  0  0  0]
            sage: Graph(M)                                                              # needs sage.modules
            Graph on 6 vertices

            sage: Graph(Matrix([[1],[1],[1]]))                                          # needs sage.modules
            Traceback (most recent call last):
            ...
            ValueError: there must be one or two nonzero entries per column
            in an incidence matrix, got entries [1, 1, 1] in column 0
            sage: Graph(Matrix([[1],[1],[0]]))                                          # needs sage.modules
            Graph on 3 vertices

            sage: M = Matrix([[0,1,-1], [1,0,-1], [-1,-1,0]]); M                        # needs sage.modules
            [ 0  1 -1]
            [ 1  0 -1]
            [-1 -1  0]
            sage: Graph(M, sparse=True)                                                 # needs sage.modules
            Graph on 3 vertices

            sage: M = Matrix([[0,1,1], [1,0,1], [-1,-1,0]]); M                          # needs sage.modules
            [ 0  1  1]
            [ 1  0  1]
            [-1 -1  0]
            sage: Graph(M)                                                              # needs sage.modules
            Traceback (most recent call last):
            ...
            ValueError: there must be one or two nonzero entries per column
            in an incidence matrix, got entries [1, 1] in column 2

        Check that :issue:`9714` is fixed::

            sage: # needs sage.modules
            sage: MA = Matrix([[1,2,0], [0,2,0], [0,0,1]])
            sage: GA = Graph(MA, format='adjacency_matrix')
            sage: MI = GA.incidence_matrix(oriented=False); MI
            [2 1 1 0 0 0]
            [0 1 1 2 2 0]
            [0 0 0 0 0 2]
            sage: Graph(MI).edges(sort=True, labels=None)
            [(0, 0), (0, 1), (0, 1), (1, 1), (1, 1), (2, 2)]

            sage: M = Matrix([[1], [-1]]); M                                            # needs sage.modules
            [ 1]
            [-1]
            sage: Graph(M).edges(sort=True)                                             # needs sage.modules
            [(0, 1, None)]

    #. A Seidel adjacency matrix::

          sage: from sage.combinat.matrices.hadamard_matrix import (                    # needs sage.combinat sage.modules
          ....:  regular_symmetric_hadamard_matrix_with_constant_diagonal as rshcd)
          sage: m = rshcd(16,1) - matrix.identity(16)                                   # needs sage.combinat sage.modules
          sage: Graph(m,                                                                # needs sage.combinat sage.modules
          ....:       format='seidel_adjacency_matrix').is_strongly_regular(parameters=True)
          (16, 6, 2, 2)

    #. List of edges, or labelled edges::

          sage: g = Graph([(1, 3), (3, 8), (5, 2)]); g
          Graph on 5 vertices

          sage: g = Graph([(1, 2, "Peace"), (7, -9, "and"), (77, 2, "Love")]); g
          Graph on 5 vertices
          sage: g = Graph([(0, 2, '0'), (0, 2, '1'), (3, 3, '2')],
          ....:           loops=True, multiedges=True)
          sage: g.loops()
          [(3, 3, '2')]

    #. A NetworkX MultiGraph::

          sage: import networkx                                                         # needs networkx
          sage: g = networkx.MultiGraph({0:[1,2,3], 2:[4]})                             # needs networkx
          sage: Graph(g)                                                                # needs networkx
          Multi-graph on 5 vertices

    #. A NetworkX graph::

           sage: import networkx                                                        # needs networkx
           sage: g = networkx.Graph({0:[1,2,3], 2:[4]})                                 # needs networkx
           sage: DiGraph(g)                                                             # needs networkx
           Digraph on 5 vertices

    #. An igraph Graph (see also
       :meth:`~sage.graphs.generic_graph.GenericGraph.igraph_graph`)::

           sage: import igraph                       # optional - python_igraph
           sage: g = igraph.Graph([(0, 1), (0, 2)])  # optional - python_igraph
           sage: Graph(g)                            # optional - python_igraph
           Graph on 3 vertices

       If ``vertex_labels`` is ``True``, the names of the vertices are given by
       the vertex attribute ``'name'``, if available::

           sage: # optional - python_igraph
           sage: g = igraph.Graph([(0,1),(0,2)], vertex_attrs={'name':['a','b','c']})
           sage: Graph(g).vertices(sort=True)
           ['a', 'b', 'c']
           sage: g = igraph.Graph([(0,1),(0,2)], vertex_attrs={'label':['a','b','c']})
           sage: Graph(g).vertices(sort=True)
           [0, 1, 2]

       If the igraph Graph has edge attributes, they are used as edge labels::

           sage: g = igraph.Graph([(0, 1), (0, 2)],                             # optional - python_igraph
           ....:                  edge_attrs={'name': ['a', 'b'], 'weight': [1, 3]})
           sage: Graph(g).edges(sort=True)                                      # optional - python_igraph
           [(0, 1, {'name': 'a', 'weight': 1}), (0, 2, {'name': 'b', 'weight': 3})]


    When defining an undirected graph from a function ``f``, it is *very*
    important that ``f`` be symmetric. If it is not, anything can happen::

        sage: f_sym = lambda x,y: abs(x-y) == 1
        sage: f_nonsym = lambda x,y: (x-y) == 1
        sage: G_sym = Graph([[4,6,1,5,3,7,2,0], f_sym])
        sage: G_sym.is_isomorphic(graphs.PathGraph(8))
        True
        sage: G_nonsym = Graph([[4,6,1,5,3,7,2,0], f_nonsym])
        sage: G_nonsym.size()
        4
        sage: G_nonsym.is_isomorphic(G_sym)
        False

    By default, graphs are mutable and can thus not be used as a dictionary
    key::

          sage: G = graphs.PetersenGraph()
          sage: {G:1}[G]
          Traceback (most recent call last):
          ...
          TypeError: This graph is mutable, and thus not hashable.
          Create an immutable copy by `g.copy(immutable=True)`

    When providing the optional arguments ``data_structure="static_sparse"`` or
    ``immutable=True`` (both mean the same), then an immutable graph results::

          sage: G_imm = Graph(G, immutable=True)
          sage: H_imm = Graph(G, data_structure='static_sparse')
          sage: G_imm == H_imm == G
          True
          sage: {G_imm:1}[H_imm]
          1

    TESTS::

        sage: Graph(4, format='HeyHeyHey')
        Traceback (most recent call last):
        ...
        ValueError: Unknown input format 'HeyHeyHey'

        sage: Graph(igraph.Graph(directed=True))  # optional - python_igraph
        Traceback (most recent call last):
        ...
        ValueError: An *undirected* igraph graph was expected.
        To build a directed graph, call the DiGraph constructor.

        sage: # needs sage.modules
        sage: m = matrix([[0, -1], [-1, 0]])
        sage: Graph(m, format='seidel_adjacency_matrix')
        Graph on 2 vertices
        sage: m[0,1] = 1
        sage: Graph(m, format='seidel_adjacency_matrix')
        Traceback (most recent call last):
        ...
        ValueError: the adjacency matrix of a Seidel graph must be symmetric

        sage: m[0,1] = -1; m[1,1] = 1                                                   # needs sage.modules
        sage: Graph(m, format='seidel_adjacency_matrix')                                # needs sage.modules
        Traceback (most recent call last):
        ...
        ValueError: the adjacency matrix of a Seidel graph must have 0s on the main diagonal

    From a list of vertices and a list of edges::

        sage: G = Graph([[1,2,3], [(1,2)]]); G
        Graph on 3 vertices
        sage: G.edges(sort=True)
        [(1, 2, None)]

    Check that :issue:`27505` is fixed::

        sage: Graph(Graph().networkx_graph(), weighted=None, format='NX')               # needs networkx
        Graph on 0 vertices
    """
    _directed = False

    def __init__(self, data=None, pos=None, loops=None, format=None,
                 weighted=None, data_structure='sparse',
                 vertex_labels=True, name=None,
                 multiedges=None, convert_empty_dict_labels_to_None=None,
                 sparse=True, immutable=False, hash_labels=None):
        """
        TESTS::

            sage: G = Graph()
            sage: loads(dumps(G)) == G
            True
            sage: a = matrix(2,2,[1,0,0,1])                                             # needs sage.modules
            sage: Graph(a).adjacency_matrix() == a                                      # needs sage.modules
            True

            sage: a = matrix(2,2,[2,0,0,1])                                             # needs sage.modules
            sage: Graph(a,sparse=True).adjacency_matrix() == a                          # needs sage.modules
            True

        The positions are copied when the graph is built from another graph ::

            sage: g = graphs.PetersenGraph()
            sage: h = Graph(g)
            sage: g.get_pos() == h.get_pos()
            True

        The position dictionary is not the input one (:issue:`22424`)::

            sage: my_pos = {0:(0,0), 1:(1,1)}
            sage: G = Graph([[0,1], [(0,1)]], pos=my_pos)
            sage: my_pos == G._pos
            True
            sage: my_pos is G._pos
            False

        Or from a DiGraph ::

            sage: d = DiGraph(g)
            sage: h = Graph(d)
            sage: g.get_pos() == h.get_pos()
            True

        Loops are not counted as multiedges (see :issue:`11693`) and edges are
        not counted twice ::

            sage: Graph({1:[1]}).num_edges()
            1
            sage: Graph({1:[2,2]}).num_edges()
            2

        An empty list or dictionary defines a simple graph
        (:issue:`10441` and :issue:`12910`)::

            sage: Graph([])
            Graph on 0 vertices
            sage: Graph({})
            Graph on 0 vertices
            sage: # not "Multi-graph on 0 vertices"

        Verify that the int format works as expected (:issue:`12557`)::

            sage: Graph(2).adjacency_matrix()                                           # needs sage.modules
            [0 0]
            [0 0]
            sage: Graph(3) == Graph(3, format='int')
            True

        Problem with weighted adjacency matrix (:issue:`13919`)::

            sage: B = {0:{1:2,2:5,3:4},1:{2:2,4:7},2:{3:1,4:4,5:3},3:{5:4},4:{5:1,6:5},5:{6:7}}
            sage: grafo3 = Graph(B, weighted=True)
            sage: matad = grafo3.weighted_adjacency_matrix()                            # needs sage.modules
            sage: grafo4 = Graph(matad, format='adjacency_matrix', weighted=True)       # needs sage.modules
            sage: grafo4.shortest_path(0, 6, by_weight=True)                            # needs sage.modules
            [0, 1, 2, 5, 4, 6]

        Graphs returned when setting ``immutable=False`` are mutable::

            sage: g = graphs.PetersenGraph()
            sage: g = Graph(g.edges(sort=True), immutable=False)
            sage: g.add_edge("Hey", "Heyyyyyyy")

        And their name is set::

            sage: g = graphs.PetersenGraph()
            sage: Graph(g, immutable=True)
            Petersen graph: Graph on 10 vertices

        Check error messages for graphs built from incidence matrices (see
        :issue:`18440`)::

            sage: Graph(matrix([[-1, 1, 0],[1, 0, 0]]))                                 # needs sage.modules
            Traceback (most recent call last):
            ...
            ValueError: column 1 of the (oriented) incidence matrix
            contains only one nonzero value
            sage: Graph(matrix([[1,1],[1,1],[1,0]]))                                    # needs sage.modules
            Traceback (most recent call last):
            ...
            ValueError: there must be one or two nonzero entries per column
            in an incidence matrix, got entries [1, 1, 1] in column 0
            sage: Graph(matrix([[3,1,1],[0,1,1]]))                                      # needs sage.modules
            Traceback (most recent call last):
            ...
            ValueError: each column of a non-oriented incidence matrix
            must sum to 2, but column 0 does not

        Vertex labels are retained in the graph (:issue:`14708`)::

            sage: g = Graph()
            sage: g.add_vertex(0)
            sage: g.set_vertex(0, 'foo')
            sage: g.get_vertices()
            {0: 'foo'}
            sage: Graph(g).get_vertices()
            {0: 'foo'}
        """
        GenericGraph.__init__(self)

        from sage.structure.element import Matrix

        if sparse is False:
            if data_structure != "sparse":
                raise ValueError("The 'sparse' argument is an alias for "
                                 "'data_structure'. Please do not define both.")
            data_structure = "dense"

        if multiedges or weighted:
            if data_structure == "dense":
                raise RuntimeError("Multiedge and weighted c_graphs must be sparse.")
        if immutable:
            data_structure = 'static_sparse'

        # If the data structure is static_sparse, we first build a graph
        # using the sparse data structure, then re-encode the resulting graph
        # as a static sparse graph.
        from sage.graphs.base.sparse_graph import SparseGraphBackend
        from sage.graphs.base.dense_graph import DenseGraphBackend
        if data_structure in ["sparse", "static_sparse"]:
            CGB = SparseGraphBackend
        elif data_structure == "dense":
            CGB = DenseGraphBackend
        else:
            raise ValueError("data_structure must be equal to 'sparse', "
                             "'static_sparse' or 'dense'")
        self._backend = CGB(0, directed=False)

        if format is None and isinstance(data, str):
            if data.startswith(">>graph6<<"):
                data = data[10:]
                format = 'graph6'
            elif data.startswith(">>sparse6<<"):
                data = data[11:]
                format = 'sparse6'
            elif data[0] == ':':
                format = 'sparse6'
            else:
                format = 'graph6'
        if format is None and isinstance(data, Matrix):
            if data.is_symmetric():
                format = 'adjacency_matrix'
            else:
                format = 'incidence_matrix'
        if format is None and isinstance(data, Graph):
            format = 'Graph'
        from sage.graphs.digraph import DiGraph
        if format is None and isinstance(data, DiGraph):
            data = data.to_undirected()
            format = 'Graph'
        if (format is None and
                isinstance(data, list) and
                len(data) >= 2 and
                callable(data[1])):
            format = 'rule'

        if (format is None and
                isinstance(data, list) and
                len(data) == 2 and
                isinstance(data[0], list) and    # a list of two lists, the second of
                ((isinstance(data[1], list) and  # which contains iterables (the edges)
                 (not data[1] or callable(getattr(data[1][0], "__iter__", None)))) or
                 isinstance(data[1], EdgesView))):
            format = "vertices_and_edges"

        if format is None and isinstance(data, dict):
            if not data:
                format = 'dict_of_dicts'
            else:
                val = next(iter(data.values()))
                if isinstance(val, (list, EdgesView)):
                    format = 'dict_of_lists'
                elif isinstance(val, dict):
                    format = 'dict_of_dicts'
        if format is None and hasattr(data, 'adj'):
            # the input is a networkx (Multi)(Di)Graph
            format = 'NX'

        if (format is None and
                hasattr(data, 'vcount') and
                hasattr(data, 'get_edgelist')):
            try:
                import igraph
            except ImportError:
                raise ImportError("The data seems to be a igraph object, but "
                                  "igraph is not installed in Sage. To install "
                                  "it, run 'sage -i python_igraph'")
            if format is None and isinstance(data, igraph.Graph):
                format = 'igraph'
        if format is None and isinstance(data, (int, Integer)):
            format = 'int'
        if format is None and data is None:
            format = 'int'
            data = 0

        # Input is a list of edges or an EdgesView
        if format is None and isinstance(data, (list, EdgesView)):
            format = "list_of_edges"
            if weighted is None:
                weighted = False

        if format is None:
            raise ValueError("This input cannot be turned into a graph")

        if format == 'weighted_adjacency_matrix':
            if weighted is False:
                raise ValueError("Format was weighted_adjacency_matrix but weighted was False.")
            if weighted is None:
                weighted = True
            if multiedges is None:
                multiedges = False
            format = 'adjacency_matrix'

        # At this point, 'format' has been set. We build the graph

        if format == 'graph6':
            if weighted is None:
                weighted = False
            self.allow_loops(loops if loops else False, check=False)
            self.allow_multiple_edges(multiedges if multiedges else False, check=False)
            from .graph_input import from_graph6
            from_graph6(self, data)

        elif format == 'sparse6':
            if weighted is None:
                weighted = False
            self.allow_loops(False if loops is False else True, check=False)
            self.allow_multiple_edges(False if multiedges is False else True, check=False)
            from .graph_input import from_sparse6
            from_sparse6(self, data)

        elif format == 'adjacency_matrix':
            from .graph_input import from_adjacency_matrix
            from_adjacency_matrix(self, data, loops=loops, multiedges=multiedges, weighted=weighted)

        elif format == 'incidence_matrix':
            from .graph_input import from_incidence_matrix
            from_incidence_matrix(self, data, loops=loops, multiedges=multiedges, weighted=weighted)

        elif format == 'seidel_adjacency_matrix':
            weighted = False
            self.allow_loops(False)
            self.allow_multiple_edges(False)
            from .graph_input import from_seidel_adjacency_matrix
            from_seidel_adjacency_matrix(self, data)
        elif format == 'Graph':
            if loops is None:
                loops = data.allows_loops()
            if multiedges is None:
                multiedges = data.allows_multiple_edges()
            if weighted is None:
                weighted = data.weighted()
            self.allow_loops(loops, check=False)
            self.allow_multiple_edges(multiedges, check=False)
            if data.get_pos() is not None:
                pos = data.get_pos()
            self.name(data.name())
            self.set_vertices(data.get_vertices())
            data._backend.subgraph_given_vertices(self._backend, data)

        elif format == 'NX':
            from sage.graphs.graph_input import from_networkx_graph
            from_networkx_graph(self, data,
                                weighted=weighted, multiedges=multiedges, loops=loops,
                                convert_empty_dict_labels_to_None=convert_empty_dict_labels_to_None)
            if weighted is None:
                weighted = self.allows_multiple_edges()

        elif format == 'igraph':
            if data.is_directed():
                raise ValueError("An *undirected* igraph graph was expected. "
                                 "To build a directed graph, call the DiGraph "
                                 "constructor.")

            self.add_vertices(range(data.vcount()))
            self.add_edges((e.source, e.target, e.attributes()) for e in data.es())

            if vertex_labels and 'name' in data.vertex_attributes():
                vs = data.vs()
                self.relabel({v: vs[v]['name'] for v in self})

        elif format == 'rule':
            f = data[1]
            verts = data[0]
            if loops is None:
                loops = any(f(v, v) for v in verts)
            if weighted is None:
                weighted = False
            self.allow_loops(loops, check=False)
            self.allow_multiple_edges(bool(multiedges), check=False)
            self.add_vertices(verts)
            self.add_edges(e for e in itertools.combinations(verts, 2) if f(*e))
            if loops:
                self.add_edges((v, v) for v in verts if f(v, v))

        elif format == "vertices_and_edges":
            self.allow_multiple_edges(bool(multiedges), check=False)
            self.allow_loops(bool(loops), check=False)
            self.add_vertices(data[0])
            self.add_edges(data[1])

        elif format == 'dict_of_dicts':
            from .graph_input import from_dict_of_dicts
            from_dict_of_dicts(self, data, loops=loops, multiedges=multiedges, weighted=weighted,
                               convert_empty_dict_labels_to_None=(False if convert_empty_dict_labels_to_None is None
                                                                  else convert_empty_dict_labels_to_None))

        elif format == 'dict_of_lists':
            from .graph_input import from_dict_of_lists
            from_dict_of_lists(self, data, loops=loops, multiedges=multiedges, weighted=weighted)

        elif format == 'int':
            self.allow_loops(loops if loops else False, check=False)
            self.allow_multiple_edges(multiedges if multiedges else False, check=False)
            if data < 0:
                raise ValueError("The number of vertices cannot be strictly negative!")
            if data:
                self.add_vertices(range(data))

        elif format == 'list_of_edges':
            self.allow_multiple_edges(bool(multiedges),
                                      check=False)
            self.allow_loops(bool(loops), check=False)
            self.add_edges(data)
        else:
            raise ValueError("Unknown input format '{}'".format(format))

        if weighted is None:
            weighted = False
        self._weighted = getattr(self, '_weighted', weighted)

        if hash_labels is None and hasattr(data, '_hash_labels'):
            hash_labels = data._hash_labels
        self._hash_labels = hash_labels

        self._pos = copy(pos)

        if format != 'Graph' or name is not None:
            self.name(name)

        if data_structure == "static_sparse":
            from sage.graphs.base.static_sparse_backend import StaticSparseBackend
            ib = StaticSparseBackend(self,
                                     loops=self.allows_loops(),
                                     multiedges=self.allows_multiple_edges())
            self._backend = ib
            self._immutable = True

    # Formats

    @doc_index("Basic methods")
    def graph6_string(self):
        r"""
        Return the graph6 representation of the graph as an ASCII string.

        This is only valid for simple (no loops, no multiple edges) graphs
        on at most `2^{18}-1=262143` vertices.

        .. NOTE::

            As the graph6 format only handles graphs with vertex set
            `\{0,...,n-1\}`, a :meth:`relabelled copy
            <sage.graphs.generic_graph.GenericGraph.relabel>` will
            be encoded, if necessary.

        .. SEEALSO::

            * :meth:`~sage.graphs.digraph.DiGraph.dig6_string` --
              a similar string format for directed graphs

        EXAMPLES::

            sage: G = graphs.KrackhardtKiteGraph()
            sage: G.graph6_string()
            'IvUqwK@?G'

        TESTS::

            sage: Graph().graph6_string()
            '?'
        """
        n = self.order()
        if n > 262143:
            raise ValueError('graph6 format supports graphs on 0 to 262143 vertices only.')
        elif self.has_loops() or self.has_multiple_edges():
            raise ValueError('graph6 format supports only simple graphs (no loops, no multiple edges)')
        return generic_graph_pyx.small_integer_to_graph6(n) + generic_graph_pyx.binary_string_to_graph6(self._bit_vector())

    @doc_index("Basic methods")
    def sparse6_string(self):
        r"""
        Return the sparse6 representation of the graph as an ASCII string.

        Only valid for undirected graphs on 0 to 262143 vertices, but loops
        and multiple edges are permitted.

        .. NOTE::

            As the sparse6 format only handles graphs whose vertex set is
            `\{0,...,n-1\}`, a :meth:`relabelled copy
            <sage.graphs.generic_graph.GenericGraph.relabel>` of your graph will
            be encoded if necessary.

        EXAMPLES::

            sage: G = graphs.BullGraph()
            sage: G.sparse6_string()
            ':Da@en'

        ::

            sage: G = Graph(loops=True, multiedges=True, data_structure='sparse')
            sage: Graph(':?', data_structure='sparse') == G
            True

        TESTS::

            sage: G = Graph()
            sage: G.sparse6_string()
            ':?'

        Check that :issue:`18445` is fixed::

            sage: Graph(graphs.KneserGraph(5,2).sparse6_string()).size()
            15

        Graphs with 1 vertex are correctly handled (:issue:`24923`)::

            sage: Graph([(0, 0)], loops=True).sparse6_string()
            ':@^'
            sage: G = Graph(_)
            sage: G.order(), G.size()
            (1, 1)
            sage: Graph([(0, 0), (0, 0)], loops=True, multiedges=True).sparse6_string()
            ':@N'
            sage: H = Graph(_)
            sage: H.order(), H.size()
            (1, 2)

        Sparse6 encoding of canonical graph is unique (:issue:`31026`)::

            sage: G = Graph([(0,1),(1,2),(2,3),(3,0),(0,2)])
            sage: H = Graph([(0,1),(1,2),(2,3),(3,0),(1,3)])
            sage: G == H
            False
            sage: G.is_isomorphic(H)
            True
            sage: G.sparse6_string() == H.sparse6_string()
            False
            sage: G_ = G.canonical_label()
            sage: H_ = H.canonical_label()
            sage: G_ == H_
            True
            sage: G_.sparse6_string() == H_.sparse6_string()
            True

        The method can handle vertices with different types (:issue:`31026`)::

            sage: G = Graph([(1, 'a')])
            sage: H = Graph(G.sparse6_string())
            sage: G.is_isomorphic(H)
            True
            sage: set(G) == set(H)
            False
        """
        n = self.order()
        if not n:
            return ':?'
        if n > 262143:
            raise ValueError('sparse6 format supports graphs on 0 to 262143 vertices only.')
        if n == 1:
            s = '0' * self.size()
        else:
            try:
                V = sorted(self)
            except TypeError:
                V = self
            v_to_int = {v: i for i, v in enumerate(V)}
            edges = [sorted((v_to_int[u], v_to_int[v])) for u, v in self.edge_iterator(labels=False)]
            edges.sort(key=lambda e: (e[1], e[0]))  # reverse lexicographic order

            # encode bit vector
            k = int((ZZ(n) - 1).nbits())
            v = 0
            i = 0
            m = 0
            s = ''
            while m < len(edges):
                if edges[m][1] > v + 1:
                    sp = generic_graph_pyx.int_to_binary_string(edges[m][1])
                    sp = '0'*(k-len(sp)) + sp
                    s += '1' + sp
                    v = edges[m][1]
                elif edges[m][1] == v + 1:
                    sp = generic_graph_pyx.int_to_binary_string(edges[m][0])
                    sp = '0'*(k-len(sp)) + sp
                    s += '1' + sp
                    v += 1
                    m += 1
                else:
                    sp = generic_graph_pyx.int_to_binary_string(edges[m][0])
                    sp = '0'*(k-len(sp)) + sp
                    s += '0' + sp
                    m += 1

        # encode s as a 6-string, as in R(x), but padding with 1's
        # pad on the right to make a multiple of 6
        s = s + ('1' * ((6 - len(s)) % 6))

        # split into groups of 6, and convert numbers to decimal, adding 63
        six_bits = ''
        for i in range(0, len(s), 6):
            six_bits += chr(int(s[i:i+6], 2) + 63)
        return ':' + generic_graph_pyx.small_integer_to_graph6(n) + six_bits

    # Attributes

    @doc_index("Basic methods")
    def is_directed(self):
        """
        Since graph is undirected, returns False.

        EXAMPLES::

            sage: Graph().is_directed()
            False
        """
        return False

    # Properties

    @doc_index("Graph properties")
    def is_tree(self, certificate=False, output='vertex'):
        r"""
        Test if the graph is a tree.

        The empty graph is defined to be not a tree.

        INPUT:

        - ``certificate`` -- boolean (default: ``False``); whether to return a
          certificate. The method only returns boolean answers when
          ``certificate = False`` (default). When it is set to ``True``, it
          either answers ``(True, None)`` when the graph is a tree or ``(False,
          cycle)`` when it contains a cycle. It returns ``(False, None)`` when
          the graph is empty or not connected.

        - ``output`` -- either ``'vertex'`` (default) or ``'edge'``; whether the
          certificate is given as a list of vertices (``output = 'vertex'``) or
          a list of edges (``output = 'edge'``).

        When the certificate cycle is given as a list of edges, the edges are
        given as `(v_i, v_{i+1}, l)` where `v_1, v_2, \dots, v_n` are the
        vertices of the cycles (in their cyclic order).

        EXAMPLES::

            sage: all(T.is_tree() for T in graphs.trees(15))
            True

        With certificates::

            sage: g = graphs.RandomTree(30)
            sage: g.is_tree(certificate=True)
            (True, None)
            sage: g.add_edge(10,-1)
            sage: g.add_edge(11,-1)
            sage: isit, cycle = g.is_tree(certificate=True)
            sage: isit
            False
            sage: -1 in cycle
            True

        One can also ask for the certificate as a list of edges::

            sage: g = graphs.CycleGraph(4)
            sage: g.is_tree(certificate=True, output='edge')
            (False, [(3, 2, None), (2, 1, None), (1, 0, None), (0, 3, None)])

        This is useful for graphs with multiple edges::

            sage: G = Graph([(1, 2, 'a'), (1, 2, 'b')], multiedges=True)
            sage: G.is_tree(certificate=True)
            (False, [1, 2])
            sage: G.is_tree(certificate=True, output='edge')
            (False, [(1, 2, 'b'), (2, 1, 'a')])

        TESTS:

        :issue:`14434` is fixed::

            sage: g = Graph({0:[1,4,5],3:[4,8,9],4:[9],5:[7,8],7:[9]})
            sage: _,cycle = g.is_tree(certificate=True)
            sage: g.size()
            10
            sage: g.add_cycle(cycle)
            sage: g.size()
            10

        The empty graph::

            sage: graphs.EmptyGraph().is_tree()
            False
            sage: graphs.EmptyGraph().is_tree(certificate=True)
            (False, None)

        :issue:`22912` is fixed::

            sage: G = Graph([(0,0), (0,1)], loops=True)
            sage: G.is_tree(certificate=True)
            (False, [0])
            sage: G.is_tree(certificate=True, output='edge')
            (False, [(0, 0, None)])

        Case of edges with incomparable types (see :issue:`35903`)::

            sage: G = Graph(multiedges=True)
            sage: G.add_cycle(['A', 1, 2, 3])
            sage: G.add_cycle(['A', 1, 2, 3])
            sage: G.is_tree(certificate=True, output='vertex')
            (False, ['A', 1])
            sage: G.is_tree(certificate=True, output='edge')
            (False, [('A', 1, None), (1, 'A', None)])
        """
        if output not in ['vertex', 'edge']:
            raise ValueError('output must be either vertex or edge')

        if not self.order() or not self.is_connected():
            return (False, None) if certificate else False

        if certificate:
            if self.order() == self.size() + 1:
                return (True, None)

            if self.allows_loops():
                L = self.loop_edges() if output == 'edge' else self.loop_vertices()
                if L:
                    return False, L[:1]

            if self.has_multiple_edges():
                multiple_edges = self.multiple_edges(sort=False)
                if output == 'vertex':
                    return (False, list(multiple_edges[0][:2]))
                # Search for 2 edges between u and v.
                # We do this way to handle the case of edges with incomparable
                # types
                u1, v1, w1 = multiple_edges[0]
                for u2, v2, w2 in multiple_edges[1:]:
                    if u1 == u2 and v1 == v2:
                        return (False, [(u1, v1, w1), (v2, u2, w2)])
                    elif u1 == v2 and v1 == u2:
                        return (False, [(u1, v1, w1), (u2, v2, w2)])

            if output == 'edge':
                if self.allows_multiple_edges():
                    def vertices_to_edges(x):
                        return [(u[0], u[1], self.edge_label(u[0], u[1])[0])
                                for u in zip(x, x[1:] + [x[0]])]
                else:
                    def vertices_to_edges(x):
                        return [(u[0], u[1], self.edge_label(u[0], u[1]))
                                for u in zip(x, x[1:] + [x[0]])]

            # This code is a depth-first search that looks for a cycle in the
            # graph. We *know* it exists as there are too many edges around.
            seen = {}
            u = next(self.vertex_iterator())
            seen[u] = u
            stack = [(u, v) for v in self.neighbor_iterator(u)]
            while stack:
                u, v = stack.pop()
                if v in seen:
                    continue
                for w in self.neighbor_iterator(v):
                    if u == w:
                        continue
                    elif w in seen:
                        cycle = [w, v]
                        while u != w:
                            cycle.append(u)
                            u = seen[u]
                        cycle.reverse()
                        if output == 'vertex':
                            return (False, cycle)
                        return (False, vertices_to_edges(cycle))
                    else:
                        stack.append((v, w))
                seen[v] = u

        return self.order() == self.size() + 1

    @doc_index("Graph properties")
    def is_forest(self, certificate=False, output='vertex'):
        """
        Test if the graph is a forest, i.e. a disjoint union of trees.

        INPUT:

        - ``certificate`` -- boolean (default: ``False``); whether to return a
          certificate. The method only returns boolean answers when
          ``certificate = False`` (default). When it is set to ``True``, it
          either answers ``(True, None)`` when the graph is a forest or
          ``(False, cycle)`` when it contains a cycle.

        - ``output`` -- either ``'vertex'`` (default) or ``'edge'``; whether the
          certificate is given as a list of vertices (``output = 'vertex'``) or
          a list of edges (``output = 'edge'``).

        EXAMPLES::

            sage: seven_acre_wood = sum(graphs.trees(7), Graph())
            sage: seven_acre_wood.is_forest()
            True

        With certificates::

            sage: g = graphs.RandomTree(30)
            sage: g.is_forest(certificate=True)
            (True, None)
            sage: (2*g + graphs.PetersenGraph() + g).is_forest(certificate=True)
            (False, [64, 69, 67, 65, 60])
        """
        connected_components = self.connected_components(sort=False)
        number_of_connected_components = len(connected_components)
        isit = (self.order() ==
                self.size() + number_of_connected_components)

        if not certificate:
            return isit
        if isit:
            return (True, None)

        # The graph contains a cycle, and the user wants to see it.
        if number_of_connected_components == 1:
            return self.is_tree(certificate=True, output=output)
        # We try to find a cycle in each connected component
        for cc in connected_components:
            isit, cycle = self.subgraph(cc).is_tree(certificate=True, output=output)
            if not isit:
                return (False, cycle)

    @doc_index("Graph properties")
    def is_cactus(self):
        """
        Check whether the graph is cactus graph.

        A graph is called *cactus graph* if it is connected and every pair of
        simple cycles have at most one common vertex.

        There are other definitions, see the :wikipedia:`Cactus_graph`.

        EXAMPLES::

            sage: g = Graph({1: [2], 2: [3, 4], 3: [4, 5, 6, 7], 8: [3, 5], 9: [6, 7]})
            sage: g.is_cactus()
            True

            sage: c6 = graphs.CycleGraph(6)
            sage: naphthalene = c6 + c6
            sage: naphthalene.is_cactus()  # Not connected
            False
            sage: naphthalene.merge_vertices([0, 6])
            sage: naphthalene.is_cactus()
            True
            sage: naphthalene.merge_vertices([1, 7])
            sage: naphthalene.is_cactus()
            False

        TESTS::

            sage: all(graphs.PathGraph(i).is_cactus() for i in range(5))
            True

            sage: Graph('Fli@?').is_cactus()
            False

        Test a graph that is not outerplanar, see :issue:`24480`::

            sage: graphs.Balaban10Cage().is_cactus()                                    # needs networkx
            False
        """
        self._scream_if_not_simple()

        # Special cases
        if self.order() < 4:
            return True

        if self.size() > 3 * (self.order() - 1) / 2:
            return False

        # Every cactus graph is outerplanar
        if not self.is_circular_planar():
            return False

        if not self.is_connected():
            return False

        # the number of faces is 1 plus the number of blocks of order > 2
        B = self.blocks_and_cut_vertices()[0]
        return len(self.faces()) == sum(1 for b in B if len(b) > 2) + 1

    @doc_index("Graph properties")
    def is_biconnected(self):
        """
        Test if the graph is biconnected.

        A biconnected graph is a connected graph on two or more vertices that is
        not broken into disconnected pieces by deleting any single vertex.

        .. SEEALSO::

            - :meth:`~sage.graphs.generic_graph.GenericGraph.is_connected`
            - :meth:`~sage.graphs.generic_graph.GenericGraph.blocks_and_cut_vertices`
            - :meth:`~sage.graphs.generic_graph.GenericGraph.blocks_and_cuts_tree`
            - :wikipedia:`Biconnected_graph`

        EXAMPLES::

            sage: G = graphs.PetersenGraph()
            sage: G.is_biconnected()
            True
            sage: G.add_path([0,'a','b'])
            sage: G.is_biconnected()
            False
            sage: G.add_edge('b', 1)
            sage: G.is_biconnected()
            True

        TESTS::

            sage: Graph().is_biconnected()
            False
            sage: Graph(1).is_biconnected()
            False
            sage: graphs.CompleteGraph(2).is_biconnected()
            True
        """
        if self.order() < 2 or not self.is_connected():
            return False
        if self.blocks_and_cut_vertices()[1]:
            return False
        return True

    @doc_index("Graph properties")
    def is_block_graph(self):
        r"""
        Return whether this graph is a block graph.

        A block graph is a connected graph in which every biconnected component
        (block) is a clique.

        .. SEEALSO::

            - :wikipedia:`Block_graph` for more details on these graphs
            - :meth:`~sage.graphs.graph_generators.GraphGenerators.RandomBlockGraph`
              -- generator of random block graphs
            - :meth:`~sage.graphs.generic_graph.GenericGraph.blocks_and_cut_vertices`
            - :meth:`~sage.graphs.generic_graph.GenericGraph.blocks_and_cuts_tree`

        EXAMPLES::

            sage: G = graphs.RandomBlockGraph(6, 2, kmax=4)
            sage: G.is_block_graph()
            True
            sage: from sage.graphs.isgci import graph_classes
            sage: G in graph_classes.Block
            True
            sage: graphs.CompleteGraph(4).is_block_graph()
            True
            sage: graphs.RandomTree(6).is_block_graph()
            True
            sage: graphs.PetersenGraph().is_block_graph()
            False
            sage: Graph(4).is_block_graph()
            False
        """
        if not self.is_connected():
            return False
        if self.is_clique():
            return True

        B, C = self.blocks_and_cut_vertices()
        return all(self.is_clique(vertices=block) for block in B)

    @doc_index("Graph properties")
    def is_cograph(self):
        """
        Check whether the graph is cograph.

        A cograph is defined recursively: the single-vertex graph is
        cograph, complement of cograph is cograph, and disjoint union
        of two cographs is cograph. There are many other
        characterizations, see the :wikipedia:`Cograph`.

        EXAMPLES::

            sage: graphs.HouseXGraph().is_cograph()
            True
            sage: graphs.HouseGraph().is_cograph()                                      # needs sage.modules
            False

        .. TODO::

            Implement faster recognition algorithm, as for instance
            the linear time recognition algorithm using LexBFS proposed
            in [Bre2008]_.

        TESTS::

            sage: [graphs.PathGraph(i).is_cograph() for i in range(6)]                  # needs sage.modules
            [True, True, True, True, False, False]
            sage: graphs.CycleGraph(5).is_cograph()  # Self-complemented                # needs sage.modules
            False
        """
        # A cograph has no 4-vertex path as an induced subgraph.
        # We will first try to "decompose" graph by complements and
        # split to connected components, and use fairly slow
        # subgraph search if that fails.
        self._scream_if_not_simple()
        if self.order() < 4:
            return True
        if self.density()*2 > 1:
            return self.complement().is_cograph()
        if not self.is_connected():
            return all(part.is_cograph() for part in self.connected_components_subgraphs())
        P4 = Graph({0: [1], 1: [2], 2: [3]})
        return self.subgraph_search(P4, induced=True) is None

    @doc_index("Graph properties")
    def is_apex(self):
        r"""
        Test if the graph is apex.

        A graph is apex if it can be made planar by the removal of a single
        vertex. The deleted vertex is called ``an apex`` of the graph, and a
        graph may have more than one apex. For instance, in the minimal
        nonplanar graphs `K_5` or `K_{3,3}`, every vertex is an apex. The apex
        graphs include graphs that are themselves planar, in which case again
        every vertex is an apex. The null graph is also counted as an apex graph
        even though it has no vertex to remove.  If the graph is not connected,
        we say that it is apex if it has at most one non planar connected
        component and that this component is apex.  See the :wikipedia:`Apex_graph`
        for more information.

        .. SEEALSO::

          - :meth:`~Graph.apex_vertices`
          - :meth:`~sage.graphs.generic_graph.GenericGraph.is_planar`

        EXAMPLES:

        `K_5` and `K_{3,3}` are apex graphs, and each of their vertices is an
        apex::

            sage: G = graphs.CompleteGraph(5)
            sage: G.is_apex()
            True
            sage: G = graphs.CompleteBipartiteGraph(3,3)
            sage: G.is_apex()
            True

        The Petersen graph is not apex::

            sage: G = graphs.PetersenGraph()
            sage: G.is_apex()
            False

        A graph is apex if all its connected components are apex, but at most
        one is not planar::

            sage: M = graphs.Grid2dGraph(3,3)
            sage: K5 = graphs.CompleteGraph(5)
            sage: (M+K5).is_apex()
            True
            sage: (M+K5+K5).is_apex()
            False

        TESTS:

        The null graph is apex::

            sage: G = Graph()
            sage: G.is_apex()
            True

        The graph might be mutable or immutable::

            sage: G = Graph(M+K5, immutable=True)
            sage: G.is_apex()
            True
        """
        # Easy cases: null graph, subgraphs of K_5 and K_3,3
        if self.order() <= 5 or (self.order() <= 6 and self.is_bipartite()):
            return True

        return len(self.apex_vertices(k=1)) > 0

    @doc_index("Graph properties")
    def apex_vertices(self, k=None):
        r"""
        Return the list of apex vertices.

        A graph is apex if it can be made planar by the removal of a single
        vertex. The deleted vertex is called ``an apex`` of the graph, and a
        graph may have more than one apex. For instance, in the minimal
        nonplanar graphs `K_5` or `K_{3,3}`, every vertex is an apex. The apex
        graphs include graphs that are themselves planar, in which case again
        every vertex is an apex. The null graph is also counted as an apex graph
        even though it has no vertex to remove.  If the graph is not connected,
        we say that it is apex if it has at most one non planar connected
        component and that this component is apex.  See the
        :wikipedia:`Apex_graph` for more information.

        .. SEEALSO::

          - :meth:`~Graph.is_apex`
          - :meth:`~sage.graphs.generic_graph.GenericGraph.is_planar`

        INPUT:

        - ``k`` -- integer (default: ``None``); when set to ``None``, the method
          returns the list of all apex of the graph, possibly empty if the graph
          is not apex. When set to a positive integer, the method ends as soon
          as `k` apex vertices are found.

        OUTPUT:

        By default, the method returns the list of all apex of the graph. When
        parameter ``k`` is set to a positive integer, the returned list is
        bounded to `k` apex vertices.

        EXAMPLES:

        `K_5` and `K_{3,3}` are apex graphs, and each of their vertices is an
        apex::

            sage: G = graphs.CompleteGraph(5)
            sage: G.apex_vertices()
            [0, 1, 2, 3, 4]
            sage: G = graphs.CompleteBipartiteGraph(3,3)
            sage: G.is_apex()
            True
            sage: G.apex_vertices()
            [0, 1, 2, 3, 4, 5]
            sage: G.apex_vertices(k=3)
            [0, 1, 2]

        A `4\\times 4`-grid is apex and each of its vertices is an apex. When
        adding a universal vertex, the resulting graph is apex and the universal
        vertex is the unique apex vertex ::

            sage: G = graphs.Grid2dGraph(4,4)
            sage: set(G.apex_vertices()) == set(G.vertices(sort=False))
            True
            sage: G.add_edges([('universal',v) for v in G])
            sage: G.apex_vertices()
            ['universal']

        The Petersen graph is not apex::

            sage: G = graphs.PetersenGraph()
            sage: G.apex_vertices()
            []

        A graph is apex if all its connected components are apex, but at most
        one is not planar::

            sage: M = graphs.Grid2dGraph(3,3)
            sage: K5 = graphs.CompleteGraph(5)
            sage: (M+K5).apex_vertices()
            [9, 10, 11, 12, 13]
            sage: (M+K5+K5).apex_vertices()
            []

        Neighbors of an apex of degree 2 are apex::

            sage: G = graphs.Grid2dGraph(5,5)
            sage: v = (666, 666)
            sage: G.add_path([(1, 1), v, (3, 3)])
            sage: G.is_planar()
            False
            sage: G.degree(v)
            2
            sage: sorted(G.apex_vertices())
            [(1, 1), (2, 2), (3, 3), (666, 666)]


        TESTS:

        The null graph is apex although it has no apex vertex::

            sage: G = Graph()
            sage: G.apex_vertices()
            []

        Parameter ``k`` cannot be a negative integer::

            sage: G.apex_vertices(k=-1)
            Traceback (most recent call last):
            ...
            ValueError: parameter k must be a nonnegative integer

        The graph might be mutable or immutable::

            sage: G = Graph(M+K5, immutable=True)
            sage: G.apex_vertices()
            [9, 10, 11, 12, 13]
        """
        if k is None:
            k = self.order()
        elif k < 0:
            raise ValueError("parameter k must be a nonnegative integer")

        # Easy cases: null graph, subgraphs of K_5 and K_3,3
        if self.order() <= 5 or (self.order() <= 6 and self.is_bipartite()):
            it = self.vertex_iterator()
            return [next(it) for _ in range(k)]

        if not self.is_connected():
            # We search for its non planar connected components. If it has more
            # than one such component, the graph is not apex. It is apex if
            # either it has no such component, in which case the graph is
            # planar, or if its unique non planar component is apex.

            P = [H for H in self.connected_components_subgraphs() if not H.is_planar()]
            if not P:  # The graph is planar
                it = self.vertex_iterator()
                return [next(it) for _ in range(k)]
            if len(P) > 1:
                return []

            # We proceed with the non planar component
            if P[0].is_immutable():
                H = Graph(P[0].edges(labels=0, sort=False), immutable=False, loops=False, multiedges=False)
            else:
                H = P[0]

        elif self.is_planar():
            # A planar graph is apex.
            it = self.vertex_iterator()
            return [next(it) for _ in range(k)]

        else:
            # We make a basic copy of the graph since we will modify it
            H = Graph(self.edges(labels=0, sort=False), immutable=False, loops=False, multiedges=False)

        # General case: basic implementation
        #
        # Test for each vertex if its removal makes the graph planar.
        # Obviously, we don't test vertices of degree one. Furthermore, if a
        # vertex of degree 2 is an apex, its neighbors also are. So we start
        # with vertices of degree 2.
        V = {}
        for u in H:
            d = H.degree(u)
            if d > 1:
                if d in V:
                    V[d].append(u)
                else:
                    V[d] = [u]
        apex = set()
        for deg in sorted(V):
            for u in V[deg]:
                if u in apex:  # True if neighbor of an apex of degree 2
                    if deg == 2:
                        # We ensure that its neighbors are known apex
                        apex.update(H.neighbor_iterator(u))
                        if len(apex) >= k:
                            return list(apex)[:k]
                    continue

                E = H.edges_incident(u, labels=0)
                H.delete_vertex(u)
                if H.is_planar():
                    apex.add(u)
                    if deg == 2:
                        # The neighbors of an apex of degree 2 also are
                        apex.update(self.neighbor_iterator(u))

                    if len(apex) >= k:
                        return list(apex)[:k]

                H.add_edges(E)

        return list(apex)

    @doc_index("Graph properties")
    def is_overfull(self):
        r"""
        Test whether the current graph is overfull.

        A graph `G` on `n` vertices and `m` edges is said to be overfull if:

        - `n` is odd

        - It satisfies `2m > (n-1)\Delta(G)`, where `\Delta(G)` denotes the
          maximum degree among all vertices in `G`.

        An overfull graph must have a chromatic index of `\Delta(G)+1`.

        EXAMPLES:

        A complete graph of order `n > 1` is overfull if and only if `n` is
        odd::

            sage: graphs.CompleteGraph(6).is_overfull()
            False
            sage: graphs.CompleteGraph(7).is_overfull()
            True
            sage: graphs.CompleteGraph(1).is_overfull()
            False

        The claw graph is not overfull::

            sage: from sage.graphs.graph_coloring import edge_coloring
            sage: g = graphs.ClawGraph()
            sage: g
            Claw graph: Graph on 4 vertices
            sage: edge_coloring(g, value_only=True)                                     # needs sage.numerical_mip
            3
            sage: g.is_overfull()
            False

        The Holt graph is an example of a overfull graph::

            sage: G = graphs.HoltGraph()
            sage: G.is_overfull()
            True

        Checking that all complete graphs `K_n` for even `0 \leq n \leq 100`
        are not overfull::

            sage: def check_overfull_Kn_even(n):
            ....:     i = 0
            ....:     while i <= n:
            ....:         if graphs.CompleteGraph(i).is_overfull():
            ....:             print("A complete graph of even order cannot be overfull.")
            ....:             return
            ....:         i += 2
            ....:     print("Complete graphs of even order up to %s are not overfull." % n)
            ...
            sage: check_overfull_Kn_even(100)  # long time
            Complete graphs of even order up to 100 are not overfull.

        The null graph, i.e. the graph with no vertices, is not overfull::

            sage: Graph().is_overfull()
            False
            sage: graphs.CompleteGraph(0).is_overfull()
            False

        Checking that all complete graphs `K_n` for odd `1 < n \leq 100`
        are overfull::

            sage: def check_overfull_Kn_odd(n):
            ....:     i = 3
            ....:     while i <= n:
            ....:         if not graphs.CompleteGraph(i).is_overfull():
            ....:             print("A complete graph of odd order > 1 must be overfull.")
            ....:             return
            ....:         i += 2
            ....:     print("Complete graphs of odd order > 1 up to %s are overfull." % n)
            ...
            sage: check_overfull_Kn_odd(100)  # long time
            Complete graphs of odd order > 1 up to 100 are overfull.

        The Petersen Graph, though, is not overfull while
        its chromatic index is `\Delta+1`::

            sage: g = graphs.PetersenGraph()
            sage: g.is_overfull()
            False
            sage: from sage.graphs.graph_coloring import edge_coloring
            sage: max(g.degree()) + 1 ==  edge_coloring(g, value_only=True)             # needs sage.numerical_mip
            True
        """
        # # A possible optimized version. But the gain in speed is very little.
        # return bool(self._backend.num_verts() & 1) and (  # odd order n
        #     2 * self._backend.num_edges(self._directed) > #2m > \Delta(G)*(n-1)
        #     max(self.degree()) * (self._backend.num_verts() - 1))
        # unoptimized version
        return (self.order() % 2 == 1) and (
            2 * self.size() > max(self.degree()) * (self.order() - 1))

    @doc_index("Graph properties")
    def is_even_hole_free(self, certificate=False):
        r"""
        Test whether ``self`` contains an induced even hole.

        A Hole is a cycle of length at least 4 (included). It is said to be even
        (resp. odd) if its length is even (resp. odd).

        Even-hole-free graphs always contain a bisimplicial vertex, which
        ensures that their chromatic number is at most twice their clique number
        [ACHRS2008]_.

        INPUT:

        - ``certificate`` -- boolean (default: ``False``); when ``certificate =
          False``, this method only returns ``True`` or ``False``. If
          ``certificate = True``, the subgraph found is returned instead of
          ``False``.

        EXAMPLES:

        Is the Petersen Graph even-hole-free ::

            sage: g = graphs.PetersenGraph()
            sage: g.is_even_hole_free()                                                 # needs sage.modules
            False

        As any chordal graph is hole-free, interval graphs behave the same way::

            sage: g = graphs.RandomIntervalGraph(20)
            sage: g.is_even_hole_free()                                                 # needs sage.modules
            True

        It is clear, though, that a random Bipartite Graph which is not a forest
        has an even hole::

            sage: g = graphs.RandomBipartite(10, 10, .5)                                # needs numpy
            sage: g.is_even_hole_free() and not g.is_forest()                           # needs numpy sage.modules
            False

        We can check the certificate returned is indeed an even cycle::

            sage: if not g.is_forest():                                                 # needs numpy sage.modules
            ....:    cycle = g.is_even_hole_free(certificate=True)
            ....:    if cycle.order() % 2 == 1:
            ....:        print("Error !")
            ....:    if not cycle.is_isomorphic(
            ....:           graphs.CycleGraph(cycle.order())):
            ....:        print("Error !")
            ...
            sage: print("Everything is Fine !")
            Everything is Fine !

        TESTS:

        Bug reported in :issue:`9925`, and fixed by :issue:`9420`::

            sage: g = Graph(':SiBFGaCEF_@CE`DEGH`CEFGaCDGaCDEHaDEF`CEH`ABCDEF',
            ....:           loops=False, multiedges=False)
            sage: g.is_even_hole_free()                                                 # needs sage.modules
            False
            sage: g.is_even_hole_free(certificate=True)                                 # needs sage.modules
            Subgraph of (): Graph on 4 vertices

        Making sure there are no other counter-examples around ::

            sage: t = lambda x: (Graph(x).is_forest() or
            ....:       isinstance(Graph(x).is_even_hole_free(certificate=True), Graph))
            sage: all(t(graphs.RandomBipartite(10, 10, .5)) for i in range(100))        # needs numpy sage.modules
            True
        """
        girth = self.girth()

        if girth > self.order():
            start = 4

        elif not girth % 2:
            if not certificate:
                return False
            start = girth

        else:
            start = girth + 1

        from sage.graphs.generators.basic import CycleGraph

        while start <= self.order():

            subgraph = self.subgraph_search(CycleGraph(start), induced=True)

            if subgraph is not None:
                if certificate:
                    return subgraph
                return False

            start += 2

        return True

    @doc_index("Graph properties")
    def is_odd_hole_free(self, certificate=False):
        r"""
        Test whether ``self`` contains an induced odd hole.

        A Hole is a cycle of length at least 4 (included). It is said to be even
        (resp. odd) if its length is even (resp. odd).

        It is interesting to notice that while it is polynomial to check whether
        a graph has an odd hole or an odd antihole [CCLSV2005]_, it is not known
        whether testing for one of these two cases independently is polynomial
        too.

        INPUT:

        - ``certificate`` -- boolean (default: ``False``); when ``certificate =
          False``, this method only returns ``True`` or ``False``. If
          ``certificate = True``, the subgraph found is returned instead of
          ``False``.

        EXAMPLES:

        Is the Petersen Graph odd-hole-free ::

            sage: g = graphs.PetersenGraph()
            sage: g.is_odd_hole_free()                                                  # needs sage.modules
            False

        Which was to be expected, as its girth is 5 ::

            sage: g.girth()
            5

        We can check the certificate returned is indeed a 5-cycle::

            sage: cycle = g.is_odd_hole_free(certificate=True)                          # needs sage.modules
            sage: cycle.is_isomorphic(graphs.CycleGraph(5))                             # needs sage.modules
            True

        As any chordal graph is hole-free, no interval graph has an odd hole::

            sage: g = graphs.RandomIntervalGraph(20)
            sage: g.is_odd_hole_free()                                                  # needs sage.modules
            True
        """
        girth = self.odd_girth()

        if girth > self.order():
            return True
        if girth == 3:
            start = 5
        else:
            if not certificate:
                return False
            start = girth

        from sage.graphs.generators.basic import CycleGraph

        while start <= self.order():

            subgraph = self.subgraph_search(CycleGraph(start), induced=True)

            if subgraph is not None:
                if certificate:
                    return subgraph
                return False

            start += 2

        return True

    @doc_index("Graph properties")
    def is_triangle_free(self, algorithm='dense_graph', certificate=False):
        r"""
        Check whether ``self`` is triangle-free.

        INPUT:

        - ``algorithm`` -- (default: ``'dense_graph'``) specifies the algorithm
          to use among:

          - ``'matrix'`` -- tests if the trace of the adjacency matrix is
            positive

          - ``'bitset'`` -- encodes adjacencies into bitsets and uses fast
            bitset operations to test if the input graph contains a
            triangle. This method is generally faster than standard matrix
            multiplication.

          - ``'dense_graph'`` -- use the implementation of
            :mod:`sage.graphs.base.static_dense_graph`

        - ``certificate`` -- boolean (default: ``False``); whether to return a
          triangle if one is found. This parameter is ignored when ``algorithm``
          is ``'matrix'``.

        EXAMPLES:

        The Petersen Graph is triangle-free::

            sage: g = graphs.PetersenGraph()
            sage: g.is_triangle_free()
            True

        or a complete Bipartite Graph::

            sage: G = graphs.CompleteBipartiteGraph(5,6)
            sage: G.is_triangle_free(algorithm='matrix')                                # needs sage.modules
            True
            sage: G.is_triangle_free(algorithm='bitset')
            True
            sage: G.is_triangle_free(algorithm='dense_graph')
            True

        a tripartite graph, though, contains many triangles::

            sage: G = (3 * graphs.CompleteGraph(5)).complement()
            sage: G.is_triangle_free(algorithm='matrix')                                # needs sage.modules
            False
            sage: G.is_triangle_free(algorithm='bitset')
            False
            sage: G.is_triangle_free(algorithm='dense_graph')
            False

        Asking for a certificate::

            sage: K4 = graphs.CompleteGraph(4)
            sage: K4.is_triangle_free(algorithm='dense_graph', certificate=True)
            (False, [0, 1, 2])
            sage: K4.is_triangle_free(algorithm='bitset', certificate=True)
            (False, [0, 1, 2])

        TESTS:

        Comparison of algorithms::

            sage: for i in range(10):           # long time                             # needs networkx
            ....:     G = graphs.RandomBarabasiAlbert(50,2)
            ....:     bm = G.is_triangle_free(algorithm='matrix')
            ....:     bb = G.is_triangle_free(algorithm='bitset')
            ....:     bd = G.is_triangle_free(algorithm='dense_graph')
            ....:     if bm != bb or bm != bd:
            ....:        print("That's not good!")

        Asking for an unknown algorithm::

            sage: g.is_triangle_free(algorithm='tip top')
            Traceback (most recent call last):
            ...
            ValueError: Algorithm 'tip top' not yet implemented. Please contribute.

        Check the empty graph::

            sage: graphs.EmptyGraph().is_triangle_free()
            True
        """
        if algorithm == 'dense_graph':
            from sage.graphs.base.static_dense_graph import is_triangle_free
            return is_triangle_free(self, certificate=certificate)

        if algorithm == 'bitset':
            if self.order() < 3:
                return (True, []) if certificate else True
            from sage.data_structures.bitset import Bitset
            N = self.order()
            vertex_to_int = {}
            B = {}
            for i, u in enumerate(self):
                vertex_to_int[u] = i
                B[u] = Bitset(capacity=N)
            # map adjacency to bitsets
            for u, v in self.edge_iterator(labels=None):
                if u != v:
                    B[u].add(vertex_to_int[v])
                    B[v].add(vertex_to_int[u])
            # Search for a triangle
            for u, v in self.edge_iterator(labels=None):
                BB = B[u] & B[v]
                if BB:
                    if certificate:
                        for w in self.neighbor_iterator(u):
                            if vertex_to_int[w] in BB:
                                return False, [u, v, w]
                    return False
            return (True, []) if certificate else True

        elif algorithm == 'matrix':
            if self.order() < 3:
                return True
            return (self.adjacency_matrix()**3).trace() == 0

        raise ValueError("Algorithm '%s' not yet implemented. Please contribute." % (algorithm))

    @doc_index("Graph properties")
    def is_split(self):
        r"""
        Return ``True`` if the graph is a Split graph, ``False`` otherwise.

        A Graph `G` is said to be a split graph if its vertices `V(G)` can be
        partitioned into two sets `K` and `I` such that the vertices of `K`
        induce a complete graph, and those of `I` are an independent set.

        There is a simple test to check whether a graph is a split graph (see,
        for instance, the book "Graph Classes, a survey" [BLS1999]_ page
        203) :

        Given the degree sequence `d_1 \geq ... \geq d_n` of `G`, a graph is a
        split graph if and only if :

        .. MATH::

            \sum_{i=1}^\omega d_i = \omega (\omega - 1) + \sum_{i=\omega + 1}^nd_i

        where `\omega = max \{i:d_i\geq i-1\}`.

        EXAMPLES:

        Split graphs are, in particular, chordal graphs. Hence, The Petersen
        graph can not be split::

            sage: graphs.PetersenGraph().is_split()
            False

        We can easily build some "random" split graph by creating a complete
        graph, and adding vertices only connected to some random vertices of the
        clique::

            sage: g = graphs.CompleteGraph(10)
            sage: sets = Subsets(Set(range(10)))
            sage: for i in range(10, 25):
            ....:    g.add_edges([(i,k) for k in sets.random_element()])
            sage: g.is_split()
            True

        Another characterisation of split graph states that a graph is a split
        graph if and only if does not contain the 4-cycle, 5-cycle or `2K_2` as
        an induced subgraph. Hence for the above graph we have::

            sage: forbidden_subgraphs = [graphs.CycleGraph(4),
            ....:                        graphs.CycleGraph(5),
            ....:                        2 * graphs.CompleteGraph(2)]
            sage: sum(g.subgraph_search_count(H, induced=True)                          # needs sage.modules
            ....:     for H in forbidden_subgraphs)
            0
        """
        self._scream_if_not_simple()
        # our degree sequence is numbered from 0 to n-1, so to avoid
        # any mistake, let's fix it :-)
        degree_sequence = [0] + sorted(self.degree(), reverse=True)

        for i, d in enumerate(degree_sequence):
            if d >= i - 1:
                omega = i
            else:
                break

        left = sum(degree_sequence[:omega + 1])
        right = omega * (omega - 1) + sum(degree_sequence[omega + 1:])

        return left == right

    @doc_index("Algorithmically hard stuff")
    def is_perfect(self, certificate=False):
        r"""
        Test whether the graph is perfect.

        A graph `G` is said to be perfect if `\chi(H)=\omega(H)` hold for any
        induced subgraph `H\subseteq_i G` (and so for `G` itself, too), where
        `\chi(H)` represents the chromatic number of `H`, and `\omega(H)` its
        clique number. The Strong Perfect Graph Theorem [CRST2006]_ gives
        another characterization of perfect graphs:

        A graph is perfect if and only if it contains no odd hole (cycle on an
        odd number `k` of vertices, `k>3`) nor any odd antihole (complement of a
        hole) as an induced subgraph.

        INPUT:

        - ``certificate`` -- boolean (default: ``False``); whether to return a
          certificate

        OUTPUT:

        When ``certificate = False``, this function returns a boolean
        value. When ``certificate = True``, it returns a subgraph of ``self``
        isomorphic to an odd hole or an odd antihole if any, and ``None``
        otherwise.

        EXAMPLES:

        A Bipartite Graph is always perfect ::

            sage: g = graphs.RandomBipartite(8,4,.5)                                    # needs numpy
            sage: g.is_perfect()                                                        # needs numpy sage.modules
            True

        So is the line graph of a bipartite graph::

            sage: g = graphs.RandomBipartite(4,3,0.7)                                   # needs numpy
            sage: g.line_graph().is_perfect()   # long time                             # needs numpy sage.modules
            True

        As well as the Cartesian product of two complete graphs::

            sage: g = graphs.CompleteGraph(3).cartesian_product(graphs.CompleteGraph(3))
            sage: g.is_perfect()                                                        # needs sage.modules
            True

        Interval Graphs, which are chordal graphs, too ::

            sage: g =  graphs.RandomIntervalGraph(7)
            sage: g.is_perfect()                                                        # needs sage.modules
            True

        The PetersenGraph, which is triangle-free and has chromatic number 3 is
        obviously not perfect::

            sage: g = graphs.PetersenGraph()
            sage: g.is_perfect()                                                        # needs sage.modules
            False

        We can obtain an induced 5-cycle as a certificate::

            sage: g.is_perfect(certificate=True)                                        # needs sage.modules
            Subgraph of (Petersen graph): Graph on 5 vertices

        TESTS:

        Check that :issue:`13546` has been fixed::

            sage: Graph(':FgGE@I@GxGs', loops=False, multiedges=False).is_perfect()     # needs sage.modules
            False
            sage: g = Graph({0: [2, 3, 4, 5],
            ....:            1: [3, 4, 5, 6],
            ....:            2: [0, 4, 5, 6],
            ....:            3: [0, 1, 5, 6],
            ....:            4: [0, 1, 2, 6],
            ....:            5: [0, 1, 2, 3],
            ....:            6: [1, 2, 3, 4]})
            sage: g.is_perfect()                                                        # needs sage.modules
            False

        TESTS::

            sage: Graph(':Ab').is_perfect()                                             # needs sage.modules
            Traceback (most recent call last):
            ...
            ValueError: This method is only defined for simple graphs, and yours is not one of them !
            sage: g = Graph()
            sage: g.allow_loops(True)
            sage: g.add_edge(0,0)
            sage: g.edges(sort=True)
            [(0, 0, None)]
            sage: g.is_perfect()                                                        # needs sage.modules
            Traceback (most recent call last):
            ...
            ValueError: This method is only defined for simple graphs, and yours is not one of them !
        """
        if self.has_multiple_edges() or self.has_loops():
            raise ValueError("This method is only defined for simple graphs,"
                             " and yours is not one of them !")
        if self.is_bipartite():
            return True if not certificate else None

        self_complement = self.complement()
        self_complement.remove_loops()
        self_complement.remove_multiple_edges()

        if self_complement.is_bipartite():
            return True if not certificate else None

        answer = self.is_odd_hole_free(certificate=certificate)
        if not (answer is True):
            return answer

        return self_complement.is_odd_hole_free(certificate=certificate)

    @doc_index("Graph properties")
    def is_edge_transitive(self):
        r"""
        Check if ``self`` is an edge transitive graph.

        A graph is edge-transitive if its automorphism group acts transitively
        on its edge set.

        Equivalently, if there exists for any pair of edges `uv,u'v'\in E(G)` an
        automorphism `\phi` of `G` such that `\phi(uv)=u'v'` (note this does not
        necessarily mean that `\phi(u)=u'` and `\phi(v)=v'`).

        .. SEEALSO::

          - :wikipedia:`Edge-transitive_graph`
          - :meth:`~Graph.is_arc_transitive`
          - :meth:`~Graph.is_half_transitive`
          - :meth:`~Graph.is_semi_symmetric`

        EXAMPLES::

            sage: P = graphs.PetersenGraph()
            sage: P.is_edge_transitive()                                                # needs sage.libs.gap
            True
            sage: C = graphs.CubeGraph(3)
            sage: C.is_edge_transitive()                                                # needs sage.libs.gap
            True
            sage: G = graphs.GrayGraph()                                                # needs networkx
            sage: G.is_edge_transitive()                                                # needs networkx sage.libs.gap
            True
            sage: P = graphs.PathGraph(4)
            sage: P.is_edge_transitive()                                                # needs sage.libs.gap
            False
        """
        from sage.libs.gap.libgap import libgap

        if not self.size():
            return True

        A = self.automorphism_group()
        e = next(self.edge_iterator(labels=False))
        e = [A._domain_to_gap[e[0]], A._domain_to_gap[e[1]]]
        e.sort()
        return libgap(A).OrbitLength(e, libgap.OnSets) == self.size()

    @doc_index("Graph properties")
    def is_arc_transitive(self):
        r"""
        Check if ``self`` is an arc-transitive graph.

        A graph is arc-transitive if its automorphism group acts transitively on
        its pairs of adjacent vertices.

        Equivalently, if there exists for any pair of edges `uv,u'v'\in E(G)` an
        automorphism `\phi_1` of `G` such that `\phi_1(u)=u'` and
        `\phi_1(v)=v'`, as well as another automorphism `\phi_2` of `G` such
        that `\phi_2(u)=v'` and `\phi_2(v)=u'`

        .. SEEALSO::

          - :wikipedia:`arc-transitive_graph`
          - :meth:`~Graph.is_edge_transitive`
          - :meth:`~Graph.is_half_transitive`
          - :meth:`~Graph.is_semi_symmetric`

        EXAMPLES::

            sage: P = graphs.PetersenGraph()
            sage: P.is_arc_transitive()                                                 # needs sage.libs.gap
            True
            sage: G = graphs.GrayGraph()                                                # needs networkx
            sage: G.is_arc_transitive()                                                 # needs networkx sage.libs.gap
            False
        """
        from sage.libs.gap.libgap import libgap

        if not self.size():
            return True

        A = self.automorphism_group()
        e = next(self.edge_iterator(labels=False))
        e = [A._domain_to_gap[e[0]], A._domain_to_gap[e[1]]]

        return libgap(A).OrbitLength(e, libgap.OnTuples) == 2*self.size()

    @doc_index("Graph properties")
    def is_half_transitive(self):
        """
        Check if ``self`` is a half-transitive graph.

        A graph is half-transitive if it is both vertex and edge transitive
        but not arc-transitive.

        .. SEEALSO::

          - :wikipedia:`half-transitive_graph`
          - :meth:`~Graph.is_edge_transitive`
          - :meth:`~Graph.is_arc_transitive`
          - :meth:`~Graph.is_semi_symmetric`

        EXAMPLES:

        The Petersen Graph is not half-transitive::

            sage: P = graphs.PetersenGraph()
            sage: P.is_half_transitive()                                                # needs sage.libs.gap
            False

        The smallest half-transitive graph is the Holt Graph::

            sage: H = graphs.HoltGraph()
            sage: H.is_half_transitive()                                                # needs sage.libs.gap
            True
        """
        # A half-transitive graph always has only vertices of even degree
        if any(d % 2 for d in self.degree_iterator()):
            return False

        return (self.is_edge_transitive() and
                self.is_vertex_transitive() and
                not self.is_arc_transitive())

    @doc_index("Graph properties")
    def is_semi_symmetric(self):
        """
        Check if ``self`` is semi-symmetric.

        A graph is semi-symmetric if it is regular, edge-transitive but not
        vertex-transitive.

        .. SEEALSO::

          - :wikipedia:`Semi-symmetric_graph`
          - :meth:`~Graph.is_edge_transitive`
          - :meth:`~Graph.is_arc_transitive`
          - :meth:`~Graph.is_half_transitive`

        EXAMPLES:

        The Petersen graph is not semi-symmetric::

            sage: P = graphs.PetersenGraph()
            sage: P.is_semi_symmetric()                                                 # needs sage.libs.gap
            False

        The Gray graph is the smallest possible cubic semi-symmetric graph::

            sage: G = graphs.GrayGraph()                                                # needs networkx
            sage: G.is_semi_symmetric()                                                 # needs networkx sage.libs.gap
            True

        Another well known semi-symmetric graph is the Ljubljana graph::

            sage: L = graphs.LjubljanaGraph()                                           # needs networkx
            sage: L.is_semi_symmetric()                                                 # needs networkx sage.libs.gap
            True
        """
        # A semi-symmetric graph is always bipartite
        if not self.is_bipartite():
            return False

        return (self.is_regular() and
                self.is_edge_transitive() and not
                self.is_vertex_transitive())

    @doc_index("Graph properties")
    def is_path(self):
        r"""
        Check whether ``self`` is a path.

        A connected graph of order `n \geq 2` is a path if it is a tree
        (see :meth:`is_tree`) with `n-2` vertices of degree 2 and two of
        degree 1. By convention, a graph of order 1 without loops is a path,
        but the empty graph is not a path.

        EXAMPLES:

            sage: G = graphs.PathGraph(5)
            sage: G.is_path()
            True
            sage: H = graphs.CycleGraph(5)
            sage: H.is_path()
            False
            sage: D = graphs.PathGraph(5).disjoint_union(graphs.CycleGraph(5))
            sage: D.is_path()
            False
            sage: E = graphs.EmptyGraph()
            sage: E.is_path()
            False
            sage: O = Graph([[1], []])
            sage: O.is_path()
            True
            sage: O.allow_loops(True)
            sage: O.add_edge(1, 1)
            sage: O.is_path()
            False
        """
        order = self.order()
        if order != self.size() + 1:
            return False

        if order <= 1:
            return order == 1

        deg_one_counter = 0
        seen_counter = 0
        for v in self.depth_first_search(next(self.vertex_iterator())):
            seen_counter += 1
            deg = self._backend.degree(v, False)
            if deg == 1:
                deg_one_counter += 1
                if deg_one_counter > 2:
                    return False

            elif deg != 2:
                return False
        return deg_one_counter == 2 and seen_counter == order

    @doc_index("Connectivity, orientations, trees")
    def degree_constrained_subgraph(self, bounds, solver=None, verbose=0,
                                    *, integrality_tolerance=1e-3):
        r"""
        Return a degree-constrained subgraph.

        Given a graph `G` and two functions `f, g:V(G)\rightarrow \mathbb Z`
        such that `f \leq g`, a degree-constrained subgraph in `G` is
        a subgraph `G' \subseteq G` such that for any vertex `v \in G`,
        `f(v) \leq d_{G'}(v) \leq g(v)`.

        INPUT:

        - ``bounds`` -- (default: ``None``) two possibilities:

          - A dictionary whose keys are the vertices, and values a pair of
            real values ``(min,max)`` corresponding to the values
            `(f(v),g(v))`.

          - A function associating to each vertex a pair of
            real values ``(min,max)`` corresponding to the values
            `(f(v),g(v))`.

        - ``solver`` -- string (default: ``None``); specifies a Mixed Integer
          Linear Programming (MILP) solver to be used. If set to ``None``, the
          default one is used. For more information on MILP solvers and which
          default solver is used, see the method :meth:`solve
          <sage.numerical.mip.MixedIntegerLinearProgram.solve>` of the class
          :class:`MixedIntegerLinearProgram
          <sage.numerical.mip.MixedIntegerLinearProgram>`.

        - ``verbose`` -- integer (default: 0); sets the level of
          verbosity. Set to 0 by default, which means quiet.

        - ``integrality_tolerance`` -- float; parameter for use with MILP
          solvers over an inexact base ring; see
          :meth:`MixedIntegerLinearProgram.get_values`.

        OUTPUT:

        - When a solution exists, this method outputs the degree-constrained
          subgraph as a Graph object.

        - When no solution exists, returns ``False``.

        .. NOTE::

            - This algorithm computes the degree-constrained subgraph of minimum
              weight.
            - If the graph's edges are weighted, these are taken into account.
            - This problem can be solved in polynomial time.

        EXAMPLES:

        Is there a perfect matching in an even cycle? ::

            sage: g = graphs.CycleGraph(6)
            sage: bounds = lambda x: [1,1]
            sage: m = g.degree_constrained_subgraph(bounds=bounds)                      # needs sage.numerical.mip
            sage: m.size()                                                              # needs sage.numerical.mip
            3
        """
        self._scream_if_not_simple()
        from sage.numerical.mip import MixedIntegerLinearProgram, MIPSolverException

        p = MixedIntegerLinearProgram(maximization=False, solver=solver)
        b = p.new_variable(binary=True)

        if isinstance(bounds, dict):
            def f_bounds(x):
                return bounds[x]
        else:
            f_bounds = bounds

        if self.weighted():
            from sage.rings.real_mpfr import RR

            def weight(x):
                return x if x in RR else 1
        else:
            def weight(x):
                return 1

        for v in self:
            minimum, maximum = f_bounds(v)
            p.add_constraint(p.sum(b[frozenset((x, y))]*weight(l)
                                   for x, y, l in self.edges_incident(v)),
                             min=minimum, max=maximum)

        p.set_objective(p.sum(b[frozenset((x, y))]*weight(l)
                              for x, y, l in self.edge_iterator()))

        try:
            p.solve(log=verbose)
        except MIPSolverException:
            return False

        g = copy(self)
        b = p.get_values(b, convert=bool, tolerance=integrality_tolerance)
        g.delete_edges(e for e in g.edge_iterator(labels=False) if not b[frozenset(e)])
        return g

    # Orientations

    @doc_index("Connectivity, orientations, trees")
    def strong_orientation(self):
        r"""
        Return a strongly connected orientation of the current graph.

        An orientation of an undirected graph is a digraph obtained by giving an
        unique direction to each of its edges. An orientation is said to be
        strong if there is a directed path between each pair of vertices.  See
        also the :wikipedia:`Strongly_connected_component`.

        If the graph is 2-edge-connected, a strongly connected orientation
        can be found in linear time. If the given graph is not 2-connected,
        the orientation returned will ensure that each 2-connected component
        has a strongly connected orientation.

        OUTPUT: a digraph representing an orientation of the current graph

        .. NOTE::

            - This method assumes the graph is connected.
            - This time complexity is `O(n+m)` for ``SparseGraph`` and `O(n^2)`
              for ``DenseGraph`` .

        .. SEEALSO::

            - :meth:`~sage.graphs.graph.Graph.orientations`
            - :meth:`~sage.graphs.orientations.strong_orientations_iterator`
            - :meth:`~sage.graphs.digraph_generators.DiGraphGenerators.nauty_directg`
            - :meth:`~sage.graphs.orientations.random_orientation`

        EXAMPLES:

        For a 2-regular graph, a strong orientation gives to each vertex an
        out-degree equal to 1::

            sage: g = graphs.CycleGraph(5)
            sage: g.strong_orientation().out_degree()
            [1, 1, 1, 1, 1]

        The Petersen Graph is 2-edge connected. It then has a strongly connected
        orientation::

            sage: g = graphs.PetersenGraph()
            sage: o = g.strong_orientation()
            sage: len(o.strongly_connected_components())
            1

        The same goes for the CubeGraph in any dimension ::

            sage: all(len(graphs.CubeGraph(i).strong_orientation().strongly_connected_components()) == 1 for i in range(2,6))
            True

        A multigraph also has a strong orientation ::

            sage: g = Graph([(1,2),(1,2)], multiedges=True)
            sage: g.strong_orientation()
            Multi-digraph on 2 vertices
        """
        from sage.graphs.digraph import DiGraph
        d = DiGraph(multiedges=self.allows_multiple_edges())
        i = 0

        # The algorithm works through a depth-first search. Any edge
        # used in the depth-first search is oriented in the direction
        # in which it has been used. All the other edges are oriented
        # backward

        v = next(self.vertex_iterator())
        seen = {}
        i = 1

        # Time at which the vertices have been discovered
        seen[v] = i

        # indicates the stack of edges to explore
        next_ = self.edges_incident(v)

        while next_:
            e = next_.pop()

            # Ignore loops
            if e[0] == e[1]:
                continue

            # We assume e[0] to be a `seen` vertex
            e = e if seen.get(e[0], False) is not False else (e[1], e[0], e[2])

            # If we discovered a new vertex
            if seen.get(e[1], False) is False:
                d.add_edge(e)
                next_.extend(ee for ee in self.edges_incident(e[1])
                             if ((e[0], e[1]) != (ee[0], ee[1])) and ((e[0], e[1]) != (ee[1], ee[0])))
                i += 1
                seen[e[1]] = i

            # Else, we orient the edges backward
            else:
                if seen[e[0]] < seen[e[1]]:
                    d.add_edge(e[1], e[0], e[2])
                else:
                    d.add_edge(e)

        # Case of multiple edges. If another edge has already been inserted, we
        # add the new one in the opposite direction.
        tmp = None
        for e in self.multiple_edges():
            if tmp == (e[0], e[1]):
                if d.has_edge(e[0], e[1]):
                    d.add_edge(e[1], e[0], e[2])
                else:
                    d.add_edge(e)
            tmp = (e[0], e[1])

        return d

    @doc_index("Connectivity, orientations, trees")
    def minimum_outdegree_orientation(self, use_edge_labels=False, solver=None, verbose=0,
                                      *, integrality_tolerance=1e-3):
        r"""
        Return an orientation of ``self`` with the smallest possible maximum
        outdegree.

        Given a Graph `G`, it is polynomial to compute an orientation `D` of the
        edges of `G` such that the maximum out-degree in `D` is minimized. This
        problem, though, is NP-complete in the weighted case [AMOZ2006]_.

        INPUT:

        - ``use_edge_labels`` -- boolean (default: ``False``)

          - When set to ``True``, uses edge labels as weights to compute the
            orientation and assumes a weight of `1` when there is no value
            available for a given edge.

          - When set to ``False`` (default), gives a weight of 1 to all the
            edges.

        - ``solver`` -- string (default: ``None``); specifies a Mixed Integer
          Linear Programming (MILP) solver to be used. If set to ``None``, the
          default one is used. For more information on MILP solvers and which
          default solver is used, see the method :meth:`solve
          <sage.numerical.mip.MixedIntegerLinearProgram.solve>` of the class
          :class:`MixedIntegerLinearProgram
          <sage.numerical.mip.MixedIntegerLinearProgram>`.

        - ``verbose`` -- integer (default: 0); sets the level of
          verbosity. Set to 0 by default, which means quiet.

        - ``integrality_tolerance`` -- float; parameter for use with MILP
          solvers over an inexact base ring; see
          :meth:`MixedIntegerLinearProgram.get_values`.

        EXAMPLES:

        Given a complete bipartite graph `K_{n,m}`, the maximum out-degree of an
        optimal orientation is `\left\lceil \frac {nm} {n+m}\right\rceil`::

            sage: g = graphs.CompleteBipartiteGraph(3,4)
            sage: o = g.minimum_outdegree_orientation()                                 # needs sage.numerical.mip
            sage: max(o.out_degree()) == integer_ceil((4*3)/(3+4))                      # needs sage.numerical.mip
            True
        """
        self._scream_if_not_simple()
        if self.is_directed():
            raise ValueError("Cannot compute an orientation of a DiGraph. "
                             "Please convert it to a Graph if you really mean it.")

        if use_edge_labels:
            from sage.rings.real_mpfr import RR

            def weight(e):
                l = self.edge_label(e)
                return l if l in RR else 1
        else:
            def weight(e):
                return 1

        from sage.numerical.mip import MixedIntegerLinearProgram

        p = MixedIntegerLinearProgram(maximization=False, solver=solver)
        degree = p.new_variable(nonnegative=True)

        # The orientation of an edge is boolean and indicates whether the edge
        # uv goes from u to v ( equal to 0 ) or from v to u ( equal to 1)
        orientation = p.new_variable(binary=True)

        # Whether an edge adjacent to a vertex u counts positively or
        # negatively. To do so, we first fix an arbitrary extremity per edge uv.
        ext = {frozenset(e): e[0] for e in self.edge_iterator(labels=False)}

        def outgoing(u, e, variable):
            if u == ext[frozenset(e)]:
                return variable
            else:
                return 1 - variable

        for u in self:
            p.add_constraint(p.sum(weight(e) * outgoing(u, e, orientation[frozenset(e)])
                                   for e in self.edge_iterator(vertices=[u], labels=False))
                             - degree['max'], max=0)

        p.set_objective(degree['max'])

        p.solve(log=verbose)

        orientation = p.get_values(orientation, convert=bool, tolerance=integrality_tolerance)

        # All the edges from self are doubled in O
        # ( one in each direction )
        from sage.graphs.digraph import DiGraph
        O = DiGraph(self)

        # Builds the list of edges that should be removed
        edges = []

        for e in self.edge_iterator(labels=None):
            if orientation[frozenset(e)]:
                edges.append(e[::-1])
            else:
                edges.append(e)

        O.delete_edges(edges)

        return O

    @doc_index("Connectivity, orientations, trees")
    def bounded_outdegree_orientation(self, bound, solver=None, verbose=False,
                                      *, integrality_tolerance=1e-3):
        r"""
        Compute an orientation of ``self`` such that every vertex `v` has
        out-degree less than `b(v)`

        INPUT:

        - ``bound`` -- maximum bound on the out-degree. Can be of three
          different types :

         * An integer `k`. In this case, computes an orientation whose maximum
           out-degree is less than `k`.

         * A dictionary associating to each vertex its associated maximum
           out-degree.

         * A function associating to each vertex its associated maximum
           out-degree.

        - ``solver`` -- string (default: ``None``); specifies a Mixed Integer
          Linear Programming (MILP) solver to be used. If set to ``None``, the
          default one is used. For more information on MILP solvers and which
          default solver is used, see the method :meth:`solve
          <sage.numerical.mip.MixedIntegerLinearProgram.solve>` of the class
          :class:`MixedIntegerLinearProgram
          <sage.numerical.mip.MixedIntegerLinearProgram>`.

        - ``verbose`` -- integer (default: 0); sets the level of
          verbosity. Set to 0 by default, which means quiet.

        - ``integrality_tolerance`` -- float; parameter for use with MILP
          solvers over an inexact base ring; see
          :meth:`MixedIntegerLinearProgram.get_values`.

        OUTPUT:

        A DiGraph representing the orientation if it exists.
        A :exc:`ValueError` exception is raised otherwise.

        ALGORITHM:

        The problem is solved through a maximum flow :

        Given a graph `G`, we create a ``DiGraph`` `D` defined on `E(G)\cup
        V(G)\cup \{s,t\}`. We then link `s` to all of `V(G)` (these edges having
        a capacity equal to the bound associated to each element of `V(G)`), and
        all the elements of `E(G)` to `t` . We then link each `v \in V(G)` to
        each of its incident edges in `G`. A maximum integer flow of value
        `|E(G)|` corresponds to an admissible orientation of `G`. Otherwise,
        none exists.

        EXAMPLES:

        There is always an orientation of a graph `G` such that a vertex `v` has
        out-degree at most `\lceil \frac {d(v)} 2 \rceil`::

            sage: g = graphs.RandomGNP(40, .4)
            sage: b = lambda v: integer_ceil(g.degree(v)/2)
            sage: D = g.bounded_outdegree_orientation(b)
            sage: all( D.out_degree(v) <= b(v) for v in g )
            True


        Chvatal's graph, being 4-regular, can be oriented in such a way that its
        maximum out-degree is 2::

            sage: g = graphs.ChvatalGraph()
            sage: D = g.bounded_outdegree_orientation(2)
            sage: max(D.out_degree())
            2

        For any graph `G`, it is possible to compute an orientation such that
        the maximum out-degree is at most the maximum average degree of `G`
        divided by 2. Anything less, though, is impossible.

            sage: g = graphs.RandomGNP(40, .4)
            sage: mad = g.maximum_average_degree()                                      # needs sage.numerical.mip

        Hence this is possible ::

            sage: d = g.bounded_outdegree_orientation(integer_ceil(mad/2))              # needs sage.numerical.mip

        While this is not::

            sage: try:                                                                  # needs sage.numerical.mip
            ....:     g.bounded_outdegree_orientation(integer_ceil(mad/2-1))
            ....:     print("Error")
            ....: except ValueError:
            ....:     pass

        TESTS:

        As previously for random graphs, but more intensively::

            sage: for i in range(30):      # long time (up to 6s on sage.math, 2012)
            ....:     g = graphs.RandomGNP(40, .4)
            ....:     b = lambda v: integer_ceil(g.degree(v)/2)
            ....:     D = g.bounded_outdegree_orientation(b)
            ....:     if not (
            ....:          all( D.out_degree(v) <= b(v) for v in g ) or
            ....:          D.size() != g.size()):
            ....:         print("Something wrong happened")
        """
        self._scream_if_not_simple()
        from sage.graphs.digraph import DiGraph
        n = self.order()

        if not n:
            return DiGraph()

        vertices = list(self)
        vertices_id = {y: x for x, y in enumerate(vertices)}

        b = {}

        # Checking the input type. We make a dictionary out of it
        if isinstance(bound, dict):
            b = bound
        else:
            try:
                b = dict(zip(vertices, map(bound, vertices)))

            except TypeError:
                b = dict(zip(vertices, [bound]*n))

        d = DiGraph()

        # Adding the edges (s,v) and ((u,v),t)
        d.add_edges(('s', vertices_id[v], b[v]) for v in vertices)

        d.add_edges(((vertices_id[u], vertices_id[v]), 't', 1)
                    for u, v in self.edges(sort=False, labels=None))

        # each v is linked to its incident edges

        for u, v in self.edge_iterator(labels=None):
            u, v = vertices_id[u], vertices_id[v]
            d.add_edge(u, (u, v), 1)
            d.add_edge(v, (u, v), 1)

        # Solving the maximum flow
        value, flow = d.flow('s', 't', value_only=False, integer=True,
                             use_edge_labels=True, solver=solver, verbose=verbose,
                             integrality_tolerance=integrality_tolerance)

        if value != self.size():
            raise ValueError("No orientation exists for the given bound")

        D = DiGraph()
        D.add_vertices(vertices)

        # The flow graph may not contain all the vertices, if they are
        # not part of the flow...

        for u in [x for x in range(n) if x in flow]:

            for uu, vv in flow.neighbors_out(u):
                v = vv if vv != u else uu
                D.add_edge(vertices[u], vertices[v])

        # I do not like when a method destroys the embedding ;-)
        D.set_pos(self.get_pos())

        return D

    @doc_index("Connectivity, orientations, trees")
    def orientations(self, data_structure=None, sparse=None):
        r"""
        Return an iterator over orientations of ``self``.

        An *orientation* of an undirected graph is a directed graph such that
        every edge is assigned a direction.  Hence there are `2^s` oriented
        digraphs for a simple graph with `s` edges.

        INPUT:

        - ``data_structure`` -- one of ``'sparse'``, ``'static_sparse'``, or
          ``'dense'``; see the documentation of :class:`Graph` or
          :class:`DiGraph`; default is the data structure of ``self``

        - ``sparse`` -- boolean (default: ``None``); ``sparse=True`` is an alias
          for ``data_structure="sparse"``, and ``sparse=False`` is an alias for
          ``data_structure="dense"``. By default (``None``), guess the most
          suitable data structure.

        .. WARNING::

            This always considers multiple edges of graphs as distinguishable,
            and hence, may have repeated digraphs.

        .. SEEALSO::

            - :meth:`~sage.graphs.graph.Graph.strong_orientation`
            - :meth:`~sage.graphs.orientations.strong_orientations_iterator`
            - :meth:`~sage.graphs.digraph_generators.DiGraphGenerators.nauty_directg`
            - :meth:`~sage.graphs.orientations.random_orientation`

        EXAMPLES::

            sage: G = Graph([[1,2,3], [(1, 2, 'a'), (1, 3, 'b')]], format='vertices_and_edges')
            sage: it = G.orientations()
            sage: D = next(it)
            sage: D.edges(sort=True)
            [(1, 2, 'a'), (1, 3, 'b')]
            sage: D = next(it)
            sage: D.edges(sort=True)
            [(1, 2, 'a'), (3, 1, 'b')]

        TESTS::

            sage: G = Graph()
            sage: D = [g for g in G.orientations()]
            sage: len(D)
            1
            sage: D[0]
            Digraph on 0 vertices

            sage: G = Graph(5)
            sage: it = G.orientations()
            sage: D = next(it)
            sage: D.size()
            0

            sage: G = Graph([[1,2,'a'], [1,2,'b']], multiedges=True)
            sage: len(list(G.orientations()))
            4

            sage: G = Graph([[1,2], [1,1]], loops=True)
            sage: len(list(G.orientations()))
            2

            sage: G = Graph([[1,2],[2,3]])
            sage: next(G.orientations())
            Digraph on 3 vertices
            sage: G = graphs.PetersenGraph()
            sage: next(G.orientations())
            An orientation of Petersen graph: Digraph on 10 vertices

        An orientation must have the same ground set of vertices as the original
        graph (:issue:`24366`)::

            sage: G = Graph(1)
            sage: next(G.orientations())
            Digraph on 1 vertex
        """
        if sparse is not None:
            if data_structure is not None:
                raise ValueError("cannot specify both 'sparse' and 'data_structure'")
            data_structure = "sparse" if sparse else "dense"
        if data_structure is None:
            from sage.graphs.base.dense_graph import DenseGraphBackend
            from sage.graphs.base.sparse_graph import SparseGraphBackend
            if isinstance(self._backend, DenseGraphBackend):
                data_structure = "dense"
            elif isinstance(self._backend, SparseGraphBackend):
                data_structure = "sparse"
            else:
                data_structure = "static_sparse"

        name = self.name()
        if name:
            name = 'An orientation of ' + name

        from sage.graphs.digraph import DiGraph
        if not self.size():
            D = DiGraph(data=[self.vertices(sort=False), []],
                        format='vertices_and_edges',
                        name=name,
                        pos=self._pos,
                        multiedges=self.allows_multiple_edges(),
                        loops=self.allows_loops(),
                        data_structure=data_structure)
            if hasattr(self, '_embedding'):
                D._embedding = copy(self._embedding)
            yield D
            return

        E = [[(u, v, label), (v, u, label)] if u != v else [(u, v, label)]
             for u, v, label in self.edge_iterator()]
        verts = self.vertices(sort=False)
        for edges in itertools.product(*E):
            D = DiGraph(data=[verts, edges],
                        format='vertices_and_edges',
                        name=name,
                        pos=self._pos,
                        multiedges=self.allows_multiple_edges(),
                        loops=self.allows_loops(),
                        data_structure=data_structure)
            if hasattr(self, '_embedding'):
                D._embedding = copy(self._embedding)
            yield D

    # Coloring

    @doc_index("Basic methods")
    def bipartite_color(self):
        """
        Return a dictionary with vertices as the keys and the color class
        as the values.

        Fails with an error if the graph is not bipartite.

        EXAMPLES::

            sage: graphs.CycleGraph(4).bipartite_color()
            {0: 1, 1: 0, 2: 1, 3: 0}
            sage: graphs.CycleGraph(5).bipartite_color()
            Traceback (most recent call last):
            ...
            RuntimeError: Graph is not bipartite.

        TESTS::

            sage: Graph().bipartite_color()
            {}
        """
        isit, certificate = self.is_bipartite(certificate=True)

        if isit:
            return certificate
        raise RuntimeError("Graph is not bipartite.")

    @doc_index("Basic methods")
    def bipartite_sets(self):
        r"""
        Return `(X,Y)` where `X` and `Y` are the nodes in each bipartite set of
        graph `G`.

        Fails with an error if graph is not bipartite.

        EXAMPLES::

            sage: graphs.CycleGraph(4).bipartite_sets()
            ({0, 2}, {1, 3})
            sage: graphs.CycleGraph(5).bipartite_sets()
            Traceback (most recent call last):
            ...
            RuntimeError: Graph is not bipartite.
        """
        color = self.bipartite_color()
        left = set()
        right = set()

        for u, s in color.items():
            if s:
                left.add(u)
            else:
                right.add(u)

        return left, right

    @doc_index("Coloring")
    def chromatic_index(self, solver=None, verbose=0, *, integrality_tolerance=1e-3):
        r"""
        Return the chromatic index of the graph.

        The chromatic index is the minimal number of colors needed to properly
        color the edges of the graph.

        INPUT:

        - ``solver`` -- string (default: ``None``); specifies a Mixed Integer
          Linear Programming (MILP) solver to be used. If set to ``None``, the
          default one is used. For more information on MILP solvers and which
          default solver is used, see the method :meth:`solve
          <sage.numerical.mip.MixedIntegerLinearProgram.solve>` of the class
          :class:`MixedIntegerLinearProgram
          <sage.numerical.mip.MixedIntegerLinearProgram>`.

        - ``verbose`` -- integer (default: 0); sets the level of
          verbosity. Set to 0 by default, which means quiet.

        - ``integrality_tolerance`` -- float; parameter for use with MILP
          solvers over an inexact base ring; see
          :meth:`MixedIntegerLinearProgram.get_values`.

        This method is a frontend for method
        :meth:`sage.graphs.graph_coloring.edge_coloring` that uses a mixed
        integer-linear programming formulation to compute the chromatic index.

        .. SEEALSO::

            - :wikipedia:`Edge_coloring` for further details on edge coloring
            - :meth:`sage.graphs.graph_coloring.edge_coloring`
            - :meth:`~Graph.fractional_chromatic_index`
            - :meth:`~Graph.chromatic_number`

        EXAMPLES:

        The clique `K_n` has chromatic index `n` when `n` is odd and `n-1` when
        `n` is even::

            sage: graphs.CompleteGraph(4).chromatic_index()
            3
            sage: graphs.CompleteGraph(5).chromatic_index()
            5
            sage: graphs.CompleteGraph(6).chromatic_index()
            5

        The path `P_n` with `n \geq 2` has chromatic index 2::

            sage: graphs.PathGraph(5).chromatic_index()                                 # needs sage.numerical.mip
            2

        The windmill graph with parameters `k,n` has chromatic index `(k-1)n`::

            sage: k,n = 3,4
            sage: G = graphs.WindmillGraph(k,n)
            sage: G.chromatic_index() == (k-1)*n                                        # needs sage.numerical.mip
            True

        TESTS:

        Graphs without vertices or edges::

            sage: Graph().chromatic_index()                                             # needs sage.numerical.mip
            0
            sage: Graph(2).chromatic_index()                                            # needs sage.numerical.mip
            0
        """
        if not self.order() or not self.size():
            return 0

        from sage.graphs.graph_coloring import edge_coloring
        return edge_coloring(self, value_only=True, solver=solver, verbose=verbose,
                             integrality_tolerance=integrality_tolerance)

    @doc_index("Coloring")
    def chromatic_number(self, algorithm='DLX', solver=None, verbose=0,
                         *, integrality_tolerance=1e-3):
        r"""
        Return the minimal number of colors needed to color the vertices of the
        graph.

        INPUT:

        - ``algorithm`` -- string (default: ``'DLX'``); one of the following
          algorithms:

          - ``'DLX'`` (default): the chromatic number is computed using the
            dancing link algorithm. It is inefficient speedwise to compute the
            chromatic number through the dancing link algorithm because this
            algorithm computes *all* the possible colorings to check that one
            exists.

          - ``'CP'``: the chromatic number is computed using the coefficients of
            the chromatic polynomial. Again, this method is inefficient in terms
            of speed and it only useful for small graphs.

          - ``'MILP'``: the chromatic number is computed using a mixed integer
            linear program. The performance of this implementation is affected
            by whether optional MILP solvers have been installed (see the
            :mod:`MILP module <sage.numerical.mip>`, or Sage's tutorial on
            Linear Programming).

          - ``'parallel'``: all the above algorithms are executed in parallel
            and the result is returned as soon as one algorithm ends. Observe
            that the speed of the above algorithms depends on the size and
            structure of the graph.

        - ``solver`` -- string (default: ``None``); specifies a Mixed Integer
          Linear Programming (MILP) solver to be used. If set to ``None``, the
          default one is used. For more information on MILP solvers and which
          default solver is used, see the method :meth:`solve
          <sage.numerical.mip.MixedIntegerLinearProgram.solve>` of the class
          :class:`MixedIntegerLinearProgram
          <sage.numerical.mip.MixedIntegerLinearProgram>`.

        - ``verbose`` -- integer (default: 0); sets the level of
          verbosity. Set to 0 by default, which means quiet.

        - ``integrality_tolerance`` -- float; parameter for use with MILP
          solvers over an inexact base ring; see
          :meth:`MixedIntegerLinearProgram.get_values`.

        .. SEEALSO::

            For more functions related to graph coloring, see the module
            :mod:`sage.graphs.graph_coloring`.

        EXAMPLES::

            sage: G = Graph({0: [1, 2, 3], 1: [2]})
            sage: G.chromatic_number(algorithm='DLX')
            3
            sage: G.chromatic_number(algorithm='MILP')
            3
            sage: G.chromatic_number(algorithm='CP')                                    # needs sage.libs.flint
            3
            sage: G.chromatic_number(algorithm='parallel')
            3

        A bipartite graph has (by definition) chromatic number 2::

            sage: graphs.RandomBipartite(50,50,0.7).chromatic_number()                  # needs numpy
            2

        A complete multipartite graph with `k` parts has chromatic number `k`::

            sage: all(graphs.CompleteMultipartiteGraph([5]*i).chromatic_number() == i
            ....:     for i in range(2, 5))
            True

        The complete graph has the largest chromatic number from all the graphs
        of order `n`. Namely its chromatic number is `n`::

            sage: all(graphs.CompleteGraph(i).chromatic_number() == i for i in range(10))
            True

        The Kneser graph with parameters `(n, 2)` for `n > 3` has chromatic
        number `n-2`::

            sage: all(graphs.KneserGraph(i,2).chromatic_number() == i-2 for i in range(4,6))
            True

        The Flower Snark graph has chromatic index 4 hence its line graph has
        chromatic number 4::

            sage: graphs.FlowerSnark().line_graph().chromatic_number()
            4

        TESTS::

            sage: G = Graph()
            sage: G.chromatic_number(algorithm='DLX')
            0
            sage: G.chromatic_number(algorithm='MILP')
            0
            sage: G.chromatic_number(algorithm='CP')                                    # needs sage.libs.flint
            0
            sage: G.chromatic_number(algorithm='parallel')
            0

            sage: G = Graph({0: [1, 2, 3], 1: [2]})
            sage: G.chromatic_number(algorithm='foo')
            Traceback (most recent call last):
            ...
            ValueError: the 'algorithm' keyword must be set to either 'DLX', 'MILP', 'CP' or 'parallel'

        Test on a random graph (:issue:`33559`, modified in :issue:`12379`)::

            sage: G = graphs.RandomGNP(15, .2)
            sage: algorithms = ['DLX', 'MILP', 'CP', 'parallel']
            sage: len(set([G.chromatic_number(algorithm=algo) for algo in algorithms])) == 1        # needs sage.libs.flint
            True
        """
        self._scream_if_not_simple(allow_multiple_edges=True)
        if algorithm == "DLX":
            from sage.graphs.graph_coloring import chromatic_number
            return chromatic_number(self)
        elif algorithm == "MILP":
            from sage.graphs.graph_coloring import vertex_coloring
            return vertex_coloring(self, value_only=True, solver=solver, verbose=verbose,
                                   integrality_tolerance=integrality_tolerance)
        elif algorithm == "CP":
            f = self.chromatic_polynomial()
            i = 0
            while not f(i):
                i += 1
            return i
        elif algorithm == "parallel":
            def use_all(algorithms):
                @parallel(len(algorithms), verbose=False)
                def func(alg):
                    return self.chromatic_number(algorithm=alg, solver=solver, verbose=verbose,
                                                 integrality_tolerance=integrality_tolerance)
                for input, output in func(algorithms):
                    return output
            return use_all(['DLX', 'MILP', 'CP'])

        raise ValueError("the 'algorithm' keyword must be set to either 'DLX', 'MILP', 'CP' or 'parallel'")

    @doc_index("Coloring")
    def coloring(self, algorithm='DLX', hex_colors=False, solver=None, verbose=0,
                 *, integrality_tolerance=1e-3):
        r"""
        Return the first (optimal) proper vertex-coloring found.

        INPUT:

        - ``algorithm`` -- select an algorithm from the following supported
          algorithms:

          - If ``algorithm="DLX"`` (default), the coloring is computed using the
            dancing link algorithm.

          - If ``algorithm="MILP"``, the coloring is computed using a mixed
            integer linear program. The performance of this implementation is
            affected by whether optional MILP solvers have been installed (see
            the :mod:`MILP module <sage.numerical.mip>`).

        - ``hex_colors`` -- boolean (default: ``False``); if ``True``, return a
          dictionary which can easily be used for plotting

        - ``solver`` -- string (default: ``None``); specifies a Mixed Integer
          Linear Programming (MILP) solver to be used. If set to ``None``, the
          default one is used. For more information on MILP solvers and which
          default solver is used, see the method :meth:`solve
          <sage.numerical.mip.MixedIntegerLinearProgram.solve>` of the class
          :class:`MixedIntegerLinearProgram
          <sage.numerical.mip.MixedIntegerLinearProgram>`.

        - ``verbose`` -- integer (default: 0); sets the level of
          verbosity. Set to 0 by default, which means quiet.

        - ``integrality_tolerance`` -- float; parameter for use with MILP
          solvers over an inexact base ring; see
          :meth:`MixedIntegerLinearProgram.get_values`.

        .. SEEALSO::

            For more functions related to graph coloring, see the
            module :mod:`sage.graphs.graph_coloring`.

        EXAMPLES::

            sage: G = Graph("Fooba")
            sage: P = G.coloring(algorithm='MILP')
            sage: Q = G.coloring(algorithm='DLX')
            sage: def are_equal_colorings(A, B):
            ....:     return Set(map(Set, A)) == Set(map(Set, B))
            sage: are_equal_colorings(P, [[1, 2, 3], [0, 5, 6], [4]])
            True
            sage: are_equal_colorings(P, Q)
            True

            sage: # needs sage.plot
            sage: G.plot(partition=P)
            Graphics object consisting of 16 graphics primitives
            sage: G.coloring(hex_colors=True, algorithm='MILP')
            {'#0000ff': [4], '#00ff00': [0, 6, 5], '#ff0000': [2, 1, 3]}
            sage: H = G.coloring(hex_colors=True, algorithm='DLX'); H
            {'#0000ff': [4], '#00ff00': [1, 2, 3], '#ff0000': [0, 5, 6]}
            sage: G.plot(vertex_colors=H)
            Graphics object consisting of 16 graphics primitives

        .. PLOT::

            g = Graph("Fooba")
            sphinx_plot(g.plot(partition=g.coloring()))

        TESTS::

            sage: G.coloring(algorithm='foo')
            Traceback (most recent call last):
            ...
            ValueError: The 'algorithm' keyword must be set to either 'DLX' or 'MILP'.
        """
        self._scream_if_not_simple(allow_multiple_edges=True)
        if algorithm == "MILP":
            from sage.graphs.graph_coloring import vertex_coloring
            return vertex_coloring(self, hex_colors=hex_colors, solver=solver, verbose=verbose,
                                   integrality_tolerance=integrality_tolerance)
        elif algorithm == "DLX":
            from sage.graphs.graph_coloring import first_coloring
            return first_coloring(self, hex_colors=hex_colors)

        raise ValueError("The 'algorithm' keyword must be set to either 'DLX' or 'MILP'.")

    @doc_index("Coloring")
    def chromatic_symmetric_function(self, R=None):
        r"""
        Return the chromatic symmetric function of ``self``.

        Let `G` be a graph. The chromatic symmetric function `X_G` was described
        in [Sta1995]_, specifically Theorem 2.5 states that

        .. MATH::

            X_G = \sum_{F \subseteq E(G)} (-1)^{|F|} p_{\lambda(F)},

        where `\lambda(F)` is the partition of the sizes of the connected
        components of the subgraph induced by the edges `F` and `p_{\mu}` is the
        powersum symmetric function.

        INPUT:

        - ``R`` -- (optional) the base ring for the symmetric functions;
          this uses `\ZZ` by default

        ALGORITHM:

        We traverse a binary tree whose leaves correspond to subsets of
        edges, and whose internal vertices at depth `d` correspond to a
        choice of whether to include the `d`-th edge in a given subset.
        The components of the induced subgraph are incrementally
        updated using a disjoint-set forest. If the next edge would
        introduce a cycle to the subset, we prune the branch as the
        terms produced by the two subtrees cancel in this case.

        EXAMPLES::

            sage: s = SymmetricFunctions(ZZ).s()                                        # needs sage.combinat sage.modules
            sage: G = graphs.CycleGraph(5)
            sage: XG = G.chromatic_symmetric_function(); XG                             # needs sage.combinat sage.modules
            p[1, 1, 1, 1, 1] - 5*p[2, 1, 1, 1] + 5*p[2, 2, 1]
             + 5*p[3, 1, 1] - 5*p[3, 2] - 5*p[4, 1] + 4*p[5]
            sage: s(XG)                                                                 # needs sage.combinat sage.modules
            30*s[1, 1, 1, 1, 1] + 10*s[2, 1, 1, 1] + 10*s[2, 2, 1]

        Not all graphs have a positive Schur expansion::

            sage: G = graphs.ClawGraph()
            sage: XG = G.chromatic_symmetric_function(); XG                             # needs sage.combinat sage.modules
            p[1, 1, 1, 1] - 3*p[2, 1, 1] + 3*p[3, 1] - p[4]
            sage: s(XG)                                                                 # needs sage.combinat sage.modules
            8*s[1, 1, 1, 1] + 5*s[2, 1, 1] - s[2, 2] + s[3, 1]

        We show that given a triangle `\{e_1, e_2, e_3\}`, we have
        `X_G = X_{G - e_1} + X_{G - e_2} - X_{G - e_1 - e_2}`::

            sage: # needs sage.combinat sage.modules
            sage: G = Graph([[1,2],[1,3],[2,3]])
            sage: XG = G.chromatic_symmetric_function()
            sage: G1 = copy(G)
            sage: G1.delete_edge([1,2])
            sage: XG1 = G1.chromatic_symmetric_function()
            sage: G2 = copy(G)
            sage: G2.delete_edge([1,3])
            sage: XG2 = G2.chromatic_symmetric_function()
            sage: G3 = copy(G1)
            sage: G3.delete_edge([1,3])
            sage: XG3 = G3.chromatic_symmetric_function()
            sage: XG == XG1 + XG2 - XG3
            True

        TESTS::

            sage: Graph([]).chromatic_symmetric_function() == 1
            True

            sage: e = SymmetricFunctions(ZZ).e()
            sage: e(graphs.CompleteGraph(5).chromatic_symmetric_function())
            120*e[5]
        """
        from sage.combinat.sf.sf import SymmetricFunctions
        from sage.combinat.partition import _Partitions
        if R is None:
            R = ZZ
        p = SymmetricFunctions(R).p()

        # Dict to store parent of each vertex in disjoint-set forest
        # representing components of current induced subgraph.
        dsf = {v: None for v in self.vertices()}

        # Dict to store size of tree rooted at each vertex.
        sizes = {v: 1 for v in self.vertices()}

        def find(dsf, v):
            # Find root of tree in disjoint-set forest.
            return v if dsf[v] is None else find(dsf, dsf[v])

        def summand(stack, dsf, sizes):
            # Compute powersum terms obtained by adding each subset of
            # edges in stack to current subgraph.
            if not stack:
                return p.monomial(_Partitions(sorted(
                            [s for v, s in sizes.items() if dsf[v] is None],
                            reverse=True)))
            ret = p.zero()
            e = stack.pop()
            u = find(dsf, e[0])
            v = find(dsf, e[1])
            # Terms cancel if edge creates a cycle.
            if u is not v:
                ret = summand(stack, dsf, sizes)
                dsf[v] = u
                sizes[u] += sizes[v]
                ret -= summand(stack, dsf, sizes)
                dsf[v] = None
                sizes[u] -= sizes[v]
            stack.append(e)
            return ret

        return summand(list(self.edges(labels=False)), dsf, sizes)

    @doc_index("Coloring")
    def chromatic_quasisymmetric_function(self, t=None, R=None):
        r"""
        Return the chromatic quasisymmetric function of ``self``.

        Let `G` be a graph whose vertex set is totally ordered. The chromatic
        quasisymmetric function `X_G(t)` was first described in [SW2012]_. We
        use the equivalent definition given in [BC2018]_:

        .. MATH::

            X_G(t) = \sum_{\sigma=(\sigma_1,\ldots,\sigma_n)}
            t^{\operatorname{asc}(\sigma)}
            M_{|\sigma_1|,\ldots,|\sigma_n|},

        where we sum over all ordered set partitions of the vertex set of `G`
        such that each block `\sigma_i` is an independent (i.e., stable) set of
        `G`, and where `\operatorname{asc}(\sigma)` denotes the number of edges
        `\{u, v\}` of `G` such that `u < v` and `v` appears in a later part of
        `\sigma` than `u`.

        INPUT:

        - ``t`` -- (optional) the parameter `t`; uses the variable `t` in
          `\ZZ[t]` by default

        - ``R`` -- (optional) the base ring for the quasisymmetric functions;
          uses the parent of `t` by default

        EXAMPLES::

            sage: # needs sage.combinat sage.modules
            sage: G = Graph([[1,2,3], [[1,3], [2,3]]])
            sage: G.chromatic_quasisymmetric_function()
            (2*t^2+2*t+2)*M[1, 1, 1] + M[1, 2] + t^2*M[2, 1]
            sage: G = graphs.PathGraph(4)
            sage: XG = G.chromatic_quasisymmetric_function(); XG
            (t^3+11*t^2+11*t+1)*M[1, 1, 1, 1] + (3*t^2+3*t)*M[1, 1, 2]
             + (3*t^2+3*t)*M[1, 2, 1] + (3*t^2+3*t)*M[2, 1, 1]
             + (t^2+t)*M[2, 2]
            sage: XG.to_symmetric_function()
            (t^3+11*t^2+11*t+1)*m[1, 1, 1, 1] + (3*t^2+3*t)*m[2, 1, 1]
             + (t^2+t)*m[2, 2]
            sage: G = graphs.CompleteGraph(4)
            sage: G.chromatic_quasisymmetric_function()
            (t^6+3*t^5+5*t^4+6*t^3+5*t^2+3*t+1)*M[1, 1, 1, 1]

        Not all chromatic quasisymmetric functions are symmetric::

            sage: G = Graph([[1,2], [1,5], [3,4], [3,5]])
            sage: G.chromatic_quasisymmetric_function().is_symmetric()                  # needs sage.combinat sage.modules
            False

        We check that at `t = 1`, we recover the usual chromatic symmetric
        function::

            sage: p = SymmetricFunctions(QQ).p()                                        # needs sage.combinat sage.modules
            sage: G = graphs.CycleGraph(5)
            sage: XG = G.chromatic_quasisymmetric_function(t=1); XG                     # needs sage.combinat sage.modules
            120*M[1, 1, 1, 1, 1] + 30*M[1, 1, 1, 2] + 30*M[1, 1, 2, 1]
             + 30*M[1, 2, 1, 1] + 10*M[1, 2, 2] + 30*M[2, 1, 1, 1]
             + 10*M[2, 1, 2] + 10*M[2, 2, 1]
            sage: p(XG.to_symmetric_function())                                         # needs sage.combinat sage.modules
            p[1, 1, 1, 1, 1] - 5*p[2, 1, 1, 1] + 5*p[2, 2, 1]
             + 5*p[3, 1, 1] - 5*p[3, 2] - 5*p[4, 1] + 4*p[5]

            sage: G = graphs.ClawGraph()
            sage: XG = G.chromatic_quasisymmetric_function(t=1); XG                     # needs sage.combinat sage.modules
            24*M[1, 1, 1, 1] + 6*M[1, 1, 2] + 6*M[1, 2, 1] + M[1, 3]
             + 6*M[2, 1, 1] + M[3, 1]
            sage: p(XG.to_symmetric_function())                                         # needs sage.combinat sage.modules
            p[1, 1, 1, 1] - 3*p[2, 1, 1] + 3*p[3, 1] - p[4]
        """
        from sage.combinat.ncsf_qsym.qsym import QuasiSymmetricFunctions
        from sage.combinat.set_partition_ordered import OrderedSetPartitions
        if t is None:
            t = ZZ['t'].gen()
        if R is None:
            R = t.parent()
        M = QuasiSymmetricFunctions(R).M()
        ret = M.zero()
        V = self.vertices(sort=False)

        def asc(sigma):
            stat = 0
            for i, s in enumerate(sigma):
                for u in s:
                    stat += sum(1 for p in sigma[i+1:] for v in p
                                if v > u and self.has_edge(u, v))
            return stat

        for sigma in OrderedSetPartitions(V):
            if any(not self.is_independent_set(s) for s in sigma):
                continue
            ret += M.term(sigma.to_composition(), t**asc(sigma))
        return ret

<<<<<<< HEAD
    @doc_index("Coloring")
    def tutte_symmetric_function(self, R=None, t=None):
        r"""
        Return the Tutte symmetric function of ``self``.

        Let `G` be a graph. The Tutte symmetric function `XB_G` of the graph
        `G` was introduced in [Sta1998]_. We present the equivalent definition
        given in [CS2022]_.

        .. MATH::

            XB_G = \sum_{\pi \vdash V} (1+t)^{e(\pi)} \tilde{m}_{\lambda(\pi)},

        where the sum ranges over all set-partitions `\pi` of the vertex set
        `V`, `\lambda(\pi)` is the partition determined by the sizes of the
        blocks of `\pi`, and `e(\pi)` is the number of edges whose endpoints
        lie in the same block of `\pi`. In particular, the coefficients of
        `XB_G` when expanded in terms of augmented monomial symmetric functions
        are polynomials in `t` with non-negative integer coefficients.

        For an integer partition `\lambda = 1^{r_1}2^{r_2}\cdots` expressed in
        the exponential notation, the augmented monomial symmetric function
        is defined as

        .. MATH::

            \tilde{m}_{\lambda} = \left(\prod_{i} r_i! \right) m_{\lambda}.

        INPUT:

        - ``R`` -- (default: the parent of ``t``) the base ring for the symmetric
          functions

        - ``t`` -- (default: `t` in `\ZZ[t]`) the parameter `t`

        EXAMPLES::

            sage: p = SymmetricFunctions(ZZ).p()                                        # needs sage.combinat sage.modules
            sage: G = Graph([[1,2],[2,3],[3,4],[4,1],[1,3]])
            sage: XB_G = G.tutte_symmetric_function(); XB_G                             # needs sage.combinat sage.modules
            24*m[1, 1, 1, 1] + (10*t+12)*m[2, 1, 1] + (4*t^2+10*t+6)*m[2, 2]
             + (2*t^3+8*t^2+10*t+4)*m[3, 1]
             + (t^5+5*t^4+10*t^3+10*t^2+5*t+1)*m[4]
            sage: p(XB_G)                                                               # needs sage.combinat sage.modules
            p[1, 1, 1, 1] + 5*t*p[2, 1, 1] + 2*t^2*p[2, 2]
             + (2*t^3+8*t^2)*p[3, 1] + (t^5+5*t^4+8*t^3)*p[4]

        Graphs are allowed to have multiedges and loops::

            sage: G = Graph([[1,2],[2,3],[2,3]], multiedges = True)
            sage: XB_G = G.tutte_symmetric_function(); XB_G                             # needs sage.combinat sage.modules
            6*m[1, 1, 1] + (t^2+3*t+3)*m[2, 1] + (t^3+3*t^2+3*t+1)*m[3]

        We check that at `t = -1`, we recover the usual chromatic symmetric
        function::

            sage: G = Graph([[1,2],[1,2],[2,3],[3,4],[4,5]], multiedges=True)
            sage: XB_G = G.tutte_symmetric_function(t=-1); XB_G                         # needs sage.combinat sage.modules
            120*m[1, 1, 1, 1, 1] + 36*m[2, 1, 1, 1] + 12*m[2, 2, 1]
             + 2*m[3, 1, 1] + m[3, 2]
            sage: X_G = G.chromatic_symmetric_function(); X_G                           # needs sage.combinat sage.modules
            p[1, 1, 1, 1, 1] - 4*p[2, 1, 1, 1] + 3*p[2, 2, 1] + 3*p[3, 1, 1]
             - 2*p[3, 2] - 2*p[4, 1] + p[5]
            sage: XB_G == X_G                                                           # needs sage.combinat sage.modules
            True
        """
        from sage.combinat.sf.sf import SymmetricFunctions
        from sage.combinat.set_partition import SetPartitions
        from sage.misc.misc_c import prod
        from sage.arith.misc import factorial
        from collections import Counter

        if t is None:
            t = ZZ['t'].gen()
        if R is None:
            R = t.parent()
        m = SymmetricFunctions(R).m()
        ret = m.zero()
        V = self.vertices()
        M = Counter(list(self.edges(labels=False)))
        fact = [1]
        fact.extend(fact[-1] * i for i in range(1, len(V)+1))

        def mono(pi):
            arcs = 0
            for s in pi:
                for u in s:
                    arcs += sum(M[(u, v)] for v in s if self.has_edge(u, v))
            return arcs

        for pi in SetPartitions(V):
            pa = pi.to_partition()
            ret += prod(fact[i] for i in pa.to_exp()) * m[pa] * (1+t)**mono(pi)
        return ret

    @doc_index("Leftovers")
    def matching(self, value_only=False, algorithm='Edmonds',
                 use_edge_labels=False, solver=None, verbose=0,
                 *, integrality_tolerance=1e-3):
        r"""
        Return a maximum weighted matching of the graph represented by the list
        of its edges.

        For more information, see the :wikipedia:`Matching_(graph_theory)`.

        Given a graph `G` such that each edge `e` has a weight `w_e`, a maximum
        matching is a subset `S` of the edges of `G` of maximum weight such that
        no two edges of `S` are incident with each other.

        As an optimization problem, it can be expressed as:

        .. MATH::

            \mbox{Maximize : }&\sum_{e\in G.edges()} w_e b_e\\
            \mbox{Such that : }&\forall v \in G,
            \sum_{(u,v)\in G.edges()} b_{(u,v)}\leq 1\\
            &\forall x\in G, b_x\mbox{ is a binary variable}

        INPUT:

        - ``value_only`` -- boolean (default: ``False``); when set to ``True``,
          only the cardinal (or the weight) of the matching is returned

        - ``algorithm`` -- string (default: ``'Edmonds'``)

          - ``'Edmonds'`` selects Edmonds' algorithm as implemented in NetworkX

          - ``'LP'`` uses a Linear Program formulation of the matching problem

        - ``use_edge_labels`` -- boolean (default: ``False``)

          - when set to ``True``, computes a weighted matching where each edge
            is weighted by its label (if an edge has no label, `1` is assumed)

          - when set to ``False``, each edge has weight `1`

        - ``solver`` -- string (default: ``None``); specifies a Mixed Integer
          Linear Programming (MILP) solver to be used. If set to ``None``, the
          default one is used. For more information on MILP solvers and which
          default solver is used, see the method :meth:`solve
          <sage.numerical.mip.MixedIntegerLinearProgram.solve>` of the class
          :class:`MixedIntegerLinearProgram
          <sage.numerical.mip.MixedIntegerLinearProgram>`.

        - ``verbose`` -- integer (default: 0); sets the level of verbosity:
          set to 0 by default, which means quiet (only useful when ``algorithm
          == "LP"``)

        - ``integrality_tolerance`` -- float; parameter for use with MILP
          solvers over an inexact base ring; see
          :meth:`MixedIntegerLinearProgram.get_values`.

        OUTPUT:

        - When ``value_only=False`` (default), this method returns an
          :class:`EdgesView` containing the edges of a maximum matching of `G`.

        - When ``value_only=True``, this method returns the sum of the
          weights (default: ``1``) of the edges of a maximum matching of `G`.
          The type of the output may vary according to the type of the edge
          labels and the algorithm used.

        ALGORITHM:

        The problem is solved using Edmond's algorithm implemented in NetworkX,
        or using Linear Programming depending on the value of ``algorithm``.

        EXAMPLES:

        Maximum matching in a Pappus Graph::

           sage: g = graphs.PappusGraph()
           sage: g.matching(value_only=True)                                            # needs sage.networkx
           9

        Same test with the Linear Program formulation::

           sage: g = graphs.PappusGraph()
           sage: g.matching(algorithm='LP', value_only=True)                            # needs sage.numerical.mip
           9

        .. PLOT::

            g = graphs.PappusGraph()
            sphinx_plot(g.plot(edge_colors={"red":g.matching()}))

        TESTS:

        When ``use_edge_labels`` is set to ``False``, with Edmonds' algorithm
        and LP formulation::

            sage: g = Graph([(0,1,0), (1,2,999), (2,3,-5)])
            sage: sorted(g.matching())                                                  # needs sage.networkx
            [(0, 1, 0), (2, 3, -5)]
            sage: sorted(g.matching(algorithm='LP'))                                    # needs sage.numerical.mip
            [(0, 1, 0), (2, 3, -5)]

        When ``use_edge_labels`` is set to ``True``, with Edmonds' algorithm and
        LP formulation::

            sage: g = Graph([(0,1,0), (1,2,999), (2,3,-5)])
            sage: g.matching(use_edge_labels=True)                                      # needs sage.networkx
            [(1, 2, 999)]
            sage: g.matching(algorithm='LP', use_edge_labels=True)                      # needs sage.numerical.mip
            [(1, 2, 999)]

        With loops and multiedges::

            sage: edge_list = [(0,0,5), (0,1,1), (0,2,2), (0,3,3), (1,2,6)
            ....: , (1,2,3), (1,3,3), (2,3,3)]
            sage: g = Graph(edge_list, loops=True, multiedges=True)
            sage: m = g.matching(use_edge_labels=True)                                  # needs sage.networkx
            sage: type(m)                                                               # needs sage.networkx
            <class 'sage.graphs.views.EdgesView'>
            sage: sorted(m)                                                             # needs sage.networkx
            [(0, 3, 3), (1, 2, 6)]

        TESTS:

        If ``algorithm`` is set to anything different from ``'Edmonds'`` or
        ``'LP'``, an exception is raised::

           sage: g = graphs.PappusGraph()
           sage: g.matching(algorithm='somethingdifferent')
           Traceback (most recent call last):
           ...
           ValueError: algorithm must be set to either "Edmonds" or "LP"
        """
        from sage.rings.real_mpfr import RR

        def weight(x):
            if x in RR:
                return x
            else:
                return 1

        W = {}
        L = {}
        for u, v, l in self.edge_iterator():
            if u is v:
                continue
            fuv = frozenset((u, v))
            if fuv not in L or (use_edge_labels and W[fuv] < weight(l)):
                L[fuv] = l
                if use_edge_labels:
                    W[fuv] = weight(l)

        if algorithm == "Edmonds":
            import networkx
            g = networkx.Graph()
            if use_edge_labels:
                for (u, v), w in W.items():
                    g.add_edge(u, v, weight=w)
            else:
                for u, v in L:
                    g.add_edge(u, v)
            d = networkx.max_weight_matching(g)
            if value_only:
                if use_edge_labels:
                    return sum(W[frozenset(e)] for e in d)
                return Integer(len(d))

            return EdgesView(Graph([(u, v, L[frozenset((u, v))]) for u, v in d],
                                   format='list_of_edges'))

        elif algorithm == "LP":
            g = self
            from sage.numerical.mip import MixedIntegerLinearProgram
            # returns the weight of an edge considering it may not be
            # weighted ...
            p = MixedIntegerLinearProgram(maximization=True, solver=solver)
            b = p.new_variable(binary=True)
            if use_edge_labels:
                p.set_objective(p.sum(w * b[fe] for fe, w in W.items()))
            else:
                p.set_objective(p.sum(b[fe] for fe in L))
            # for any vertex v, there is at most one edge incident to v in
            # the maximum matching
            for v in g:
                p.add_constraint(p.sum(b[frozenset(e)] for e in self.edge_iterator(vertices=[v], labels=False)
                                       if e[0] != e[1]), max=1)

            p.solve(log=verbose)
            b = p.get_values(b, convert=bool, tolerance=integrality_tolerance)
            if value_only:
                if use_edge_labels:
                    return sum(w for fe, w in W.items() if b[fe])
                return Integer(sum(1 for fe in L if b[fe]))

            return EdgesView(Graph([(u, v, L[frozenset((u, v))])
                                    for u, v in L if b[frozenset((u, v))]],
                                   format='list_of_edges'))

        raise ValueError('algorithm must be set to either "Edmonds" or "LP"')

    @doc_index("Leftovers")
    def is_factor_critical(self, matching=None, algorithm='Edmonds', solver=None, verbose=0,
                           *, integrality_tolerance=0.001):
        r"""
        Check whether this graph is factor-critical.

        A graph of order `n` is factor-critical if every subgraph of `n-1`
        vertices have a perfect matching, hence `n` must be odd. See
        :wikipedia:`Factor-critical_graph` for more details.

        This method implements the algorithm proposed in [LR2004]_ and we assume
        that a graph of order one is factor-critical. The time complexity of the
        algorithm is linear if a near perfect matching is given as input (i.e.,
        a matching such that all vertices but one are incident to an edge of the
        matching). Otherwise, the time complexity is dominated by the time
        needed to compute a maximum matching of the graph.

        INPUT:

        - ``matching`` -- (default: ``None``) a near perfect matching of the
          graph, that is a matching such that all vertices of the graph but one
          are incident to an edge of the matching. It can be given using any
          valid input format of :class:`~sage.graphs.graph.Graph`.

          If set to ``None``, a matching is computed using the other parameters.

        - ``algorithm`` -- string (default: ``'Edmonds'``); the algorithm to use
          to compute a maximum matching of the graph among

          - ``'Edmonds'`` selects Edmonds' algorithm as implemented in NetworkX

          - ``'LP'`` uses a Linear Program formulation of the matching problem

        - ``solver`` -- string (default: ``None``); specifies a Mixed Integer
          Linear Programming (MILP) solver to be used. If set to ``None``, the
          default one is used. For more information on MILP solvers and which
          default solver is used, see the method :meth:`solve
          <sage.numerical.mip.MixedIntegerLinearProgram.solve>` of the class
          :class:`MixedIntegerLinearProgram
          <sage.numerical.mip.MixedIntegerLinearProgram>`.

        - ``verbose`` -- integer (default: 0); sets the level of verbosity:
          set to 0 by default, which means quiet (only useful when ``algorithm
          == "LP"``)

        - ``integrality_tolerance`` -- float; parameter for use with MILP
          solvers over an inexact base ring; see
          :meth:`MixedIntegerLinearProgram.get_values`.

        EXAMPLES:

        Odd length cycles and odd cliques of order at least 3 are
        factor-critical graphs::

            sage: [graphs.CycleGraph(2*i + 1).is_factor_critical() for i in range(5)]   # needs networkx
            [True, True, True, True, True]
            sage: [graphs.CompleteGraph(2*i + 1).is_factor_critical() for i in range(5)]            # needs networkx
            [True, True, True, True, True]

        More generally, every Hamiltonian graph with an odd number of vertices
        is factor-critical::

            sage: G = graphs.RandomGNP(15, .2)
            sage: G.add_path([0..14])
            sage: G.add_edge(14, 0)
            sage: G.is_hamiltonian()
            True
            sage: G.is_factor_critical()                                                # needs networkx
            True

        Friendship graphs are non-Hamiltonian factor-critical graphs::

            sage: [graphs.FriendshipGraph(i).is_factor_critical() for i in range(1, 5)]             # needs networkx
            [True, True, True, True]

        Bipartite graphs are not factor-critical::

            sage: G = graphs.RandomBipartite(randint(1, 10), randint(1, 10), .5)        # needs numpy
            sage: G.is_factor_critical()                                                # needs numpy
            False

        Graphs with even order are not factor critical::

            sage: G = graphs.RandomGNP(10, .5)
            sage: G.is_factor_critical()
            False

        One can specify a matching::

            sage: F = graphs.FriendshipGraph(4)
            sage: M = F.matching()                                                      # needs networkx
            sage: F.is_factor_critical(matching=M)                                      # needs networkx
            True
            sage: F.is_factor_critical(matching=Graph(M))                               # needs networkx
            True

        TESTS:

        Giving a wrong matching::

            sage: G = graphs.RandomGNP(15, .3)
            sage: while not G.is_biconnected():
            ....:     G = graphs.RandomGNP(15, .3)
            sage: M = G.matching()                                                      # needs networkx
            sage: G.is_factor_critical(matching=M[:-1])                                 # needs networkx
            Traceback (most recent call last):
            ...
            ValueError: the input is not a near perfect matching of the graph
            sage: G.is_factor_critical(matching=G.edges(sort=True))
            Traceback (most recent call last):
            ...
            ValueError: the input is not a matching
            sage: M = [(2*i, 2*i + 1) for i in range(9)]
            sage: G.is_factor_critical(matching=M)
            Traceback (most recent call last):
            ...
            ValueError: the input is not a matching of the graph
        """
        if self.order() == 1:
            return True

        # The graph must have an odd number of vertices, be 2-edge connected, so
        # without bridges, and not bipartite
        if (not self.order() % 2 or not self.is_connected() or
                list(self.bridges()) or self.is_bipartite()):
            return False

        if matching:
            # We check that the input matching is a valid near perfect matching
            # of the graph.
            M = Graph(matching)
            if any(d != 1 for d in M.degree()):
                raise ValueError("the input is not a matching")
            if not M.is_subgraph(self, induced=False):
                raise ValueError("the input is not a matching of the graph")
            if (self.order() != M.order() + 1) or (self.order() != 2*M.size() + 1):
                raise ValueError("the input is not a near perfect matching of the graph")
        else:
            # We compute a maximum matching of the graph
            M = Graph(self.matching(algorithm=algorithm, solver=solver, verbose=verbose,
                                    integrality_tolerance=integrality_tolerance))

            # It must be a near-perfect matching
            if self.order() != M.order() + 1:
                return False

        # We find the unsaturated vertex u, i.e., the only vertex of the graph
        # not in M
        for u in self:
            if u not in M:
                break

        # We virtually build an M-alternating tree T
        from queue import Queue
        Q = Queue()
        Q.put(u)
        even = set([u])
        odd = set()
        pred = {u: u}
        rank = {u: 0}

        while not Q.empty():
            x = Q.get()
            for y in self.neighbor_iterator(x):
                if y in odd:
                    continue
                elif y in even:
                    # Search for the nearest common ancestor t of x and y
                    P = [x]
                    R = [y]
                    while P[-1] != R[-1]:
                        if rank[P[-1]] > rank[R[-1]]:
                            P.append(pred[P[-1]])
                        elif rank[P[-1]] < rank[R[-1]]:
                            R.append(pred[R[-1]])
                        else:
                            P.append(pred[P[-1]])
                            R.append(pred[R[-1]])
                    t = P.pop()
                    R.pop()
                    # Set t as pred of all vertices of the chains and add
                    # vertices marked odd to the queue
                    for a in itertools.chain(P, R):
                        pred[a] = t
                        rank[a] = rank[t] + 1
                        if a in odd:
                            even.add(a)
                            odd.discard(a)
                            Q.put(a)
                else:  # y has not been visited yet
                    z = next(M.neighbor_iterator(y))
                    odd.add(y)
                    even.add(z)
                    Q.put(z)
                    pred[y] = x
                    pred[z] = y
                    rank[y] = rank[x] + 1
                    rank[z] = rank[y] + 1

        # The graph is factor critical if all vertices are marked even
        return len(even) == self.order()

=======
>>>>>>> b0f09d9d
    @doc_index("Algorithmically hard stuff")
    def has_homomorphism_to(self, H, core=False, solver=None, verbose=0,
                            *, integrality_tolerance=1e-3):
        r"""
        Check whether there is a homomorphism between two graphs.

        A homomorphism from a graph `G` to a graph `H` is a function
        `\phi:V(G)\mapsto V(H)` such that for any edge `uv \in E(G)` the pair
        `\phi(u)\phi(v)` is an edge of `H`.

        Saying that a graph can be `k`-colored is equivalent to saying that it
        has a homomorphism to `K_k`, the complete graph on `k` elements.

        For more information, see the :wikipedia:`Graph_homomorphism`.

        INPUT:

        - ``H`` -- the graph to which ``self`` should be sent

        - ``core`` -- boolean (default: ``False``; whether to minimize the size
          of the mapping's image (see note below). This is set to ``False`` by
          default.

        - ``solver`` -- string (default: ``None``); specifies a Mixed Integer
          Linear Programming (MILP) solver to be used. If set to ``None``, the
          default one is used. For more information on MILP solvers and which
          default solver is used, see the method :meth:`solve
          <sage.numerical.mip.MixedIntegerLinearProgram.solve>` of the class
          :class:`MixedIntegerLinearProgram
          <sage.numerical.mip.MixedIntegerLinearProgram>`.

        - ``verbose`` -- integer (default: 0); sets the level of
          verbosity. Set to 0 by default, which means quiet.

        - ``integrality_tolerance`` -- float; parameter for use with MILP
          solvers over an inexact base ring; see
          :meth:`MixedIntegerLinearProgram.get_values`.

        .. NOTE::

           One can compute the core of a graph (with respect to homomorphism)
           with this method ::

               sage: g = graphs.CycleGraph(10)
               sage: mapping = g.has_homomorphism_to(g, core=True)                      # needs sage.numerical.mip
               sage: print("The size of the core is {}".format(len(set(mapping.values()))))         # needs sage.numerical.mip
               The size of the core is 2

        OUTPUT:

        This method returns ``False`` when the homomorphism does not exist, and
        returns the homomorphism otherwise as a dictionary associating a vertex
        of `H` to a vertex of `G`.

        EXAMPLES:

        Is Petersen's graph 3-colorable::

            sage: P = graphs.PetersenGraph()
            sage: P.has_homomorphism_to(graphs.CompleteGraph(3)) is not False           # needs sage.numerical.mip
            True

        An odd cycle admits a homomorphism to a smaller odd cycle, but not to an
        even cycle::

            sage: g = graphs.CycleGraph(9)
            sage: g.has_homomorphism_to(graphs.CycleGraph(5)) is not False              # needs sage.numerical.mip
            True
            sage: g.has_homomorphism_to(graphs.CycleGraph(7)) is not False              # needs sage.numerical.mip
            True
            sage: g.has_homomorphism_to(graphs.CycleGraph(4)) is not False              # needs sage.numerical.mip
            False
        """
        self._scream_if_not_simple()
        from sage.numerical.mip import MixedIntegerLinearProgram, MIPSolverException
        p = MixedIntegerLinearProgram(solver=solver, maximization=False)
        b = p.new_variable(binary=True)

        # Each vertex has an image
        for ug in self:
            p.add_constraint(p.sum(b[ug, uh] for uh in H) == 1)

        nonedges = H.complement().edges(sort=False, labels=False)
        for ug, vg in self.edges(sort=False, labels=False):
            # Two adjacent vertices cannot be mapped to the same element
            for uh in H:
                p.add_constraint(b[ug, uh] + b[vg, uh] <= 1)

            # Two adjacent vertices cannot be mapped to no adjacent vertices
            for uh, vh in nonedges:
                p.add_constraint(b[ug, uh] + b[vg, vh] <= 1)
                p.add_constraint(b[ug, vh] + b[vg, uh] <= 1)

        # Minimize the mapping's size
        if core:

            # the value of m is one if the corresponding vertex of h is used.
            m = p.new_variable(nonnegative=True)
            for uh in H:
                for ug in self:
                    p.add_constraint(b[ug, uh] <= m[uh])

            p.set_objective(p.sum(m[vh] for vh in H))

        try:
            p.solve(log=verbose)
        except MIPSolverException:
            return False

        b = p.get_values(b, convert=bool, tolerance=integrality_tolerance)
        mapping = dict(x[0] for x in b.items() if x[1])
        return mapping

    @doc_index("Clique-related methods")
    def fractional_clique_number(self, solver='PPL', verbose=0,
                                 check_components=True, check_bipartite=True):
        r"""
        Return the fractional clique number of the graph.

        A fractional clique is a nonnegative weight function on the vertices of
        a graph such that the sum of the weights over any independent set is at
        most 1. The fractional clique number is the largest total weight of a
        fractional clique, which is equal to the fractional chromatic number by
        LP-duality.

        ALGORITHM:

        The fractional clique number is computed via the Linear Program for
        fractional chromatic number, see :meth:`fractional_chromatic_number
        <sage.graphs.graph_coloring.fractional_chromatic_number>`

        INPUT:

        - ``solver`` -- (default: ``'PPL'``) specify a Linear Program (LP)
          solver to be used. If set to ``None``, the default one is used. For
          more information on LP solvers and which default solver is used, see
          the method :meth:`solve
          <sage.numerical.mip.MixedIntegerLinearProgram.solve>` of the class
          :class:`MixedIntegerLinearProgram
          <sage.numerical.mip.MixedIntegerLinearProgram>`.

          .. NOTE::

              The default solver used here is ``'PPL'`` which provides exact
              results, i.e. a rational number, although this may be slower that
              using other solvers.

        - ``verbose`` -- integer (default: 0); sets the level of verbosity of
          the LP solver

        - ``check_components`` -- boolean (default: ``True``); whether the
          method is called on each biconnected component of `G`

        - ``check_bipartite`` -- boolean (default: ``True``); whether the graph
          is checked for bipartiteness. If the graph is bipartite then we can
          avoid creating and solving the LP.

        EXAMPLES:

        The fractional clique number of a `C_7` is `7/3`::

            sage: g = graphs.CycleGraph(7)
            sage: g.fractional_clique_number()                                          # needs sage.numerical.mip
            7/3
        """
        return self.fractional_chromatic_number(solver=solver, verbose=verbose,
                                                check_components=check_components,
                                                check_bipartite=check_bipartite)

    @doc_index("Leftovers")
    def maximum_average_degree(self, value_only=True, solver=None, verbose=0):
        r"""
        Return the Maximum Average Degree (MAD) of the current graph.

        The Maximum Average Degree (MAD) of a graph is defined as the average
        degree of its densest subgraph. More formally, ``Mad(G) =
        \max_{H\subseteq G} Ad(H)``, where `Ad(G)` denotes the average degree of
        `G`.

        This can be computed in polynomial time.

        INPUT:

        - ``value_only`` -- boolean (default: ``True``)

          - If ``value_only=True``, only the numerical value of the `MAD` is
            returned.

          - Else, the subgraph of `G` realizing the `MAD` is returned.

        - ``solver`` -- (default: ``None``) specify a Linear Program (LP)
          solver to be used. If set to ``None``, the default one is used. For
          more information on LP solvers and which default solver is used, see
          the method
          :meth:`solve <sage.numerical.mip.MixedIntegerLinearProgram.solve>`
          of the class
          :class:`MixedIntegerLinearProgram <sage.numerical.mip.MixedIntegerLinearProgram>`.

        - ``verbose`` -- integer (default: 0); sets the level of
          verbosity. Set to 0 by default, which means quiet.

        EXAMPLES:

        In any graph, the `Mad` is always larger than the average degree::

            sage: g = graphs.RandomGNP(20,.3)
            sage: mad_g = g.maximum_average_degree()                                    # needs sage.numerical.mip
            sage: g.average_degree() <= mad_g                                           # needs sage.numerical.mip
            True

        Unlike the average degree, the `Mad` of the disjoint union of two graphs
        is the maximum of the `Mad` of each graphs::

            sage: h = graphs.RandomGNP(20,.3)
            sage: mad_h = h.maximum_average_degree()                                    # needs sage.numerical.mip
            sage: (g+h).maximum_average_degree() == max(mad_g, mad_h)                   # needs sage.numerical.mip
            True

        The subgraph of a regular graph realizing the maximum average degree is
        always the whole graph ::

            sage: g = graphs.CompleteGraph(5)
            sage: mad_g = g.maximum_average_degree(value_only=False)                    # needs sage.numerical.mip
            sage: g.is_isomorphic(mad_g)                                                # needs sage.numerical.mip
            True

        This also works for complete bipartite graphs ::

            sage: g = graphs.CompleteBipartiteGraph(3,4)
            sage: mad_g = g.maximum_average_degree(value_only=False)                    # needs sage.numerical.mip
            sage: g.is_isomorphic(mad_g)                                                # needs sage.numerical.mip
            True

        TESTS:

        Check corner cases::

            sage: # needs sage.numerical.mip
            sage: Graph().maximum_average_degree(value_only=True)
            0
            sage: Graph().maximum_average_degree(value_only=False)
            Graph on 0 vertices
            sage: Graph(1).maximum_average_degree(value_only=True)
            0
            sage: Graph(1).maximum_average_degree(value_only=False)
            Graph on 1 vertex
            sage: Graph(2).maximum_average_degree(value_only=True)
            0
            sage: Graph(2).maximum_average_degree(value_only=False)
            Graph on 1 vertex
        """
        self._scream_if_not_simple()
        g = self
        if not g:
            return ZZ.zero() if value_only else g.parent()()
        elif not g.size():
            return ZZ.zero() if value_only else g.parent()([[next(g.vertex_iterator())], []])
        from sage.numerical.mip import MixedIntegerLinearProgram

        p = MixedIntegerLinearProgram(maximization=True, solver=solver)

        d = p.new_variable(nonnegative=True)
        one = p.new_variable(nonnegative=True)

        for u, v in g.edge_iterator(labels=False):
            fuv = frozenset((u, v))
            p.add_constraint(one[fuv] - 2 * d[u], max=0)
            p.add_constraint(one[fuv] - 2 * d[v], max=0)

        p.add_constraint(p.sum(d[v] for v in g), max=1)

        p.set_objective(p.sum(one[frozenset(uv)]
                              for uv in g.edge_iterator(labels=False)))

        p.solve(log=verbose)

        # Paying attention to numerical error :
        # The zero values could be something like 0.000000000001
        # so I can not write l > 0
        # And the nonzero, though they should be equal to
        # 1/(order of the optimal subgraph) may be a bit lower

        # setting the minimum to 1/(10 * size of the whole graph )
        # should be safe :-)
        m = 1/(10 * Integer(g.order()))
        d_val = p.get_values(d)
        g_mad = g.subgraph(v for v, l in d_val.items() if l > m)

        if value_only:
            return g_mad.average_degree()
        return g_mad

    @doc_index("Algorithmically hard stuff")
    def independent_set_of_representatives(self, family, solver=None, verbose=0,
                                           *, integrality_tolerance=1e-3):
        r"""
        Return an independent set of representatives.

        Given a graph `G` and a family `F=\{F_i:i\in [1,...,k]\}` of subsets of
        ``g.vertices(sort=False)``, an Independent Set of Representatives (ISR) is an
        assignation of a vertex `v_i\in F_i` to each set `F_i` such that `v_i !=
        v_j` if `i<j` (they are representatives) and the set `\cup_{i}v_i` is an
        independent set in `G`.

        It generalizes, for example, graph coloring and graph list coloring.

        (See [ABZ2007]_ for more information.)

        INPUT:

        - ``family`` -- list of lists defining the family `F` (actually, a
          Family of subsets of ``G.vertices(sort=False)``)

        - ``solver`` -- string (default: ``None``); specifies a Mixed Integer
          Linear Programming (MILP) solver to be used. If set to ``None``, the
          default one is used. For more information on MILP solvers and which
          default solver is used, see the method :meth:`solve
          <sage.numerical.mip.MixedIntegerLinearProgram.solve>` of the class
          :class:`MixedIntegerLinearProgram
          <sage.numerical.mip.MixedIntegerLinearProgram>`.

        - ``verbose`` -- integer (default: 0); sets the level of
          verbosity. Set to 0 by default, which means quiet.

        - ``integrality_tolerance`` -- float; parameter for use with MILP
          solvers over an inexact base ring; see
          :meth:`MixedIntegerLinearProgram.get_values`.

        OUTPUT:

        - A list whose `i^{\mbox{th}}` element is the representative of the
          `i^{\mbox{th}}` element of the ``family`` list. If there is no ISR,
          ``None`` is returned.

        EXAMPLES:

        For a bipartite graph missing one edge, the solution is as expected::

           sage: g = graphs.CompleteBipartiteGraph(3,3)
           sage: g.delete_edge(1,4)
           sage: g.independent_set_of_representatives([[0,1,2],[3,4,5]])                # needs sage.numerical.mip
           [1, 4]

        The Petersen Graph is 3-colorable, which can be expressed as an
        independent set of representatives problem : take 3 disjoint copies of
        the Petersen Graph, each one representing one color. Then take as a
        partition of the set of vertices the family defined by the three copies
        of each vertex. The ISR of such a family defines a 3-coloring::

            sage: # needs sage.numerical.mip
            sage: g = 3 * graphs.PetersenGraph()
            sage: n = g.order() / 3
            sage: f = [[i, i + n, i + 2*n] for i in range(n)]
            sage: isr = g.independent_set_of_representatives(f)
            sage: c = [integer_floor(i / n) for i in isr]
            sage: color_classes = [[], [], []]
            sage: for v, i in enumerate(c):
            ....:   color_classes[i].append(v)
            sage: for classs in color_classes:
            ....:   g.subgraph(classs).size() == 0
            True
            True
            True
        """
        from sage.numerical.mip import MixedIntegerLinearProgram
        p = MixedIntegerLinearProgram(solver=solver)

        # Boolean variable indicating whether the vertex is the representative
        # of some set
        vertex_taken = p.new_variable(binary=True)

        # Boolean variable in two dimension whose first element is a vertex and
        # whose second element is one of the sets given as arguments.
        # When true, indicated that the vertex is the representative of the
        # corresponding set
        classss = p.new_variable(binary=True)

        # Associates to the vertices the classes to which they belong
        lists = {v: [] for v in self}
        for i, f in enumerate(family):
            for v in f:
                lists[v].append(i)

            # a classss has exactly one representative
            p.add_constraint(p.sum(classss[v, i] for v in f), max=1, min=1)

        # A vertex represents at most one classss (vertex_taken is binary), and
        # vertex_taken[v]==1 if v is the representative of some classss
        for v in self:
            p.add_constraint(p.sum(classss[v, i] for i in lists[v]) - vertex_taken[v], max=0)

        # Two adjacent vertices can not both be representatives of a set

        for u, v in self.edge_iterator(labels=None):
            p.add_constraint(vertex_taken[u] + vertex_taken[v], max=1)

        p.set_objective(None)

        try:
            p.solve(log=verbose)
        except Exception:
            return None

        classss = p.get_values(classss, convert=bool, tolerance=integrality_tolerance)

        repr = []
        for i, f in enumerate(family):
            for v in f:
                if classss[v, i]:
                    repr.append(v)
                    break

        return repr

    @doc_index("Algorithmically hard stuff")
    def minor(self, H, solver=None, verbose=0, induced=False, *, integrality_tolerance=1e-3):
        r"""
        Return the vertices of a minor isomorphic to `H` in the current graph.

        We say that a graph `G` has a `H`-minor (or that it has a graph
        isomorphic to `H` as a minor), if for all `h\in H`, there exist disjoint
        sets `S_h \subseteq V(G)` such that once the vertices of each `S_h` have
        been merged to create a new graph `G'`, this new graph contains `H` as a
        subgraph.

        When parameter ``induced`` is ``True``, this method returns an induced minor
        isomorphic to `H`, if it exists.

        We say that a graph `G` has an induced `H`-minor (or that it has a
        graph isomorphic to `H` as an induced minor), if `H` can be obtained
        from an induced subgraph of `G` by contracting edges. Otherwise, `G` is
        said to be `H`-induced minor-free.

        For more information, see the :wikipedia:`Minor_(graph_theory)`.

        INPUT:

        - ``H`` -- the minor to find for in the current graph

        - ``solver`` -- string (default: ``None``); specifies a Mixed Integer
          Linear Programming (MILP) solver to be used. If set to ``None``, the
          default one is used. For more information on MILP solvers and which
          default solver is used, see the method :meth:`solve
          <sage.numerical.mip.MixedIntegerLinearProgram.solve>` of the class
          :class:`MixedIntegerLinearProgram
          <sage.numerical.mip.MixedIntegerLinearProgram>`.

        - ``verbose`` -- integer (default: 0); sets the level of
          verbosity. Set to 0 by default, which means quiet.

        - ``integrality_tolerance`` -- float; parameter for use with MILP
          solvers over an inexact base ring; see
          :meth:`MixedIntegerLinearProgram.get_values`.

        - ``induced`` -- boolean (default: ``False``); if ``True``, returns an
          induced minor isomorphic to `H` if it exists, and raises a
          :exc:`ValueError` otherwise.

        OUTPUT:

        A dictionary associating to each vertex of `H` the set of vertices in
        the current graph representing it.

        ALGORITHM:

        Mixed Integer Linear Programming

        COMPLEXITY:

        Theoretically, when `H` is fixed, testing for the existence of a
        `H`-minor is polynomial. The known algorithms are highly exponential in
        `H`, though.

        .. NOTE::

            This function can be expected to be *very* slow, especially where
            the minor does not exist.

        EXAMPLES:

        Trying to find a minor isomorphic to `K_4` in the `4\times 4` grid::

            sage: # needs sage.numerical.mip
            sage: g = graphs.GridGraph([4,4])
            sage: h = graphs.CompleteGraph(4)
            sage: L = g.minor(h)
            sage: gg = g.subgraph(flatten(L.values(), max_level = 1))
            sage: _ = [gg.merge_vertices(l) for l in L.values() if len(l)>1]
            sage: gg.is_isomorphic(h)
            True

        We can also try to prove this way that the Petersen graph is not planar,
        as it has a `K_5` minor::

            sage: g = graphs.PetersenGraph()
            sage: K5_minor = g.minor(graphs.CompleteGraph(5))   # long time             # needs sage.numerical.mip

        And even a `K_{3,3}` minor::

            sage: K33_minor = g.minor(graphs.CompleteBipartiteGraph(3,3))       # long time, needs sage.numerical.mip

        (It is much faster to use the linear-time test of planarity in this
        situation, though.)

        As there is no cycle in a tree, looking for a `K_3` minor is useless.
        This function will raise an exception in this case::

            sage: g = graphs.RandomGNP(20, .5)
            sage: g = g.subgraph(edges=g.min_spanning_tree())
            sage: g.is_tree()
            True
            sage: L = g.minor(graphs.CompleteGraph(3))                                  # needs sage.numerical.mip
            Traceback (most recent call last):
            ...
            ValueError: This graph has no minor isomorphic to H !

        Trying to find an induced minor isomorphic to `C_5` in a graph
        containing an induced `C_6`::

            sage: g = graphs.CycleGraph(6)
            sage: for i in range(randint(10, 30)):
            ....:     g.add_edge(randint(0, 5), g.add_vertex())
            sage: h = graphs.CycleGraph(5)
            sage: L = g.minor(h, induced=True)
            sage: gg = g.subgraph(flatten(L.values(), max_level=1))
            sage: _ = [gg.merge_vertices(l) for l in L.values() if len(l) > 1]
            sage: gg.is_isomorphic(h)
            True

        TESTS:

        A graph `g` may have a minor isomorphic to a given graph `h` but no
        induced minor isomorphic to `h`::

            sage: g = Graph([(0, 1), (0, 2), (1, 2), (2, 3), (3, 4), (3, 5), (4, 5), (6, 5)])
            sage: h = Graph([(9, 10), (9, 11), (9, 12), (9, 13)])
            sage: l = g.minor(h, induced=False)
            sage: l = g.minor(h, induced=True)
            Traceback (most recent call last):
            ...
            ValueError: This graph has no induced minor isomorphic to H !

        Checking that the returned induced minor is isomorphic to the given
        graph::

            sage: g = Graph([(0, 1), (0, 2), (1, 2), (2, 3), (3, 4), (3, 5), (4, 5), (6, 5)])
            sage: h = Graph([(7, 8), (8, 9), (9, 10), (10, 11)])
            sage: L = g.minor(h, induced=True)
            sage: gg = g.subgraph(flatten(L.values(), max_level=1))
            sage: _ = [gg.merge_vertices(l) for l in L.values() if len(l) > 1]
            sage: gg.is_isomorphic(h)
            True
        """
        self._scream_if_not_simple()
        H._scream_if_not_simple()
        from sage.numerical.mip import MixedIntegerLinearProgram, MIPSolverException
        p = MixedIntegerLinearProgram(solver=solver)

        # We use frozenset((u, v)) to avoid confusion between (u, v) and (v, u)

        # rs = Representative set of a vertex
        # for h in H, v in G is such that rs[h,v] == 1 if and only if v
        # is a representative of h in self
        rs = p.new_variable(binary=True)

        for v in self:
            p.add_constraint(p.sum(rs[h, v] for h in H), max=1)

        # We ensure that the set of representatives of a
        # vertex h contains a tree, and thus is connected

        # edges represents the edges of the tree
        edges = p.new_variable(binary=True)

        # there can be a edge for h between two vertices
        # only if those vertices represent h
        for u, v in self.edge_iterator(labels=None):
            fuv = frozenset((u, v))
            for h in H:
                p.add_constraint(edges[h, fuv] - rs[h, u], max=0)
                p.add_constraint(edges[h, fuv] - rs[h, v], max=0)

        # The number of edges of the tree in h is exactly the cardinal
        # of its representative set minus 1

        for h in H:
            p.add_constraint(p.sum(edges[h, frozenset(e)] for e in self.edge_iterator(labels=None))
                             - p.sum(rs[h, v] for v in self), min=-1, max=-1)

        # a tree  has no cycle
        epsilon = 1/(5*Integer(self.order()))
        r_edges = p.new_variable(nonnegative=True)

        for h in H:
            for u, v in self.edge_iterator(labels=None):
                p.add_constraint(r_edges[h, (u, v)] + r_edges[h, (v, u)] - edges[h, frozenset((u, v))], min=0)

            for v in self:
                p.add_constraint(p.sum(r_edges[h, (u, v)] for u in self.neighbor_iterator(v)), max=1-epsilon)

        # Once the representative sets are described, we must ensure
        # there are arcs corresponding to those of H between them
        h_edges = p.new_variable(nonnegative=True)

        for h1, h2 in H.edge_iterator(labels=None):

            for v1, v2 in self.edge_iterator(labels=None):
                fv1v2 = frozenset((v1, v2))
                p.add_constraint(h_edges[(h1, h2), fv1v2] - rs[h2, v2], max=0)
                p.add_constraint(h_edges[(h1, h2), fv1v2] - rs[h1, v1], max=0)

                p.add_constraint(h_edges[(h2, h1), fv1v2] - rs[h1, v2], max=0)
                p.add_constraint(h_edges[(h2, h1), fv1v2] - rs[h2, v1], max=0)

            p.add_constraint(p.sum(h_edges[(h1, h2), frozenset(e)] + h_edges[(h2, h1), frozenset(e)]
                                   for e in self.edge_iterator(labels=None)), min=1)

        # if induced is True
        # condition for induced subgraph ensures that if there
        # does not exist an edge(h1, h2) in H then there should
        # not be an edge between representative sets of h1 and h2 in G
        if induced:
            for h1, h2 in H.complement().edge_iterator(labels=False):
                for v1, v2 in self.edge_iterator(labels=False):
                    p.add_constraint(rs[h1, v1] + rs[h2, v2], max=1)
                    p.add_constraint(rs[h2, v1] + rs[h1, v2], max=1)

        p.set_objective(None)

        try:
            p.solve(log=verbose)
        except MIPSolverException:
            if induced:
                raise ValueError("This graph has no induced minor isomorphic to H !")
            else:
                raise ValueError("This graph has no minor isomorphic to H !")

        rs = p.get_values(rs, convert=bool, tolerance=integrality_tolerance)

        rs_dict = {}
        for h in H:
            rs_dict[h] = [v for v in self if rs[h, v]]

        return rs_dict

    # Convexity

    @doc_index("Algorithmically hard stuff")
    def convexity_properties(self):
        r"""
        Return a ``ConvexityProperties`` object corresponding to ``self``.

        This object contains the methods related to convexity in graphs (convex
        hull, hull number) and caches useful information so that it becomes
        comparatively cheaper to compute the convex hull of many different sets
        of the same graph.

        .. SEEALSO::

            In order to know what can be done through this object, please refer
            to module :mod:`sage.graphs.convexity_properties`.

        .. NOTE::

            If you want to compute many convex hulls, keep this object in memory!
            When it is created, it builds a table of useful information to
            compute convex hulls. As a result ::

                sage: # needs sage.numerical.mip
                sage: g = graphs.PetersenGraph()
                sage: g.convexity_properties().hull([1, 3])
                [1, 2, 3]
                sage: g.convexity_properties().hull([3, 7])
                [2, 3, 7]

            is a terrible waste of computations, while ::

                sage: # needs sage.numerical.mip
                sage: g = graphs.PetersenGraph()
                sage: CP = g.convexity_properties()
                sage: CP.hull([1, 3])
                [1, 2, 3]
                sage: CP.hull([3, 7])
                [2, 3, 7]

            makes perfect sense.
        """
        from sage.graphs.convexity_properties import ConvexityProperties
        return ConvexityProperties(self)

    # Centrality
    @doc_index("Distances")
    def centrality_degree(self, v=None):
        r"""
        Return the degree centrality of a vertex.

        The degree centrality of a vertex `v` is its degree, divided by
        `|V(G)|-1`. For more information, see the :wikipedia:`Centrality`.

        INPUT:

        - ``v`` -- a vertex (default: ``None``); set to ``None`` (default) to
          get a dictionary associating each vertex with its centrality degree

        .. SEEALSO::

            - :meth:`~sage.graphs.generic_graph.GenericGraph.centrality_closeness`
            - :meth:`~sage.graphs.generic_graph.GenericGraph.centrality_betweenness`

        EXAMPLES::

            sage: (graphs.ChvatalGraph()).centrality_degree()
            {0: 4/11, 1: 4/11, 2: 4/11, 3: 4/11,  4: 4/11,  5: 4/11,
             6: 4/11, 7: 4/11, 8: 4/11, 9: 4/11, 10: 4/11, 11: 4/11}
            sage: D = graphs.DiamondGraph()
            sage: D.centrality_degree()
            {0: 2/3, 1: 1, 2: 1, 3: 2/3}
            sage: D.centrality_degree(v=1)
            1

        TESTS::

            sage: Graph(1).centrality_degree()
            Traceback (most recent call last):
            ...
            ValueError: the centrality degree is not defined on graphs with only one vertex
        """
        from sage.rings.integer import Integer
        n_minus_one = Integer(self.order() - 1)
        if n_minus_one == 0:
            raise ValueError("the centrality degree is not defined "
                             "on graphs with only one vertex")
        if v is None:
            return {v: self.degree(v)/n_minus_one for v in self}
        return self.degree(v)/n_minus_one

    # Distances

    @doc_index("Distances")
    def eccentricity(self, v=None, by_weight=False, algorithm=None,
                     weight_function=None, check_weight=True, dist_dict=None,
                     with_labels=False):
        """
        Return the eccentricity of vertex (or vertices) ``v``.

        The eccentricity of a vertex is the maximum distance to any other
        vertex.

        For more information and examples on how to use input variables, see
        :meth:`~GenericGraph.shortest_path_all_pairs`,
        :meth:`~GenericGraph.shortest_path_lengths` and
        :meth:`~GenericGraph.shortest_paths`

        INPUT:

        - ``v`` -- either a single vertex or a list of vertices. If it is not
          specified, then it is taken to be all vertices

        - ``by_weight`` -- boolean (default: ``False``); if ``True``, edge
          weights are taken into account; if ``False``, all edges have weight 1

        - ``algorithm`` -- string (default: ``None``); one of the following
          algorithms:

          - ``'BFS'`` -- the computation is done through a BFS centered on each
            vertex successively. Works only if ``by_weight==False``

          - ``'DHV'`` -- the computation is done using the algorithm proposed in
            [Dragan2018]_. Works only if ``self`` has nonnegative edge weights
            and ``v is None`` or ``v`` should contain all vertices of ``self``.
            For more information see method
            :func:`sage.graphs.distances_all_pairs.eccentricity` and
            :func:`sage.graphs.base.boost_graph.eccentricity_DHV`.

          - ``'Floyd-Warshall-Cython'`` -- a Cython implementation of the
            Floyd-Warshall algorithm. Works only if ``by_weight==False`` and
            ``v is None`` or ``v`` should contain all vertices of ``self``.

          - ``'Floyd-Warshall-Python'`` -- a Python implementation of the
            Floyd-Warshall algorithm. Works also with weighted graphs, even with
            negative weights (but no negative cycle is allowed). However, ``v``
            must be ``None`` or ``v`` should contain all vertices of ``self``.

          - ``'Dijkstra_NetworkX'`` -- the Dijkstra algorithm, implemented in
            NetworkX. It works with weighted graphs, but no negative weight is
            allowed.

          - ``'Dijkstra_Boost'`` -- the Dijkstra algorithm, implemented in Boost
            (works only with positive weights)

          - ``'Johnson_Boost'`` -- the Johnson algorithm, implemented in
            Boost (works also with negative weights, if there is no negative
            cycle). Works only if ``v is None`` or ``v`` should contain all
            vertices of ``self``.

          - ``'From_Dictionary'`` -- uses the (already computed) distances, that
            are provided by input variable ``dist_dict``

          - ``None`` (default): Sage chooses the best algorithm:
            ``'From_Dictionary'`` if ``dist_dict`` is not None, ``'BFS'`` for
            unweighted graphs, ``'Dijkstra_Boost'`` if all weights are
            positive, ``'Johnson_Boost'`` otherwise.

        - ``weight_function`` -- function (default: ``None``); a function that
          takes as input an edge ``(u, v, l)`` and outputs its weight. If not
          ``None``, ``by_weight`` is automatically set to ``True``. If ``None``
          and ``by_weight`` is ``True``, we use the edge label ``l`` as a
          weight, if ``l`` is not ``None``, else ``1`` as a weight.

        - ``check_weight`` -- boolean (default: ``True``); if ``True``, we check
          that the ``weight_function`` outputs a number for each edge

        - ``dist_dict`` -- dictionary (default: ``None``); a dict of dicts of
          distances (used only if ``algorithm=='From_Dictionary'``)

        - ``with_labels`` -- boolean (default: ``False``); whether to return a
          list or a dictionary keyed by vertices

        EXAMPLES::

            sage: G = graphs.KrackhardtKiteGraph()
            sage: G.eccentricity()
            [4, 4, 4, 4, 4, 3, 3, 2, 3, 4]
            sage: G.vertices(sort=True)
            [0, 1, 2, 3, 4, 5, 6, 7, 8, 9]
            sage: G.eccentricity(7)
            2
            sage: G.eccentricity([7,8,9])
            [2, 3, 4]
            sage: G.eccentricity([7, 8, 9], with_labels=True) == {8: 3, 9: 4, 7: 2}
            True
            sage: G = Graph({0: [], 1: [], 2: [1]})
            sage: G.eccentricity()
            [+Infinity, +Infinity, +Infinity]
            sage: G = Graph({0:[]})
            sage: G.eccentricity(with_labels=True)
            {0: 0}
            sage: G = Graph({0:[], 1:[]})
            sage: G.eccentricity(with_labels=True)
            {0: +Infinity, 1: +Infinity}
            sage: G = Graph([(0, 1, 1), (1, 2, 1), (0, 2, 3)])
            sage: G.eccentricity(algorithm='BFS')
            [1, 1, 1]
            sage: G.eccentricity(algorithm='Floyd-Warshall-Cython')
            [1, 1, 1]
            sage: G.eccentricity(by_weight=True, algorithm='Dijkstra_NetworkX')         # needs networkx
            [2, 1, 2]
            sage: G.eccentricity(by_weight=True, algorithm='Dijkstra_Boost')
            [2, 1, 2]
            sage: G.eccentricity(by_weight=True, algorithm='Johnson_Boost')
            [2, 1, 2]
            sage: G.eccentricity(by_weight=True, algorithm='Floyd-Warshall-Python')
            [2, 1, 2]
            sage: G.eccentricity(dist_dict=G.shortest_path_all_pairs(by_weight=True)[0])
            [2, 1, 2]
            sage: G.eccentricity(by_weight=False, algorithm='DHV')
            [1, 1, 1]
            sage: G.eccentricity(by_weight=True, algorithm='DHV')
            [2.0, 1.0, 2.0]

        TESTS:

        A non-implemented algorithm::

            sage: G.eccentricity(algorithm='boh')
            Traceback (most recent call last):
            ...
            ValueError: unknown algorithm "boh"

        An algorithm that does not work with edge weights::

            sage: G.eccentricity(by_weight=True, algorithm='BFS')
            Traceback (most recent call last):
            ...
            ValueError: algorithm 'BFS' does not work with weights
            sage: G.eccentricity(by_weight=True, algorithm='Floyd-Warshall-Cython')
            Traceback (most recent call last):
            ...
            ValueError: algorithm 'Floyd-Warshall-Cython' does not work with weights

        An algorithm that computes the all-pair-shortest-paths when not all
        vertices are needed::

            sage: G.eccentricity(0, algorithm='Floyd-Warshall-Cython')
            Traceback (most recent call last):
            ...
            ValueError: algorithm 'Floyd-Warshall-Cython' works only if all eccentricities are needed
            sage: G.eccentricity(0, algorithm='Floyd-Warshall-Python')
            Traceback (most recent call last):
            ...
            ValueError: algorithm 'Floyd-Warshall-Python' works only if all eccentricities are needed
            sage: G.eccentricity(0, algorithm='Johnson_Boost')
            Traceback (most recent call last):
            ...
            ValueError: algorithm 'Johnson_Boost' works only if all eccentricities are needed
            sage: G.eccentricity(0, algorithm='DHV')
            Traceback (most recent call last):
            ...
            ValueError: algorithm 'DHV' works only if all eccentricities are needed
        """
        by_weight, weight_function = self._get_weight_function(by_weight=by_weight,
                                                               weight_function=weight_function,
                                                               check_weight=check_weight)

        if algorithm is None:
            if dist_dict is not None:
                algorithm = 'From_Dictionary'
            elif not by_weight:
                algorithm = 'BFS'
            elif any(float(weight_function(e)) < 0 for e in self.edge_iterator()):
                algorithm = 'Johnson_Boost'
            if algorithm is None:
                algorithm = 'Dijkstra_Boost'
        if algorithm in ['BFS', 'Floyd-Warshall-Cython']:
            if by_weight:
                raise ValueError("algorithm '{}' does not work with weights".format(algorithm))
            # We don't want the default weight function
            weight_function = None

        if v is not None:
            if not isinstance(v, list):
                v = [v]
            v_set = set(v)

        if v is None or all(u in v_set for u in self):
            if v is None:
                v = list(self)
            # If we want to use BFS, we use the Cython routine
            if algorithm == 'BFS':
                from sage.graphs.distances_all_pairs import eccentricity
                algo = 'bounds'
                if with_labels:
                    return dict(zip(v, eccentricity(self, algorithm=algo, vertex_list=v)))
                return eccentricity(self, algorithm=algo, vertex_list=v)

            if algorithm == 'DHV':
                if by_weight:
                    from sage.graphs.base.boost_graph import eccentricity_DHV
                    if with_labels:
                        return dict(zip(v, eccentricity_DHV(self, vertex_list=v,
                                                            weight_function=weight_function,
                                                            check_weight=check_weight)))
                    return eccentricity_DHV(self, vertex_list=v,
                                            weight_function=weight_function,
                                            check_weight=check_weight)

                from sage.graphs.distances_all_pairs import eccentricity
                if with_labels:
                    return dict(zip(v, eccentricity(self, algorithm=algorithm,
                                                    vertex_list=v)))
                return eccentricity(self, algorithm=algorithm, vertex_list=v)

            if algorithm in ['Floyd-Warshall-Python', 'Floyd-Warshall-Cython', 'Johnson_Boost']:
                dist_dict = self.shortest_path_all_pairs(by_weight, algorithm,
                                                         weight_function,
                                                         check_weight)[0]
                algorithm = 'From_Dictionary'

        elif algorithm in ['Floyd-Warshall-Python', 'Floyd-Warshall-Cython', 'Johnson_Boost', 'DHV']:
            raise ValueError("algorithm '" + algorithm + "' works only if all" +
                             " eccentricities are needed")

        ecc = {}

        from sage.rings.infinity import Infinity

        for u in v:
            if algorithm == 'From_Dictionary':
                length = dist_dict[u]
            else:
                # If algorithm is wrong, the error is raised by the
                # shortest_path_lengths function
                length = self.shortest_path_lengths(u, by_weight=by_weight,
                                                    algorithm=algorithm,
                                                    weight_function=weight_function,
                                                    check_weight=check_weight)

            if len(length) != self.num_verts():
                ecc[u] = Infinity
            else:
                ecc[u] = max(length.values())

        if with_labels:
            return ecc
        if len(ecc) == 1:
            # return single value
            v, = ecc.values()
            return v
        return [ecc[u] for u in v]

    @doc_index("Distances")
    def radius(self, by_weight=False, algorithm='DHV', weight_function=None,
               check_weight=True):
        r"""
        Return the radius of the graph.

        The radius is defined to be the minimum eccentricity of any vertex,
        where the eccentricity is the maximum distance to any other
        vertex. For more information and examples on how to use input variables,
        see :meth:`~GenericGraph.shortest_paths` and
        :meth:`~Graph.eccentricity`

        INPUT:

        - ``by_weight`` -- boolean (default: ``False``); if ``True``, edge
          weights are taken into account; if ``False``, all edges have weight 1

        - ``algorithm`` -- string (default: ``'DHV'``)

          - ``'DHV'`` -- radius computation is done using the algorithm proposed
            in [Dragan2018]_. Works for graph with nonnegative edge weights
            For more information see method
            :func:`sage.graphs.distances_all_pairs.radius_DHV` and
            :func:`sage.graphs.base.boost_graph.radius_DHV`.

          - see method :meth:`eccentricity` for the list of remaining algorithms

        - ``weight_function`` -- function (default: ``None``); a function that
          takes as input an edge ``(u, v, l)`` and outputs its weight. If not
          ``None``, ``by_weight`` is automatically set to ``True``. If ``None``
          and ``by_weight`` is ``True``, we use the edge label ``l`` as a
          weight, if ``l`` is not ``None``, else ``1`` as a weight.

        - ``check_weight`` -- boolean (default: ``True``); if ``True``, we check
          that the ``weight_function`` outputs a number for each edge

        EXAMPLES:

        The more symmetric a graph is, the smaller (diameter - radius) is::

            sage: G = graphs.BarbellGraph(9, 3)
            sage: G.radius()
            3
            sage: G.diameter()
            6

        ::

            sage: G = graphs.OctahedralGraph()
            sage: G.radius()
            2
            sage: G.diameter()
            2

        TESTS::

            sage: g = Graph()
            sage: g.radius()
            Traceback (most recent call last):
            ...
            ValueError: radius is not defined for the empty graph
        """
        if not self.order():
            raise ValueError("radius is not defined for the empty graph")

        if not algorithm:
            algorithm = 'DHV'

        if algorithm == 'DHV':
            by_weight, weight_function = self._get_weight_function(by_weight=by_weight,
                                                                   weight_function=weight_function,
                                                                   check_weight=check_weight)
            if by_weight:
                from sage.graphs.base.boost_graph import radius_DHV
                return radius_DHV(self, weight_function=weight_function,
                                  check_weight=False)

            from sage.graphs.distances_all_pairs import radius_DHV
            return radius_DHV(self)

        return min(self.eccentricity(v=None, by_weight=by_weight,
                                     weight_function=weight_function,
                                     check_weight=check_weight,
                                     algorithm=algorithm))

    @doc_index("Distances")
    def diameter(self, by_weight=False, algorithm=None, weight_function=None,
                 check_weight=True):
        r"""
        Return the diameter of the graph.

        The diameter is defined to be the maximum distance between two vertices.
        It is infinite if the graph is not connected.

        For more information and examples on how to use input variables, see
        :meth:`~GenericGraph.shortest_paths` and
        :meth:`~Graph.eccentricity`

        INPUT:

        - ``by_weight`` -- boolean (default: ``False``); if ``True``, edge
          weights are taken into account; if ``False``, all edges have weight 1

        - ``algorithm`` -- string (default: ``None``); one of the following
          algorithms:

          - ``'BFS'``: the computation is done through a BFS centered on each
            vertex successively. Works only if ``by_weight==False``.

          - ``'Floyd-Warshall-Cython'``: a Cython implementation of the
            Floyd-Warshall algorithm. Works only if ``by_weight==False`` and ``v
            is None``.

          - ``'Floyd-Warshall-Python'``: a Python implementation of the
            Floyd-Warshall algorithm. Works also with weighted graphs, even with
            negative weights (but no negative cycle is allowed). However, ``v``
            must be ``None``.

          - ``'Dijkstra_NetworkX'``: the Dijkstra algorithm, implemented in
            NetworkX. It works with weighted graphs, but no negative weight is
            allowed.

          - ``'DHV'`` -- diameter computation is done using the algorithm
            proposed in [Dragan2018]_. Works only for nonnegative edge weights
            For more information see method
            :func:`sage.graphs.distances_all_pairs.diameter_DHV` and
            :func:`sage.graphs.base.boost_graph.diameter_DHV`.

          - ``'standard'``, ``'2sweep'``, ``'multi-sweep'``, ``'iFUB'``:
            these algorithms are implemented in
            :func:`sage.graphs.distances_all_pairs.diameter`
            They work only if ``by_weight==False``. See the function
            documentation for more information.

          - ``'Dijkstra_Boost'``: the Dijkstra algorithm, implemented in Boost
            (works only with positive weights).

          - ``'Johnson_Boost'``: the Johnson algorithm, implemented in
            Boost (works also with negative weights, if there is no negative
            cycle).

          - ``None`` (default): Sage chooses the best algorithm: ``'iFUB'`` for
            unweighted graphs, ``'Dijkstra_Boost'`` if all weights are positive,
            ``'Johnson_Boost'`` otherwise.

        - ``weight_function`` -- function (default: ``None``); a function that
          takes as input an edge ``(u, v, l)`` and outputs its weight. If not
          ``None``, ``by_weight`` is automatically set to ``True``. If ``None``
          and ``by_weight`` is ``True``, we use the edge label ``l`` as a
          weight, if ``l`` is not ``None``, else ``1`` as a weight.

        - ``check_weight`` -- boolean (default: ``True``); if ``True``, we check
          that the ``weight_function`` outputs a number for each edge

        EXAMPLES:

        The more symmetric a graph is, the smaller (diameter - radius) is::

            sage: G = graphs.BarbellGraph(9, 3)
            sage: G.radius()
            3
            sage: G.diameter()
            6

        ::

            sage: G = graphs.OctahedralGraph()
            sage: G.radius()
            2
            sage: G.diameter()
            2

        TESTS::

            sage: g = Graph()
            sage: g.diameter()
            Traceback (most recent call last):
            ...
            ValueError: diameter is not defined for the empty graph
            sage: g = Graph([(1, 2, {'weight': 1})])
            sage: g.diameter(algorithm='iFUB', weight_function=lambda e: e[2]['weight'])
            Traceback (most recent call last):
            ...
            ValueError: algorithm 'iFUB' does not work on weighted graphs
        """
        if not self.order():
            raise ValueError("diameter is not defined for the empty graph")

        by_weight, weight_function = self._get_weight_function(by_weight=by_weight,
                                                               weight_function=weight_function,
                                                               check_weight=check_weight)
        if not by_weight:
            # We don't want the default weight function
            weight_function = None

        if algorithm is None:
            if by_weight:
                algorithm = 'iFUB'
            else:
                algorithm = 'DHV'
        elif algorithm == 'BFS':
            algorithm = 'standard'

        if algorithm == 'DHV':
            if by_weight:
                from sage.graphs.base.boost_graph import diameter_DHV
                return diameter_DHV(self, weight_function=weight_function,
                                    check_weight=False)
            from sage.graphs.distances_all_pairs import diameter
            return diameter(self, algorithm=algorithm)

        if algorithm in ['standard', '2sweep', 'multi-sweep', 'iFUB']:
            if by_weight:
                raise ValueError("algorithm '" + algorithm + "' does not work" +
                                 " on weighted graphs")
            from sage.graphs.distances_all_pairs import diameter
            return diameter(self, algorithm=algorithm)

        return max(self.eccentricity(v=list(self), by_weight=by_weight,
                                     weight_function=weight_function,
                                     check_weight=False,
                                     algorithm=algorithm))

    @doc_index("Distances")
    def center(self, by_weight=False, algorithm=None, weight_function=None,
               check_weight=True):
        r"""
        Return the set of vertices in the center of the graph.

        The center is the set of vertices whose eccentricity is equal to the
        radius of the graph, i.e., achieving the minimum eccentricity.

        For more information and examples on how to use input variables,
        see :meth:`~GenericGraph.shortest_paths` and
        :meth:`~Graph.eccentricity`

        INPUT:

        - ``by_weight`` -- boolean (default: ``False``); if ``True``, edge
          weights are taken into account; if ``False``, all edges have weight 1

        - ``algorithm`` -- string (default: ``None``); see method
          :meth:`eccentricity` for the list of available algorithms

        - ``weight_function`` -- function (default: ``None``); a function that
          takes as input an edge ``(u, v, l)`` and outputs its weight. If not
          ``None``, ``by_weight`` is automatically set to ``True``. If ``None``
          and ``by_weight`` is ``True``, we use the edge label ``l`` as a
          weight, if ``l`` is not ``None``, else ``1`` as a weight.

        - ``check_weight`` -- boolean (default: ``True``); if ``True``, we check
          that the ``weight_function`` outputs a number for each edge

        EXAMPLES:

        Is Central African Republic in the center of Africa in graph theoretic
        sense? Yes::

            sage: A = graphs.AfricaMap(continental=True)
            sage: sorted(A.center())
            ['Cameroon', 'Central Africa']

        Some other graphs. Center can be the whole graph::

            sage: G = graphs.DiamondGraph()
            sage: G.center()
            [1, 2]
            sage: P = graphs.PetersenGraph()
            sage: P.subgraph(P.center()) == P
            True
            sage: S = graphs.StarGraph(19)
            sage: S.center()
            [0]

        TESTS::

            sage: G = Graph()
            sage: G.center()
            []
            sage: G.add_vertex()
            0
            sage: G.center()
            [0]
        """
        ecc = self.eccentricity(v=list(self), by_weight=by_weight,
                                weight_function=weight_function,
                                algorithm=algorithm,
                                check_weight=check_weight,
                                with_labels=True)
        try:
            r = min(ecc.values())
        except Exception:
            return []
        return [v for v in self if ecc[v] == r]

    @doc_index("Distances")
    def periphery(self, by_weight=False, algorithm=None, weight_function=None,
                  check_weight=True):
        r"""
        Return the set of vertices in the periphery of the graph.

        The periphery is the set of vertices whose eccentricity is equal to the
        diameter of the graph, i.e., achieving the maximum eccentricity.

        For more information and examples on how to use input variables,
        see :meth:`~GenericGraph.shortest_paths` and
        :meth:`~Graph.eccentricity`

        INPUT:

        - ``by_weight`` -- boolean (default: ``False``); if ``True``, edge
          weights are taken into account; if ``False``, all edges have weight 1

        - ``algorithm`` -- string (default: ``None``); see method
          :meth:`eccentricity` for the list of available algorithms

        - ``weight_function`` -- function (default: ``None``); a function that
          takes as input an edge ``(u, v, l)`` and outputs its weight. If not
          ``None``, ``by_weight`` is automatically set to ``True``. If ``None``
          and ``by_weight`` is ``True``, we use the edge label ``l`` as a
          weight, if ``l`` is not ``None``, else ``1`` as a weight.

        - ``check_weight`` -- boolean (default: ``True``); if ``True``, we check
          that the ``weight_function`` outputs a number for each edge

        EXAMPLES::

            sage: G = graphs.DiamondGraph()
            sage: G.periphery()
            [0, 3]
            sage: P = graphs.PetersenGraph()
            sage: P.subgraph(P.periphery()) == P
            True
            sage: S = graphs.StarGraph(19)
            sage: S.periphery()
            [1, 2, 3, 4, 5, 6, 7, 8, 9, 10, 11, 12, 13, 14, 15, 16, 17, 18, 19]
            sage: G = Graph()
            sage: G.periphery()
            []
            sage: G.add_vertex()
            0
            sage: G.periphery()
            [0]
        """
        ecc = self.eccentricity(v=list(self), by_weight=by_weight,
                                weight_function=weight_function,
                                algorithm=algorithm,
                                check_weight=check_weight,
                                with_labels=True)
        try:
            d = max(ecc.values())
        except Exception:
            return []
        return [v for v in self if ecc[v] == d]

    @doc_index("Distances")
    def distance_graph(self, dist):
        r"""
        Return the graph on the same vertex set as the original graph but
        vertices are adjacent in the returned graph if and only if they are at
        specified distances in the original graph.

        INPUT:

        - ``dist`` -- nonnegative integer or a list of nonnegative integers;
          specified distance(s) for the connecting vertices. ``Infinity`` may
          be used here to describe vertex pairs in separate components.

        OUTPUT:

        The returned value is an undirected graph.  The vertex set is identical
        to the calling graph, but edges of the returned graph join vertices
        whose distance in the calling graph are present in the input ``dist``.
        Loops will only be present if distance 0 is included. If the original
        graph has a position dictionary specifying locations of vertices for
        plotting, then this information is copied over to the distance graph.
        In some instances this layout may not be the best, and might even be
        confusing when edges run on top of each other due to symmetries chosen
        for the layout.

        EXAMPLES::

            sage: G = graphs.CompleteGraph(3)
            sage: H = G.cartesian_product(graphs.CompleteGraph(2))
            sage: K = H.distance_graph(2)
            sage: K.am()                                                                # needs sage.modules
            [0 0 0 1 0 1]
            [0 0 1 0 1 0]
            [0 1 0 0 0 1]
            [1 0 0 0 1 0]
            [0 1 0 1 0 0]
            [1 0 1 0 0 0]

        To obtain the graph where vertices are adjacent if their distance apart
        is ``d`` or less use a ``range()`` command to create the input, using
        ``d + 1`` as the input to ``range``. Notice that this will include
        distance 0 and hence place a loop at each vertex. To avoid this, use
        ``range(1, d + 1)``::

            sage: G = graphs.OddGraph(4)
            sage: d = G.diameter()
            sage: n = G.num_verts()
            sage: H = G.distance_graph(list(range(d+1)))
            sage: H.is_isomorphic(graphs.CompleteGraph(n))
            False
            sage: H = G.distance_graph(list(range(1,d+1)))
            sage: H.is_isomorphic(graphs.CompleteGraph(n))
            True

        A complete collection of distance graphs will have adjacency matrices
        that sum to the matrix of all ones::

            sage: P = graphs.PathGraph(20)
            sage: all_ones = sum([P.distance_graph(i).am() for i in range(20)])         # needs sage.modules
            sage: all_ones == matrix(ZZ, 20, 20, [1]*400)                               # needs sage.modules
            True

        Four-bit strings differing in one bit is the same as
        four-bit strings differing in three bits::

            sage: G = graphs.CubeGraph(4)
            sage: H = G.distance_graph(3)
            sage: G.is_isomorphic(H)
            True

        The graph of eight-bit strings, adjacent if different in an odd number
        of bits::

            sage: # long time, needs sage.symbolic
            sage: G = graphs.CubeGraph(8)
            sage: H = G.distance_graph([1,3,5,7])
            sage: degrees = [0]*sum([binomial(8,j) for j in [1,3,5,7]])
            sage: degrees.append(2^8)
            sage: degrees == H.degree_histogram()
            True

        An example of using ``Infinity`` as the distance in a graph that is not
        connected::

            sage: G = graphs.CompleteGraph(3)
            sage: H = G.disjoint_union(graphs.CompleteGraph(2))
            sage: L = H.distance_graph(Infinity)
            sage: L.am()                                                                # needs sage.modules
            [0 0 0 1 1]
            [0 0 0 1 1]
            [0 0 0 1 1]
            [1 1 1 0 0]
            [1 1 1 0 0]
            sage: L.is_isomorphic(graphs.CompleteBipartiteGraph(3, 2))
            True

        TESTS:

        Empty input, or unachievable distances silently yield empty graphs::

            sage: G = graphs.CompleteGraph(5)
            sage: G.distance_graph([]).num_edges()
            0
            sage: G = graphs.CompleteGraph(5)
            sage: G.distance_graph(23).num_edges()
            0

        It is an error to provide a distance that is not an integer type::

            sage: G = graphs.CompleteGraph(5)
            sage: G.distance_graph('junk')
            Traceback (most recent call last):
            ...
            TypeError: unable to convert 'junk' to an integer

        It is an error to provide a negative distance::

            sage: G = graphs.CompleteGraph(5)
            sage: G.distance_graph(-3)
            Traceback (most recent call last):
            ...
            ValueError: distance graph for a negative distance (d=-3) is not defined

        AUTHOR:

        Rob Beezer, 2009-11-25, :issue:`7533`
        """
        from sage.rings.infinity import Infinity
        # If input is not a list, make a list with this single object
        if not isinstance(dist, list):
            dist = [dist]
        # Create a list of positive integer (or infinite) distances
        distances = []
        for d in dist:
            if d == Infinity:
                distances.append(Infinity)
            else:
                dint = ZZ(d)
                if dint < 0:
                    raise ValueError('distance graph for a negative distance (d=%d) is not defined' % dint)
                distances.append(dint)
        s_distances = set(distances)
        # Build a graph on the same vertex set, with loops for distance 0
        if len(distances) == 1:
            dstring = "distance " + str(distances[0])
        else:
            dstring = "distances " + str(sorted(distances))
        name = "Distance graph for %s in " % dstring + self.name()
        looped = ZZ(0) in s_distances
        from sage.graphs.graph import Graph
        D = Graph([self, []], format='vertices_and_edges',
                  multiedges=False, loops=looped,
                  pos=copy(self.get_pos()), name=name)

        # Create the appropriate edges
        import itertools
        if self.is_connected():
            CC = [self]
        else:
            CC = self.connected_components_subgraphs()
            if Infinity in s_distances:
                # add edges between connected components
                for A, B in itertools.combinations(CC, 2):
                    D.add_edges(itertools.product(A, B))
        for g in CC:
            d = g.distance_all_pairs()
            for u, v in itertools.combinations(g, 2):
                if d[u][v] in s_distances:
                    D.add_edge(u, v)
        if looped:
            D.add_edges((u, u) for u in self)
        return D

    # Constructors

    @doc_index("Basic methods")
    def to_directed(self, data_structure=None, sparse=None):
        """
        Return a directed version of the graph.

        A single edge becomes two edges, one in each direction.

        INPUT:

        - ``data_structure`` -- one of ``'sparse'``, ``'static_sparse'``, or
          ``'dense'``. See the documentation of :class:`Graph` or
          :class:`DiGraph`.

        - ``sparse`` -- boolean (default: ``None``); ``sparse=True`` is an
          alias for ``data_structure="sparse"``, and ``sparse=False`` is an
          alias for ``data_structure="dense"``.

        EXAMPLES::

            sage: graphs.PetersenGraph().to_directed()
            Petersen graph: Digraph on 10 vertices

        TESTS:

        Immutable graphs yield immutable graphs::

            sage: Graph([[1, 2]], immutable=True).to_directed()._backend
            <sage.graphs.base.static_sparse_backend.StaticSparseBackend object at ...>

        :issue:`17005`::

            sage: Graph([[1,2]], immutable=True).to_directed()
            Digraph on 2 vertices

        :issue:`22424`::

            sage: G1 = graphs.RandomGNP(5,0.5)
            sage: gp1 = G1.graphplot(save_pos=True)                                     # needs sage.plot
            sage: G2 = G1.to_directed()
            sage: G2.delete_vertex(0)
            sage: G2.add_vertex(5)
            sage: gp2 = G2.graphplot()                                                  # needs sage.plot
            sage: gp1 = G1.graphplot()                                                  # needs sage.plot

        Vertex labels will be retained (:issue:`14708`)::

            sage: G = Graph({0: [1, 2], 1: [0]})
            sage: G.set_vertex(0, 'foo')
            sage: D = G.to_directed()
            sage: G.get_vertices()
            {0: 'foo', 1: None, 2: None}
            sage: D.get_vertices()
            {0: 'foo', 1: None, 2: None}
        """
        if sparse is not None:
            if data_structure is not None:
                raise ValueError("The 'sparse' argument is an alias for "
                                 "'data_structure'. Please do not define both.")
            data_structure = "sparse" if sparse else "dense"

        if data_structure is None:
            from sage.graphs.base.dense_graph import DenseGraphBackend
            from sage.graphs.base.sparse_graph import SparseGraphBackend
            if isinstance(self._backend, DenseGraphBackend):
                data_structure = "dense"
            elif isinstance(self._backend, SparseGraphBackend):
                data_structure = "sparse"
            else:
                data_structure = "static_sparse"
        from sage.graphs.digraph import DiGraph
        D = DiGraph(name=self.name(),
                    pos=self.get_pos(),
                    multiedges=self.allows_multiple_edges(),
                    loops=self.allows_loops(),
                    data_structure=(data_structure if data_structure != "static_sparse"
                                    else "sparse"))  # we need a mutable copy

        D.add_vertices(self.vertex_iterator())
        D.set_vertices(self.get_vertices())
        for u, v, l in self.edge_iterator():
            D.add_edge(u, v, l)
            D.add_edge(v, u, l)
        if hasattr(self, '_embedding'):
            D._embedding = copy(self._embedding)
        D._weighted = self._weighted

        if data_structure == "static_sparse":
            D = D.copy(data_structure=data_structure)

        return D

    @doc_index("Basic methods")
    def to_undirected(self):
        """
        Since the graph is already undirected, simply returns a copy of itself.

        EXAMPLES::

            sage: graphs.PetersenGraph().to_undirected()
            Petersen graph: Graph on 10 vertices
        """
        return self.copy()

    @doc_index("Basic methods")
    def join(self, other, labels='pairs', immutable=None):
        r"""
        Return the join of ``self`` and ``other``.

        INPUT:

        - ``labels`` -- (defaults to 'pairs'); if set to 'pairs', each element
          `v` in the first graph will be named `(0, v)` and each element `u` in
          ``other`` will be named `(1, u)` in the result. If set to 'integers',
          the elements of the result will be relabeled with consecutive
          integers.

        - ``immutable`` -- boolean (default: ``None``); whether to create a
          mutable/immutable join. ``immutable=None`` (default) means that the
          graphs and their join will behave the same way.

        .. SEEALSO::

            * :meth:`~sage.graphs.generic_graph.GenericGraph.union`

            * :meth:`~sage.graphs.generic_graph.GenericGraph.disjoint_union`

        EXAMPLES::

            sage: G = graphs.CycleGraph(3)
            sage: H = Graph(2)
            sage: J = G.join(H); J
            Cycle graph join : Graph on 5 vertices
            sage: J.vertices(sort=True)
            [(0, 0), (0, 1), (0, 2), (1, 0), (1, 1)]
            sage: J = G.join(H, labels='integers'); J
            Cycle graph join : Graph on 5 vertices
            sage: J.vertices(sort=True)
            [0, 1, 2, 3, 4]
            sage: J.edges(sort=True)
            [(0, 1, None), (0, 2, None), (0, 3, None), (0, 4, None), (1, 2, None), (1, 3, None), (1, 4, None), (2, 3, None), (2, 4, None)]

        ::

            sage: G = Graph(3)
            sage: G.name("Graph on 3 vertices")
            sage: H = Graph(2)
            sage: H.name("Graph on 2 vertices")
            sage: J = G.join(H); J
            Graph on 3 vertices join Graph on 2 vertices: Graph on 5 vertices
            sage: J.vertices(sort=True)
            [(0, 0), (0, 1), (0, 2), (1, 0), (1, 1)]
            sage: J = G.join(H, labels='integers'); J
            Graph on 3 vertices join Graph on 2 vertices: Graph on 5 vertices
            sage: J.edges(sort=True)
            [(0, 3, None), (0, 4, None), (1, 3, None), (1, 4, None), (2, 3, None), (2, 4, None)]
        """
        G = self.disjoint_union(other, labels=labels, immutable=False)
        if labels == "integers":
            G.add_edges((u, v) for u in range(self.order())
                        for v in range(self.order(), self.order() + other.order()))
        else:
            G.add_edges(((0, u), (1, v)) for u in self for v in other)

        G.name('%s join %s' % (self.name(), other.name()))

        if immutable is None:
            immutable = self.is_immutable() and other.is_immutable()
        if immutable:
            G = G.copy(immutable=True)

        return G

    @doc_index("Leftovers")
    def seidel_adjacency_matrix(self, vertices=None, *, base_ring=None, **kwds):
        r"""
        Return the Seidel adjacency matrix of ``self``.

        Returns `J-I-2A`, for `A` the (ordinary) :meth:`adjacency matrix
        <sage.graphs.generic_graph.GenericGraph.adjacency_matrix>` of ``self``,
        `I` the identity matrix, and `J` the all-1 matrix.  It is closely
        related to :meth:`twograph`.

        By default, the matrix returned is over the integers.

        INPUT:

        - ``vertices`` -- list of vertices (default: ``None``); the ordering of
          the vertices defining how they should appear in the matrix. By
          default, the ordering given by
          :meth:`~sage.graphs.generic_graph.GenericGraph.vertices` is used.

        - ``base_ring`` -- a ring (default: ``None``); the base ring
          of the matrix space to use

        - ``**kwds`` -- other keywords to pass to
          :func:`~sage.matrix.constructor.matrix`

        EXAMPLES::

            sage: G = graphs.CycleGraph(5)
            sage: G = G.disjoint_union(graphs.CompleteGraph(1))
            sage: G.seidel_adjacency_matrix().minpoly()                                 # needs sage.libs.pari sage.modules
            x^2 - 5

        Selecting the base ring::

            sage: G.seidel_adjacency_matrix()[0, 0].parent()                            # needs sage.modules
            Integer Ring
            sage: G.seidel_adjacency_matrix(base_ring=RDF)[0, 0].parent()               # needs sage.modules
            Real Double Field
        """
        set_immutable = kwds.pop('immutable', False)
        A = self.adjacency_matrix(sparse=False, vertices=vertices,
                                  base_ring=base_ring, immutable=True, **kwds)
        C = self.complement().adjacency_matrix(sparse=False, vertices=vertices,
                                               base_ring=base_ring, **kwds)
        n = self.order()
        for i in range(n):
            for j in range(n):
                C[i, j] -= A[i, j]
        if set_immutable:
            C.set_immutable()
        return C

    @doc_index("Leftovers")
    def seidel_switching(self, s, inplace=True):
        r"""
        Return the Seidel switching of ``self`` w.r.t. subset of vertices ``s``.

        Returns the graph obtained by Seidel switching of ``self`` with respect
        to the subset of vertices ``s``. This is the graph given by Seidel
        adjacency matrix `DSD`, for `S` the Seidel adjacency matrix of ``self``,
        and `D` the diagonal matrix with -1s at positions corresponding to
        ``s``, and 1s elsewhere.

        INPUT:

        - ``s`` -- list of vertices of ``self``

        - ``inplace`` -- boolean (default: ``True``); whether to do the
          modification inplace, or to return a copy of the graph after
          switching

        EXAMPLES::

            sage: G = graphs.CycleGraph(5)
            sage: G = G.disjoint_union(graphs.CompleteGraph(1))
            sage: G.seidel_switching([(0,1),(1,0),(0,0)])
            sage: G.seidel_adjacency_matrix().minpoly()                                 # needs sage.libs.pari sage.modules
            x^2 - 5
            sage: G.is_connected()
            True

        TESTS::

            sage: H = G.seidel_switching([1,4,5],inplace=False)
            sage: G.seidel_switching([1,4,5])
            sage: G == H
            True
        """
        G = self if inplace else copy(self)
        boundary = self.edge_boundary(s)
        G.add_edges(itertools.product(s, set(self).difference(s)))
        G.delete_edges(boundary)
        if not inplace:
            return G

    @doc_index("Leftovers")
    def twograph(self):
        r"""
        Return the two-graph of ``self``.

        Returns the :class:`two-graph <sage.combinat.designs.twographs.TwoGraph>`
        with the triples
        `T=\{t \in \binom {V}{3} : \left| \binom {t}{2} \cap E \right| \text{odd} \}`
        where `V` and `E` are vertices and edges of ``self``, respectively.

        EXAMPLES::

            sage: p = graphs.PetersenGraph()
            sage: p.twograph()                                                          # needs sage.modules
            Incidence structure with 10 points and 60 blocks
            sage: p = graphs.chang_graphs()
            sage: T8 = graphs.CompleteGraph(8).line_graph()
            sage: C = T8.seidel_switching([(0,1,None), (2,3,None), (4,5,None), (6,7,None)],
            ....:                         inplace=False)
            sage: T8.twograph() == C.twograph()                                         # needs sage.modules
            True
            sage: T8.is_isomorphic(C)
            False

        TESTS::

            sage: from sage.combinat.designs.twographs import TwoGraph
            sage: p = graphs.PetersenGraph().twograph()                                 # needs sage.modules
            sage: TwoGraph(p, check=True)                                               # needs sage.modules
            Incidence structure with 10 points and 60 blocks

        .. SEEALSO::

            - :meth:`~sage.combinat.designs.twographs.TwoGraph.descendant` --
              computes the descendant graph of the two-graph of ``self`` at a vertex

            - :func:`~sage.combinat.designs.twographs.twograph_descendant`
              -- ditto, but much faster.
        """
        from sage.combinat.designs.twographs import TwoGraph
        G = self.relabel(range(self.order()), inplace=False)
        T = []

        # Triangles
        K3 = Graph({1: [2, 3], 2: [3]}, format='dict_of_lists')
        for x, y, z in G.subgraph_search_iterator(K3, return_graphs=False):
            if x < y and y < z:
                T.append([x, y, z])

        # Triples with just one edge
        H = Graph({1: [2], 3: []}, format='dict_of_lists')
        for x, y, z in G.subgraph_search_iterator(H, induced=True, return_graphs=False):
            if x < y:
                T.append([x, y, z])

        T = TwoGraph(T)
        T.relabel(dict(enumerate(self)))

        return T

    # Visualization

    @doc_index("Basic methods")
    def write_to_eps(self, filename, **options):
        r"""
        Write a plot of the graph to ``filename`` in ``eps`` format.

        INPUT:

        - ``filename`` -- string
        - ``**options`` -- same layout options as :meth:`.layout`

        EXAMPLES::

            sage: P = graphs.PetersenGraph()
            sage: P.write_to_eps(tmp_filename(ext='.eps'))

        It is relatively simple to include this file in a LaTeX document.
        ``\usepackage{graphics}`` must appear in the preamble, and
        ``\includegraphics{filename}`` will include the file. To compile the
        document to ``pdf`` with ``pdflatex`` or ``xelatex`` the file needs
        first to be converted to ``pdf``, for example with ``ps2pdf filename.eps
        filename.pdf``.
        """
        from sage.graphs.print_graphs import print_graph_eps
        pos = self.layout(**options)
        [xmin, xmax, ymin, ymax] = self._layout_bounding_box(pos)
        for v in pos:
            pos[v] = (1.8*(pos[v][0] - xmin)/(xmax - xmin) - 0.9, 1.8*(pos[v][1] - ymin)/(ymax - ymin) - 0.9)
        if filename[-4:] != '.eps':
            filename += '.eps'
        f = open(filename, 'w')
        f.write(print_graph_eps(self, self.edge_iterator(), pos))
        f.close()

    @doc_index("Algorithmically hard stuff")
    def topological_minor(self, H, vertices=False, paths=False, solver=None, verbose=0,
                          *, integrality_tolerance=1e-3):
        r"""
        Return a topological `H`-minor from ``self`` if one exists.

        We say that a graph `G` has a topological `H`-minor (or that it has a
        graph isomorphic to `H` as a topological minor), if `G` contains a
        subdivision of a graph isomorphic to `H` (i.e.  obtained from `H`
        through arbitrary subdivision of its edges) as a subgraph.

        For more information, see the :wikipedia:`Minor_(graph_theory)`.

        INPUT:

        - ``H`` -- the topological minor to find in the current graph

        - ``solver`` -- string (default: ``None``); specifies a Mixed Integer
          Linear Programming (MILP) solver to be used. If set to ``None``, the
          default one is used. For more information on MILP solvers and which
          default solver is used, see the method :meth:`solve
          <sage.numerical.mip.MixedIntegerLinearProgram.solve>` of the class
          :class:`MixedIntegerLinearProgram
          <sage.numerical.mip.MixedIntegerLinearProgram>`.

        - ``verbose`` -- integer (default: 0); sets the level of
          verbosity. Set to 0 by default, which means quiet.

        - ``integrality_tolerance`` -- float; parameter for use with MILP
          solvers over an inexact base ring; see
          :meth:`MixedIntegerLinearProgram.get_values`.

        OUTPUT:

        The topological `H`-minor found is returned as a subgraph `M` of
        ``self``, such that the vertex `v` of `M` that represents a vertex `h\in
        H` has ``h`` as a label (see :meth:`get_vertex
        <sage.graphs.generic_graph.GenericGraph.get_vertex>` and
        :meth:`set_vertex <sage.graphs.generic_graph.GenericGraph.set_vertex>`),
        and such that every edge of `M` has as a label the edge of `H` it
        (partially) represents.

        If no topological minor is found, this method returns ``False``.

        ALGORITHM:

        Mixed Integer Linear Programming.

        COMPLEXITY:

        Theoretically, when `H` is fixed, testing for the existence of a
        topological `H`-minor is polynomial. The known algorithms are highly
        exponential in `H`, though.

        .. NOTE::

            This function can be expected to be *very* slow, especially where
            the topological minor does not exist.

            (CPLEX seems to be *much* more efficient than GLPK on this kind of
            problem)

        EXAMPLES:

        Petersen's graph has a topological `K_4`-minor::

            sage: g = graphs.PetersenGraph()
            sage: g.topological_minor(graphs.CompleteGraph(4))                          # needs sage.numerical.mip
            Subgraph of (Petersen graph): Graph on ...

        And a topological `K_{3,3}`-minor::

            sage: g.topological_minor(graphs.CompleteBipartiteGraph(3,3))               # needs sage.numerical.mip
            Subgraph of (Petersen graph): Graph on ...

        And of course, a tree has no topological `C_3`-minor::

            sage: g = graphs.RandomGNP(15,.3)
            sage: g = g.subgraph(edges=g.min_spanning_tree())
            sage: g.topological_minor(graphs.CycleGraph(3))                             # needs sage.numerical.mip
            False
        """
        self._scream_if_not_simple()
        H._scream_if_not_simple()
        # Useful alias ...
        G = self

        from sage.numerical.mip import MixedIntegerLinearProgram, MIPSolverException
        p = MixedIntegerLinearProgram(solver=solver)

        # This is an existence problem
        p.set_objective(None)

        #######################
        # Vertex representative #
        #######################
        #
        # v_repr[h,g] = 1 if vertex h from H is represented by vertex
        # g from G, 0 otherwise

        v_repr = p.new_variable(binary=True)

        # Exactly one representative per vertex of H
        for h in H:
            p.add_constraint(p.sum(v_repr[h, g] for g in G), min=1, max=1)

        # A vertex of G can only represent one vertex of H
        for g in G:
            p.add_constraint(p.sum(v_repr[h, g] for h in H), max=1)

        ###################
        # Is representent #
        ###################
        #
        # is_repr[v] = 1 if v represents some vertex of H

        is_repr = p.new_variable(binary=True)

        for g in G:
            for h in H:
                p.add_constraint(v_repr[h, g] - is_repr[g], max=0)

        ###################################
        # paths between the representents #
        ###################################
        #
        # For any edge (h1,h2) in H, we have a corresponding path in G
        # between the representatives of h1 and h2. Which means there is
        # a flow of intensity 1 from one to the other.
        # We are then writing a flow problem for each edge of H.
        #
        # The variable flow[(h1,h2),(g1,g2)] indicates the amount of
        # flow on the edge (g1,g2) representing the edge (h1,h2).

        flow = p.new_variable(binary=True)

        # These functions return the balance of flow corresponding to
        # commodity C at vertex v
        def flow_in(C, v):
            return p.sum(flow[C, (v, u)] for u in G.neighbor_iterator(v))

        def flow_out(C, v):
            return p.sum(flow[C, (u, v)] for u in G.neighbor_iterator(v))

        def flow_balance(C, v):
            return flow_in(C, v) - flow_out(C, v)

        for h1, h2 in H.edge_iterator(labels=False):

            for v in G:

                # The flow balance depends on whether the vertex v is a
                # representative of h1 or h2 in G, or a representative of none
                p.add_constraint(flow_balance((h1, h2), v) == v_repr[h1, v] - v_repr[h2, v])

        #############################
        # Internal vertex of a path #
        #############################
        #
        # is_internal[C][g] = 1 if a vertex v from G is located on the
        # path representing the edge (=commodity) C

        is_internal = p.new_variable(binary=True)

        # When is a vertex internal for a commodity ?
        for C in H.edge_iterator(labels=False):
            for g in G:
                p.add_constraint(flow_in(C, g) + flow_out(C, g) - is_internal[C, g], max=1)

        ############################
        # Two paths do not cross ! #
        ############################

        # A vertex can only be internal for one commodity, and zero if
        # the vertex is a representent

        for g in G:
            p.add_constraint(p.sum(is_internal[C, g] for C in H.edge_iterator(labels=False))
                             + is_repr[g], max=1)

        # (The following inequalities are not necessary, but they seem to be of
        # help (the solvers find the answer quicker when they are added)

        # The flow on one edge can go in only one direction. Besides, it can
        # belong to at most one commodity and has a maximum intensity of 1.

        for g1, g2 in G.edge_iterator(labels=None):
            p.add_constraint(p.sum(flow[C, (g1, g2)] for C in H.edge_iterator(labels=False)) +
                             p.sum(flow[C, (g2, g1)] for C in H.edge_iterator(labels=False)),
                             max=1)

        # Now we can solve the problem itself !

        try:
            p.solve(log=verbose)
        except MIPSolverException:
            return False

        minor = G.subgraph(immutable=False)

        is_repr = p.get_values(is_repr, convert=bool, tolerance=integrality_tolerance)
        v_repr = p.get_values(v_repr, convert=bool, tolerance=integrality_tolerance)
        flow = p.get_values(flow, convert=bool, tolerance=integrality_tolerance)

        for u, v in minor.edge_iterator(labels=False):
            used = False
            for C in H.edge_iterator(labels=False):

                if flow[C, (u, v)] or flow[C, (v, u)]:
                    used = True
                    minor.set_edge_label(u, v, C)
                    break
            if not used:
                minor.delete_edge(u, v)

        minor.delete_vertices(v for v in minor if minor.degree(v) == 0)

        for g in minor:
            if is_repr[g]:
                for h in H:
                    if v_repr[h, v]:
                        minor.set_vertex(g, h)
                        break

        return minor

    # Cliques

    @doc_index("Clique-related methods")
    def cliques_maximal(self, algorithm='native'):
        """
        Return the list of all maximal cliques.

        Each clique is represented by a list of vertices. A clique is an induced
        complete subgraph, and a maximal clique is one not contained in a larger
        one.

        INPUT:

        - ``algorithm`` -- can be set to ``'native'`` (default) to use Sage's
          own implementation, or to ``"NetworkX"`` to use NetworkX'
          implementation of the Bron and Kerbosch Algorithm [BK1973]_


        .. NOTE::

            This method sorts its output before returning it. If you prefer to
            save the extra time, you can call
            :class:`sage.graphs.independent_sets.IndependentSets` directly.

        .. NOTE::

            Sage's implementation of the enumeration of *maximal* independent
            sets is not much faster than NetworkX' (expect a 2x speedup), which
            is surprising as it is written in Cython. This being said, the
            algorithm from NetworkX appears to be slightly different from this
            one, and that would be a good thing to explore if one wants to
            improve the implementation.

        ALGORITHM:

        This function is based on NetworkX's implementation of the Bron and
        Kerbosch Algorithm [BK1973]_.

        EXAMPLES::

            sage: graphs.ChvatalGraph().cliques_maximal()
            [[0, 1], [0, 4], [0, 6], [0, 9], [1, 2], [1, 5], [1, 7], [2, 3],
             [2, 6], [2, 8], [3, 4], [3, 7], [3, 9], [4, 5], [4, 8], [5, 10],
             [5, 11], [6, 10], [6, 11], [7, 8], [7, 11], [8, 10], [9, 10], [9, 11]]
            sage: G = Graph({0:[1,2,3], 1:[2], 3:[0,1]})
            sage: G.show(figsize=[2, 2])                                                # needs sage.plot
            sage: G.cliques_maximal()
            [[0, 1, 2], [0, 1, 3]]
            sage: C = graphs.PetersenGraph()
            sage: C.cliques_maximal()
            [[0, 1], [0, 4], [0, 5], [1, 2], [1, 6], [2, 3], [2, 7], [3, 4],
             [3, 8], [4, 9], [5, 7], [5, 8], [6, 8], [6, 9], [7, 9]]
            sage: C = Graph('DJ{')
            sage: C.cliques_maximal()
            [[0, 4], [1, 2, 3, 4]]

        Comparing the two implementations::

            sage: g = graphs.RandomGNP(20,.7)
            sage: s1 = Set(map(Set, g.cliques_maximal(algorithm="NetworkX")))           # needs networkx
            sage: s2 = Set(map(Set, g.cliques_maximal(algorithm='native')))
            sage: s1 == s2                                                              # needs networkx
            True
        """
        if algorithm == "native":
            from sage.graphs.independent_sets import IndependentSets
            return list(IndependentSets(self, maximal=True, complement=True))
        elif algorithm == "NetworkX":
            import networkx
            return list(networkx.find_cliques(self.networkx_graph()))
        raise ValueError("Algorithm must be equal to 'native' or to 'NetworkX'.")

    @doc_index("Clique-related methods")
    def clique_maximum(self, algorithm='Cliquer', solver=None, verbose=0,
                       *, integrality_tolerance=1e-3):
        """
        Return the vertex set of a maximal order complete subgraph.

        INPUT:

        - ``algorithm`` -- the algorithm to be used :

          - If ``algorithm = "Cliquer"`` (default), wraps the C program
            Cliquer [NO2003]_.

          - If ``algorithm = "MILP"``, the problem is solved through a Mixed
            Integer Linear Program.

            (see :class:`~sage.numerical.mip.MixedIntegerLinearProgram`)

          - If ``algorithm = "mcqd"``, uses the MCQD solver
            (`<http://www.sicmm.org/~konc/maxclique/>`_). Note that the MCQD
            package must be installed.

        - ``solver`` -- string (default: ``None``); specifies a Mixed Integer
          Linear Programming (MILP) solver to be used. If set to ``None``, the
          default one is used. For more information on MILP solvers and which
          default solver is used, see the method :meth:`solve
          <sage.numerical.mip.MixedIntegerLinearProgram.solve>` of the class
          :class:`MixedIntegerLinearProgram
          <sage.numerical.mip.MixedIntegerLinearProgram>`.

        - ``verbose`` -- integer (default: 0); sets the level of
          verbosity. Set to 0 by default, which means quiet.

        - ``integrality_tolerance`` -- float; parameter for use with MILP
          solvers over an inexact base ring; see
          :meth:`MixedIntegerLinearProgram.get_values`.

        Parameters ``solver`` and ``verbose`` are used only when
        ``algorithm="MILP"``.

        .. NOTE::

            Currently only implemented for undirected graphs. Use to_undirected
            to convert a digraph to an undirected graph.

        ALGORITHM:

        This function is based on Cliquer [NO2003]_.

        EXAMPLES:

        Using Cliquer (default)::

            sage: C = graphs.PetersenGraph()
            sage: C.clique_maximum()
            [7, 9]
            sage: C = Graph('DJ{')
            sage: C.clique_maximum()
            [1, 2, 3, 4]

        Through a Linear Program::

            sage: len(C.clique_maximum(algorithm='MILP'))
            4

        TESTS:

        Wrong algorithm::

            sage: C.clique_maximum(algorithm='BFS')
            Traceback (most recent call last):
            ...
            NotImplementedError: Only 'MILP', 'Cliquer' and 'mcqd' are supported.
        """
        self._scream_if_not_simple(allow_multiple_edges=True)
        if algorithm == "Cliquer":
            from sage.graphs.cliquer import max_clique
            return max_clique(self)
        elif algorithm == "MILP":
            return self.complement().independent_set(algorithm=algorithm, solver=solver, verbose=verbose,
                                                     integrality_tolerance=integrality_tolerance)
        elif algorithm == "mcqd":
            return mcqd(self)
        raise NotImplementedError("Only 'MILP', 'Cliquer' and 'mcqd' are supported.")

    @doc_index("Clique-related methods")
    def clique_number(self, algorithm='Cliquer', cliques=None, solver=None, verbose=0,
                      *, integrality_tolerance=1e-3):
        r"""
        Return the order of the largest clique of the graph.

        This is also called as the clique number.

        .. NOTE::

            Currently only implemented for undirected graphs. Use ``to_undirected``
            to convert a digraph to an undirected graph.

        INPUT:

        - ``algorithm`` -- the algorithm to be used :

          - If ``algorithm = "Cliquer"``, wraps the C program Cliquer
            [NO2003]_.

          - If ``algorithm = "networkx"``, uses the NetworkX's implementation of
            the Bron and Kerbosch Algorithm [BK1973]_.

          - If ``algorithm = "MILP"``, the problem is solved through a Mixed
            Integer Linear Program.

            (see :class:`~sage.numerical.mip.MixedIntegerLinearProgram`)

          - If ``algorithm = "mcqd"``, uses the MCQD solver
            (`<http://insilab.org/maxclique/>`_). Note that the MCQD
            package must be installed.

        - ``cliques`` -- an optional list of cliques that can be input if
          already computed. Ignored unless ``algorithm=="networkx"``.

        - ``solver`` -- string (default: ``None``); specifies a Mixed Integer
          Linear Programming (MILP) solver to be used. If set to ``None``, the
          default one is used. For more information on MILP solvers and which
          default solver is used, see the method :meth:`solve
          <sage.numerical.mip.MixedIntegerLinearProgram.solve>` of the class
          :class:`MixedIntegerLinearProgram
          <sage.numerical.mip.MixedIntegerLinearProgram>`.

        - ``verbose`` -- integer (default: 0); sets the level of
          verbosity. Set to 0 by default, which means quiet.

        - ``integrality_tolerance`` -- float; parameter for use with MILP
          solvers over an inexact base ring; see
          :meth:`MixedIntegerLinearProgram.get_values`.

        ALGORITHM:

        This function is based on Cliquer [NO2003]_ and [BK1973]_.

        EXAMPLES::

            sage: C = Graph('DJ{')
            sage: C.clique_number()
            4
            sage: G = Graph({0:[1,2,3], 1:[2], 3:[0,1]})
            sage: G.show(figsize=[2,2])                                                 # needs sage.plot
            sage: G.clique_number()
            3

        By definition the clique number of a complete graph is its order::

            sage: all(graphs.CompleteGraph(i).clique_number() == i for i in range(1,15))
            True

        A non-empty graph without edges has a clique number of 1::

            sage: all((i*graphs.CompleteGraph(1)).clique_number() == 1
            ....:     for i in range(1,15))
            True

        A complete multipartite graph with k parts has clique number k::

            sage: all((i*graphs.CompleteMultipartiteGraph(i*[5])).clique_number() == i
            ....:     for i in range(1,6))
            True

        TESTS::

            sage: g = graphs.PetersenGraph()
            sage: g.clique_number(algorithm='MILP')                                     # needs sage.numerical.mip
            2
            sage: for i in range(10):           # optional - mcqd                       # needs sage.numerical.mip
            ....:     g = graphs.RandomGNP(15,.5)
            ....:     if g.clique_number() != g.clique_number(algorithm='mcqd'):
            ....:         print("This is dead wrong !")
        """
        self._scream_if_not_simple(allow_loops=False)
        if algorithm == "Cliquer":
            from sage.graphs.cliquer import clique_number
            return clique_number(self)
        elif algorithm == "networkx":
            import networkx
            return networkx.graph_clique_number(self.networkx_graph(), cliques)
        elif algorithm == "MILP":
            return len(self.complement().independent_set(algorithm=algorithm, solver=solver, verbose=verbose,
                                                         integrality_tolerance=integrality_tolerance))
        elif algorithm == "mcqd":
            return len(mcqd(self))
        raise NotImplementedError("Only 'networkx' 'MILP' 'Cliquer' and 'mcqd' are supported.")

    @doc_index("Clique-related methods")
    def cliques_number_of(self, vertices=None, cliques=None):
        """
        Return a dictionary of the number of maximal cliques containing each
        vertex, keyed by vertex.

        This returns a single value if only one input vertex.

        .. NOTE::

            Currently only implemented for undirected graphs. Use to_undirected
            to convert a digraph to an undirected graph.

        INPUT:

        - ``vertices`` -- the vertices to inspect (default: entire graph)

        - ``cliques`` -- list of cliques (if already computed)

        EXAMPLES::

            sage: C = Graph('DJ{')
            sage: C.cliques_number_of()
            {0: 1, 1: 1, 2: 1, 3: 1, 4: 2}
            sage: E = C.cliques_maximal(); E
            [[0, 4], [1, 2, 3, 4]]
            sage: C.cliques_number_of(cliques=E)
            {0: 1, 1: 1, 2: 1, 3: 1, 4: 2}
            sage: F = graphs.Grid2dGraph(2,3)
            sage: F.cliques_number_of()
            {(0, 0): 2, (0, 1): 3, (0, 2): 2, (1, 0): 2, (1, 1): 3, (1, 2): 2}
            sage: F.cliques_number_of(vertices=[(0, 1), (1, 2)])
            {(0, 1): 3, (1, 2): 2}
            sage: F.cliques_number_of(vertices=(0, 1))
            3
            sage: G = Graph({0:[1,2,3], 1:[2], 3:[0,1]})
            sage: G.show(figsize=[2,2])                                                 # needs sage.plot
            sage: G.cliques_number_of()
            {0: 2, 1: 2, 2: 1, 3: 1}
        """
        if cliques is None:
            # We use IndependentSets to avoid the construction of the list of
            # cliques as currently done by method cliques_maximal.
            cliques = IndependentSets(self, maximal=True, complement=True)

        if vertices in self:  # single vertex
            return sum(1 for c in cliques if vertices in c)

        from collections import Counter
        count = Counter()

        for c in cliques:
            count.update(c)

        return {v: count[v] for v in vertices or self}

    @doc_index("Clique-related methods")
    def cliques_get_max_clique_graph(self):
        r"""
        Return the clique graph.

        Vertices of the result are the maximal cliques of the graph, and edges
        of the result are between maximal cliques with common members in the
        original graph.

        For more information, see the :wikipedia:`Clique_graph`.

        .. NOTE::

            Currently only implemented for undirected graphs. Use to_undirected
            to convert a digraph to an undirected graph.

        EXAMPLES::

            sage: MCG = graphs.ChvatalGraph().cliques_get_max_clique_graph(); MCG
            Graph on 24 vertices
            sage: MCG.show(figsize=[2,2], vertex_size=20, vertex_labels=False)          # needs sage.plot
            sage: G = Graph({0:[1,2,3], 1:[2], 3:[0,1]})
            sage: G.show(figsize=[2,2])                                                 # needs sage.plot
            sage: G.cliques_get_max_clique_graph()
            Graph on 2 vertices
            sage: G.cliques_get_max_clique_graph().show(figsize=[2,2])                  # needs sage.plot

        TESTS::

            sage: # needs networkx
            sage: import networkx
            sage: CG = graphs.ChvatalGraph()
            sage: S = CG.cliques_get_max_clique_graph()
            sage: N = Graph(networkx.make_max_clique_graph(CG.networkx_graph(),
            ....:                                          create_using=networkx.MultiGraph()),
            ....:           multiedges=False)
            sage: S.is_isomorphic(N)
            True
        """
        # Associate each maximal clique an integer index and record for each
        # vertex of self the cliques it belongs to.
        # We use IndependentSets to avoid the construction of the list of
        # cliques as currently done by method cliques_maximal.
        cliques_of_vertex = {u: [] for u in self}
        for n, clique in enumerate(IndependentSets(self, maximal=True, complement=True)):
            for u in clique:
                cliques_of_vertex[u].append(n)

        # Build a graph with one vertex per maximal clique and an edge between
        # cliques sharing a vertex of self
        G = Graph(n, multiedges=False)
        for block in cliques_of_vertex.values():
            G.add_clique(block)
        return G

    @doc_index("Clique-related methods")
    def cliques_get_clique_bipartite(self, **kwds):
        r"""
        Return the vertex-clique bipartite graph of ``self``.

        In the returned bipartite graph, the ``left`` vertices are the vertices
        of ``self`` and the ``right`` vertices represent the maximal cliques of
        ``self``.  There is an edge from vertex `v` to clique `C` in the
        bipartite graph if and only if `v` belongs to `C`.

        .. NOTE::

            Currently only implemented for undirected graphs. Use to_undirected
            to convert a digraph to an undirected graph.

        EXAMPLES::

            sage: CBG = graphs.ChvatalGraph().cliques_get_clique_bipartite(); CBG
            Bipartite graph on 36 vertices
            sage: CBG.show(figsize=[2,2], vertex_size=20, vertex_labels=False)          # needs sage.plot
            sage: G = Graph({0:[1,2,3], 1:[2], 3:[0,1]})
            sage: G.show(figsize=[2,2])                                                 # needs sage.plot
            sage: G.cliques_get_clique_bipartite()
            Bipartite graph on 6 vertices
            sage: G.cliques_get_clique_bipartite().show(figsize=[2,2])                  # needs sage.plot

        TESTS::

            sage: # needs networkx
            sage: import networkx
            sage: CG = graphs.ChvatalGraph()
            sage: S = CG.cliques_get_clique_bipartite()
            sage: N = BipartiteGraph(networkx.make_clique_bipartite(CG.networkx_graph()))
            sage: S.is_isomorphic(N)
            True
        """
        G = Graph([self, []], format='vertices_and_edges')
        for i, clique in enumerate(IndependentSets(self, maximal=True, complement=True)):
            idx = - i - 1
            G.add_vertex(idx)
            G.add_edges((u, idx) for u in clique)
        from sage.graphs.bipartite_graph import BipartiteGraph
        return BipartiteGraph(G, check=False)

    @doc_index("Algorithmically hard stuff")
    def independent_set(self, algorithm='Cliquer', value_only=False, reduction_rules=True,
                        solver=None, verbose=0, *, integrality_tolerance=1e-3):
        r"""
        Return a maximum independent set.

        An independent set of a graph is a set of pairwise non-adjacent
        vertices. A maximum independent set is an independent set of maximum
        cardinality.  It induces an empty subgraph.

        Equivalently, an independent set is defined as the complement of a
        vertex cover.

        For more information, see the
        :wikipedia:`Independent_set_(graph_theory)` and the
        :wikipedia:`Vertex_cover`.

        INPUT:

        - ``algorithm`` -- the algorithm to be used

          * If ``algorithm = "Cliquer"`` (default), the problem is solved
            using Cliquer [NO2003]_.

            (see the :mod:`Cliquer modules <sage.graphs.cliquer>`)

          * If ``algorithm = "MILP"``, the problem is solved through a Mixed
            Integer Linear Program.

            (see :class:`~sage.numerical.mip.MixedIntegerLinearProgram`)

         * If ``algorithm = "mcqd"``, uses the MCQD solver
           (`<http://www.sicmm.org/~konc/maxclique/>`_). Note that the MCQD
           package must be installed.

        - ``value_only`` -- boolean (default: ``False``); if set to ``True``,
          only the size of a maximum independent set is returned. Otherwise,
          a maximum independent set is returned as a list of vertices.

        - ``reduction_rules`` -- (default: ``True``) specify if the reductions
          rules from kernelization must be applied as pre-processing or not.
          See [ACFLSS04]_ for more details. Note that depending on the instance,
          it might be faster to disable reduction rules.

        - ``solver`` -- string (default: ``None``); specifies a Mixed Integer
          Linear Programming (MILP) solver to be used. If set to ``None``, the
          default one is used. For more information on MILP solvers and which
          default solver is used, see the method :meth:`solve
          <sage.numerical.mip.MixedIntegerLinearProgram.solve>` of the class
          :class:`MixedIntegerLinearProgram
          <sage.numerical.mip.MixedIntegerLinearProgram>`.

        - ``verbose`` -- integer (default: 0); sets the level of
          verbosity. Set to 0 by default, which means quiet.

        - ``integrality_tolerance`` -- float; parameter for use with MILP
          solvers over an inexact base ring; see
          :meth:`MixedIntegerLinearProgram.get_values`.

        .. NOTE::

            While Cliquer/MCAD are usually (and by far) the most efficient
            implementations, the MILP formulation sometimes proves faster on
            very "symmetrical" graphs.

        EXAMPLES:

        Using Cliquer::

            sage: C = graphs.PetersenGraph()
            sage: C.independent_set()
            [0, 3, 6, 7]

        As a linear program::

            sage: C = graphs.PetersenGraph()
            sage: len(C.independent_set(algorithm='MILP'))                              # needs sage.numerical.mip
            4

        .. PLOT::

            g = graphs.PetersenGraph()
            sphinx_plot(g.plot(partition=[g.independent_set()]))
        """
        my_cover = self.vertex_cover(algorithm=algorithm, value_only=value_only,
                                     reduction_rules=reduction_rules,
                                     solver=solver, verbose=verbose,
                                     integrality_tolerance=integrality_tolerance)
        if value_only:
            return self.order() - my_cover
        my_cover = set(my_cover)
        return [u for u in self if u not in my_cover]

    @doc_index("Algorithmically hard stuff")
    def vertex_cover(self, algorithm='Cliquer', value_only=False,
                     reduction_rules=True, solver=None, verbose=0,
                     *, integrality_tolerance=1e-3):
        r"""
        Return a minimum vertex cover of ``self`` represented by a set of vertices.

        A minimum vertex cover of a graph is a set `S` of vertices such that
        each edge is incident to at least one element of `S`, and such that `S`
        is of minimum cardinality. For more information, see the
        :wikipedia:`Vertex_cover`.

        Equivalently, a vertex cover is defined as the complement of an
        independent set.

        As an optimization problem, it can be expressed as follows:

        .. MATH::

            \mbox{Minimize : }&\sum_{v\in G} b_v\\
            \mbox{Such that : }&\forall (u,v) \in G.edges(), b_u+b_v\geq 1\\
            &\forall x\in G, b_x\mbox{ is a binary variable}

        INPUT:

        - ``algorithm`` -- string (default: ``'Cliquer'``); indicating which
          algorithm to use. It can be one of those values.

          - ``'Cliquer'`` will compute a minimum vertex cover using the Cliquer
            package

          - ``'MILP'`` will compute a minimum vertex cover through a mixed
            integer linear program

          - ``'mcqd'`` will use the MCQD solver
            (`<http://www.sicmm.org/~konc/maxclique/>`_). Note that the MCQD
            package must be installed.

        - ``value_only`` -- boolean (default: ``False``); if set to ``True``,
          only the size of a minimum vertex cover is returned. Otherwise,
          a minimum vertex cover is returned as a list of vertices.

        - ``reduction_rules`` -- (default: ``True``) specify if the reductions
          rules from kernelization must be applied as pre-processing or not.
          See [ACFLSS04]_ for more details. Note that depending on the instance,
          it might be faster to disable reduction rules.

        - ``solver`` -- string (default: ``None``); specifies a Mixed Integer
          Linear Programming (MILP) solver to be used. If set to ``None``, the
          default one is used. For more information on MILP solvers and which
          default solver is used, see the method :meth:`solve
          <sage.numerical.mip.MixedIntegerLinearProgram.solve>` of the class
          :class:`MixedIntegerLinearProgram
          <sage.numerical.mip.MixedIntegerLinearProgram>`.

        - ``verbose`` -- integer (default: 0); sets the level of
          verbosity. Set to 0 by default, which means quiet.

        - ``integrality_tolerance`` -- float; parameter for use with MILP
          solvers over an inexact base ring; see
          :meth:`MixedIntegerLinearProgram.get_values`.

        EXAMPLES:

        On the Pappus graph::

           sage: g = graphs.PappusGraph()
           sage: g.vertex_cover(value_only=True)
           9

        .. PLOT::

            g = graphs.PappusGraph()
            sphinx_plot(g.plot(partition=[g.vertex_cover()]))

        TESTS:

        The two algorithms should return the same result::

           sage: g = graphs.RandomGNP(10, .5)
           sage: vc1 = g.vertex_cover(algorithm='MILP')                                 # needs sage.numerical.mip
           sage: vc2 = g.vertex_cover(algorithm='Cliquer')
           sage: len(vc1) == len(vc2)                                                   # needs sage.numerical.mip
           True

        The cardinality of the vertex cover is unchanged when reduction rules
        are used. First for trees::

           sage: for i in range(20):
           ....:     g = graphs.RandomTree(20)
           ....:     vc1_set = g.vertex_cover()
           ....:     vc1 = len(vc1_set)
           ....:     vc2 = g.vertex_cover(value_only=True, reduction_rules=False)
           ....:     if vc1 != vc2:
           ....:         print("Error :", vc1, vc2)
           ....:         print("With reduction rules :", vc1)
           ....:         print("Without reduction rules :", vc2)
           ....:         break
           ....:     g.delete_vertices(vc1_set)
           ....:     if g.size():
           ....:         print("This thing is not a vertex cover !")

        Then for random GNP graphs::

           sage: for i in range(20):
           ....:     g = graphs.RandomGNP(50, 0.08)
           ....:     vc1_set = g.vertex_cover()
           ....:     vc1 = len(vc1_set)
           ....:     vc2 = g.vertex_cover(value_only=True, reduction_rules=False)
           ....:     if vc1 != vc2:
           ....:         print("Error :", vc1, vc2)
           ....:         print("With reduction rules :", vc1)
           ....:         print("Without reduction rules :", vc2)
           ....:         break
           ....:     g.delete_vertices(vc1_set)
           ....:     if g.size():
           ....:         print("This thing is not a vertex cover !")

        Testing mcqd::

            sage: graphs.PetersenGraph().vertex_cover(algorithm='mcqd', value_only=True)  # optional - mcqd
            6

        Given a wrong algorithm::

            sage: graphs.PetersenGraph().vertex_cover(algorithm='guess')
            Traceback (most recent call last):
            ...
            ValueError: the algorithm must be "Cliquer", "MILP" or "mcqd"

        Issue :issue:`24287` is fixed::

            sage: G = Graph([(0,1)]*5 + [(1,2)]*2, multiedges=True)
            sage: G.vertex_cover(reduction_rules=True, algorithm='MILP')                # needs sage.numerical.mip
            [1]
            sage: G.vertex_cover(reduction_rules=False)                                 # needs sage.numerical.mip
            [1]

        Issue :issue:`25988` is fixed::

            sage: B = BipartiteGraph(graphs.CycleGraph(6))
            sage: B.vertex_cover(algorithm='Cliquer', reduction_rules=True)
            [1, 3, 5]
        """
        self._scream_if_not_simple(allow_multiple_edges=True)
        g = self

        ppset = []
        folded_vertices = []

        ###################
        # Reduction rules #
        ###################

        if reduction_rules:
            # We apply simple reduction rules allowing to identify vertices that
            # belongs to an optimal vertex cover

            # We first take a copy of the graph without multiple edges, if any.
            g = Graph(data=self.edges(sort=False), format='list_of_edges',
                      multiedges=self.allows_multiple_edges())
            g.allow_multiple_edges(False)

            degree_at_most_two = {u for u in g if g.degree(u) <= 2}

            while degree_at_most_two:

                u = degree_at_most_two.pop()
                du = g.degree(u)

                if not du:
                    # RULE 1: isolated vertices are not part of the cover. We
                    # simply remove them from the graph. The degree of such
                    # vertices may have been reduced to 0 while applying other
                    # reduction rules
                    g.delete_vertex(u)

                elif du == 1:
                    # RULE 2: If a vertex u has degree 1, we select its neighbor
                    # v and remove both u and v from g.
                    v = next(g.neighbor_iterator(u))
                    ppset.append(v)
                    g.delete_vertex(u)

                    for w in g.neighbor_iterator(v):
                        if g.degree(w) <= 3:
                            # The degree of w will be at most two after the
                            # deletion of v
                            degree_at_most_two.add(w)

                    g.delete_vertex(v)
                    degree_at_most_two.discard(v)

                elif du == 2:
                    v, w = g.neighbors(u)

                    if g.has_edge(v, w):
                        # RULE 3: If the neighbors v and w of a degree 2 vertex
                        # u are incident, then we select both v and w and remove
                        # u, v, and w from g.
                        ppset.append(v)
                        ppset.append(w)
                        g.delete_vertex(u)
                        neigh = set(g.neighbors(v) + g.neighbors(w)).difference([v, w])
                        g.delete_vertex(v)
                        g.delete_vertex(w)

                        for z in neigh:
                            if g.degree(z) <= 2:
                                degree_at_most_two.add(z)

                    else:
                        # RULE 4, folded vertices: If the neighbors v and w of a
                        # degree 2 vertex u are not incident, then we contract
                        # edges (u, v), (u, w). Then, if the solution contains u,
                        # we replace it with v and w. Otherwise, we let u in the
                        # solution.
                        neigh = set(g.neighbors(v) + g.neighbors(w)).difference([u, v, w])
                        g.delete_vertex(v)
                        g.delete_vertex(w)
                        for z in neigh:
                            g.add_edge(u, z)

                        folded_vertices.append((u, v, w))

                        if g.degree(u) <= 2:
                            degree_at_most_two.add(u)

                    degree_at_most_two.discard(v)
                    degree_at_most_two.discard(w)

                # RULE 5:
                # TODO: add extra reduction rules

        ##################
        # Main Algorithm #
        ##################

        if not g.order():
            # Reduction rules were sufficients to get the solution
            size_cover_g = 0
            cover_g = set()

        elif algorithm == "Cliquer" or algorithm == "mcqd":
            if g.has_multiple_edges() and not reduction_rules:
                g = copy(g)
                g.allow_multiple_edges(False)

            independent = g.complement().clique_maximum(algorithm=algorithm)
            if value_only:
                size_cover_g = g.order() - len(independent)
            else:
                cover_g = set(uu for uu in g if uu not in independent)

        elif algorithm == "MILP":

            from sage.numerical.mip import MixedIntegerLinearProgram
            p = MixedIntegerLinearProgram(maximization=False, solver=solver)
            b = p.new_variable(binary=True)

            # minimizes the number of vertices in the set
            p.set_objective(p.sum(b[v] for v in g))

            # an edge contains at least one vertex of the minimum vertex cover
            for u, v in g.edge_iterator(labels=None):
                p.add_constraint(b[u] + b[v], min=1)

            p.solve(log=verbose)
            b = p.get_values(b, convert=bool, tolerance=integrality_tolerance)
            if value_only:
                size_cover_g = sum(1 for v in g if b[v])
            else:
                cover_g = set(v for v in g if b[v])
        else:
            raise ValueError('the algorithm must be "Cliquer", "MILP" or "mcqd"')

        #########################
        # Returning the results #
        #########################

        # We finally reconstruct the solution according the reduction rules
        if value_only:
            return len(ppset) + len(folded_vertices) + size_cover_g

        # RULES 2 and 3:
        cover_g.update(ppset)
        # RULE 4:
        folded_vertices.reverse()
        for u, v, w in folded_vertices:
            if u in cover_g:
                cover_g.discard(u)
                cover_g.add(v)
                cover_g.add(w)
            else:
                cover_g.add(u)
        return list(cover_g)

    @doc_index("Connectivity, orientations, trees")
    def ear_decomposition(self):
        r"""
        Return an Ear decomposition of the graph.

        An ear of an undirected graph `G` is a path `P` where the two endpoints
        of the path may coincide (i.e., form a cycle), but where otherwise no
        repetition of edges or vertices is allowed, so every internal vertex of
        `P` has degree two in `P`.

        An ear decomposition of an undirected graph `G` is a partition of its
        set of edges into a sequence of ears, such that the one or two endpoints
        of each ear belong to earlier ears in the sequence and such that the
        internal vertices of each ear do not belong to any earlier ear.

        For more information, see the :wikipedia:`Ear_decomposition`.

        This method implements the linear time algorithm presented in
        [Sch2013]_.

        OUTPUT:

        - A nested list representing the cycles and chains of the ear
          decomposition of the graph.

        EXAMPLES:

        Ear decomposition of an outer planar graph of order 13::

            sage: g = Graph('LlCG{O@?GBOMW?')
            sage: g.ear_decomposition()
            [[0, 3, 2, 1, 0],
             [0, 7, 4, 3],
             [0, 11, 9, 8, 7],
             [1, 12, 2],
             [3, 6, 5, 4],
             [4, 6],
             [7, 10, 8],
             [7, 11],
             [8, 11]]

        Ear decomposition of a biconnected graph::

            sage: g = graphs.CycleGraph(4)
            sage: g.ear_decomposition()
            [[0, 3, 2, 1, 0]]

        Ear decomposition of a connected but not biconnected graph::

            sage: G = Graph()
            sage: G.add_cycle([0,1,2])
            sage: G.add_edge(0,3)
            sage: G.add_cycle([3,4,5,6])
            sage: G.ear_decomposition()
            [[0, 2, 1, 0], [3, 6, 5, 4, 3]]

        The ear decomposition of a multigraph with loops is the same as the ear
        decomposition of the underlying simple graph::

            sage: g = graphs.BullGraph()
            sage: g.allow_multiple_edges(True)
            sage: g.add_edges(g.edges(sort=False))
            sage: g.allow_loops(True)
            sage: u = g.random_vertex()
            sage: g.add_edge(u, u)
            sage: g
            Bull graph: Looped multi-graph on 5 vertices
            sage: h = g.to_simple()
            sage: g.ear_decomposition() == h.ear_decomposition()
            True

        TESTS::

            sage: g=Graph()
            sage: g
            Graph on 0 vertices
            sage: g.ear_decomposition()
            Traceback (most recent call last):
            ...
            ValueError: ear decomposition is defined for graphs of order at least 3
        """
        # Ear decomposition of a graph of order < 3 is [].
        if self.order() < 3:
            raise ValueError("ear decomposition is defined for graphs of order at least 3")

        # List to store the order in which dfs visits vertices.
        dfs_order = []

        # Boolean dict to mark vertices as visited or unvisited during
        # Dfs traversal in graph.
        seen = set()

        # Boolean dict to mark vertices as visited or unvisited in
        # Dfs tree traversal.
        traversed = set()

        # Dictionary to store parent vertex of all the visited vertices.
        # Initialized for the first vertex to be visited.
        parent = {next(self.vertex_iterator()): None}

        # List to store visit_time of vertices in Dfs traversal.
        value = {}

        # List to store all the chains and cycles of the input graph G.
        chains = []

        # DFS() : Function that performs depth first search on input graph G and
        #         stores DFS tree in parent array format.
        def DFS(v):
            """
            Depth first search step from vertex v.
            """
            # make v are visited, update its time of visited and value
            seen.add(v)
            dfs_order.append(v)

            # Traverse though all the neighbor vertices of v
            for u in self.neighbor_iterator(v):
                # if any neighbor is not visited, enter
                if u not in seen:
                    # Set the parent of u in DFS tree as v and continue
                    # exploration
                    parent[u] = v
                    DFS(u)

        # Traverse() : Function that use G-T (non-tree edges) to find cycles
        #              and chains by traversing in DFS tree.
        def traverse(start, pointer):
            # Make the first end of non-tree edge visited
            traversed.add(start)
            chain = [start]

            # Traverse DFS Tree of G and print all the not visited vertices
            # Appending all the vertices in chain
            while True:
                chain.append(pointer)
                if pointer in traversed:
                    break
                traversed.add(pointer)
                pointer = parent[pointer]
            chains.append(chain)

        # Perform ear decomposition on each connected component of input graph.
        for v in self:
            if v not in seen:
                # Start the depth first search from first vertex
                DFS(v)
                value = {u: i for i, u in enumerate(dfs_order)}

                # Traverse all the non Tree edges, according to DFS order
                for u in dfs_order:
                    for neighbor in self.neighbor_iterator(u):
                        if value[u] < value[neighbor] and u != parent[neighbor]:
                            traverse(u, neighbor)

                dfs_order = []

        return chains

    @doc_index("Clique-related methods")
    def cliques_vertex_clique_number(self, algorithm='cliquer', vertices=None,
                                     cliques=None):
        """
        Return a dictionary of sizes of the largest maximal cliques containing
        each vertex, keyed by vertex.

        Returns a single value if only one input vertex.

        .. NOTE::

            Currently only implemented for undirected graphs. Use :meth:`to_undirected`
            to convert a digraph to an undirected graph.

        INPUT:

        - ``algorithm`` -- either ``cliquer`` or ``networkx``

           - ``cliquer`` -- this wraps the C program Cliquer [NO2003]_

           - ``networkx`` -- this function is based on NetworkX's implementation
             of the Bron and Kerbosch Algorithm [BK1973]_

        - ``vertices`` -- the vertices to inspect (default: entire graph).
          Ignored unless ``algorithm=='networkx'``.

        - ``cliques`` -- list of cliques (if already computed).  Ignored unless
          ``algorithm=='networkx'``.

        EXAMPLES::

            sage: C = Graph('DJ{')
            sage: C.cliques_vertex_clique_number()                                      # needs sage.plot
            {0: 2, 1: 4, 2: 4, 3: 4, 4: 4}
            sage: E = C.cliques_maximal(); E
            [[0, 4], [1, 2, 3, 4]]
            sage: C.cliques_vertex_clique_number(cliques=E, algorithm='networkx')       # needs networkx
            {0: 2, 1: 4, 2: 4, 3: 4, 4: 4}

            sage: F = graphs.Grid2dGraph(2,3)
            sage: F.cliques_vertex_clique_number(algorithm='networkx')                  # needs networkx
            {(0, 0): 2, (0, 1): 2, (0, 2): 2, (1, 0): 2, (1, 1): 2, (1, 2): 2}
            sage: F.cliques_vertex_clique_number(vertices=[(0, 1), (1, 2)])             # needs sage.plot
            {(0, 1): 2, (1, 2): 2}

            sage: G = Graph({0:[1,2,3], 1:[2], 3:[0,1]})
            sage: G.show(figsize=[2,2])                                                 # needs sage.plot
            sage: G.cliques_vertex_clique_number()                                      # needs sage.plot
            {0: 3, 1: 3, 2: 3, 3: 3}
        """
        if algorithm == "cliquer":
            from sage.graphs.cliquer import clique_number
            if vertices is None:
                vertices = self
            value = {}
            for v in vertices:
                value[v] = 1 + clique_number(self.subgraph(self.neighbors(v)))
                self.subgraph(self.neighbors(v)).plot()
            return value
        elif algorithm == "networkx":
            import networkx
            return dict(networkx.node_clique_number(self.networkx_graph(), vertices, cliques))
        raise NotImplementedError("Only 'networkx' and 'cliquer' are supported.")

    @doc_index("Clique-related methods")
    def cliques_containing_vertex(self, vertices=None, cliques=None):
        """
        Return the cliques containing each vertex, represented as a dictionary
        of lists of lists, keyed by vertex.

        Returns a single list if only one input vertex.

        .. NOTE::

            Currently only implemented for undirected graphs. Use to_undirected
            to convert a digraph to an undirected graph.

        INPUT:

        - ``vertices`` -- the vertices to inspect (default: entire graph)

        - ``cliques`` -- list of cliques (if already computed)

        EXAMPLES::

            sage: # needs networkx
            sage: C = Graph('DJ{')
            sage: C.cliques_containing_vertex()
            {0: [[0, 4]],
             1: [[1, 2, 3, 4]],
             2: [[1, 2, 3, 4]],
             3: [[1, 2, 3, 4]],
             4: [[0, 4], [1, 2, 3, 4]]}
            sage: C.cliques_containing_vertex(4)
            [[0, 4], [1, 2, 3, 4]]
            sage: C.cliques_containing_vertex([0, 1])
            {0: [[0, 4]], 1: [[1, 2, 3, 4]]}
            sage: E = C.cliques_maximal(); E
            [[0, 4], [1, 2, 3, 4]]
            sage: C.cliques_containing_vertex(cliques=E)
            {0: [[0, 4]],
             1: [[1, 2, 3, 4]],
             2: [[1, 2, 3, 4]],
             3: [[1, 2, 3, 4]],
             4: [[0, 4], [1, 2, 3, 4]]}

            sage: G = Graph({0:[1,2,3], 1:[2], 3:[0,1]})
            sage: G.show(figsize=[2,2])                                                 # needs sage.plot
            sage: G.cliques_containing_vertex()                                         # needs networkx
            {0: [[0, 1, 2], [0, 1, 3]],
             1: [[0, 1, 2], [0, 1, 3]],
             2: [[0, 1, 2]],
             3: [[0, 1, 3]]}

        Since each clique of a 2 dimensional grid corresponds to an edge, the
        number of cliques in which a vertex is involved equals its degree::

            sage: # needs networkx
            sage: F = graphs.Grid2dGraph(2,3)
            sage: d = F.cliques_containing_vertex()
            sage: all(F.degree(u) == len(cliques) for u,cliques in d.items())
            True
            sage: d = F.cliques_containing_vertex(vertices=[(0, 1)])
            sage: list(d)
            [(0, 1)]
            sage: sorted(sorted(x for x in L) for L in d[(0, 1)])
            [[(0, 0), (0, 1)], [(0, 1), (0, 2)], [(0, 1), (1, 1)]]
        """
        if cliques is None:
            cliques = self.cliques_maximal()

        if vertices in self:  # single vertex
            return [c for c in cliques if vertices in c]

        from collections import defaultdict
        d = defaultdict(list)

        for c in cliques:
            for v in c:
                d[v].append(c)

        return {v: d[v] for v in vertices or self}

    @doc_index("Clique-related methods")
    def clique_complex(self):
        """
        Return the clique complex of ``self``.

        This is the largest simplicial complex on the vertices of ``self`` whose
        1-skeleton is ``self``.

        This is only makes sense for undirected simple graphs.

        EXAMPLES::

            sage: g = Graph({0:[1,2],1:[2],4:[]})
            sage: g.clique_complex()
            Simplicial complex with vertex set (0, 1, 2, 4) and facets {(4,), (0, 1, 2)}

            sage: h = Graph({0:[1,2,3,4],1:[2,3,4],2:[3]})
            sage: x = h.clique_complex()
            sage: x
            Simplicial complex with vertex set (0, 1, 2, 3, 4) and facets {(0, 1, 4), (0, 1, 2, 3)}
            sage: i = x.graph()
            sage: i==h
            True
            sage: x==i.clique_complex()
            True
        """
        if self.is_directed() or self.has_loops() or self.has_multiple_edges():
            raise ValueError("Self must be an undirected simple graph to have a clique complex.")
        import sage.topology.simplicial_complex
        C = sage.topology.simplicial_complex.SimplicialComplex(self.cliques_maximal(), maximality_check=True)
        C._graph = self
        return C

    @doc_index("Clique-related methods")
    def clique_polynomial(self, t=None):
        r"""
        Return the clique polynomial of ``self``.

        This is the polynomial where the coefficient of `t^n` is the number of
        cliques in the graph with `n` vertices. The constant term of the clique
        polynomial is always taken to be one.

        EXAMPLES::

            sage: g = Graph()
            sage: g.clique_polynomial()
            1
            sage: g = Graph({0:[1]})
            sage: g.clique_polynomial()
            t^2 + 2*t + 1
            sage: g = graphs.CycleGraph(4)
            sage: g.clique_polynomial()
            4*t^2 + 4*t + 1
        """
        if t is None:
            R = PolynomialRing(ZZ, 't')
            t = R.gen()
        number_of = [0]*(self.order() + 1)
        for x in IndependentSets(self, complement=True):
            number_of[len(x)] += 1
        return sum(coeff*t**i for i, coeff in enumerate(number_of) if coeff)

    # Miscellaneous

    @doc_index("Leftovers")
    def cores(self, k=None, with_labels=False):
        r"""
        Return the core number for each vertex in an ordered list.

        (for homomorphisms cores, see the :meth:`Graph.has_homomorphism_to`
        method)

        DEFINITIONS:

        * *K-cores* in graph theory were introduced by Seidman in 1983 and by
          Bollobas in 1984 as a method of (destructively) simplifying graph
          topology to aid in analysis and visualization. They have been more
          recently defined as the following by Batagelj et al:

          *Given a graph `G` with vertices set `V` and edges set `E`, the
          `k`-core of `G` is the graph obtained from `G` by recursively removing
          the vertices with degree less than `k`, for as long as there are any.*

          This operation can be useful to filter or to study some properties of
          the graphs. For instance, when you compute the 2-core of graph G, you
          are cutting all the vertices which are in a tree part of graph.  (A
          tree is a graph with no loops). See the :wikipedia:`K-core`.

          [PSW1996]_ defines a `k`-core of `G` as the largest subgraph (it is
          unique) of `G` with minimum degree at least `k`.

        * Core number of a vertex

          The core number of a vertex `v` is the largest integer `k` such that
          `v` belongs to the `k`-core of `G`.

        * Degeneracy

          The *degeneracy* of a graph `G`, usually denoted `\delta^*(G)`, is the
          smallest integer `k` such that the graph `G` can be reduced to the
          empty graph by iteratively removing vertices of degree `\leq k`.
          Equivalently, `\delta^*(G) = k - 1` if `k` is the smallest integer
          such that the `k`-core of `G` is empty.

        IMPLEMENTATION:

        This implementation is based on the NetworkX implementation of the
        algorithm described in [BZ2003]_.

        INPUT:

        - ``k`` -- integer (default: ``None``)

            * If ``k = None`` (default), returns the core number for each vertex.

            * If ``k`` is an integer, returns a pair ``(ordering, core)``, where
              ``core`` is the list of vertices in the `k`-core of ``self``, and
              ``ordering`` is an elimination order for the other vertices such
              that each vertex is of degree strictly less than `k` when it is to
              be eliminated from the graph.

        - ``with_labels`` -- boolean (default: ``False``); when set to
          ``False``, and ``k = None``, the method returns a list whose `i` th
          element is the core number of the `i` th vertex. When set to ``True``,
          the method returns a dictionary whose keys are vertices, and whose
          values are the corresponding core numbers.

        .. SEEALSO::

            * Graph cores is also a notion related to graph homomorphisms. For
              this second meaning, see :meth:`Graph.has_homomorphism_to`.
            * :wikipedia:`Degeneracy_(graph_theory)`

        EXAMPLES::

            sage: (graphs.FruchtGraph()).cores()
            [3, 3, 3, 3, 3, 3, 3, 3, 3, 3, 3, 3]
            sage: (graphs.FruchtGraph()).cores(with_labels=True)
            {0: 3, 1: 3, 2: 3, 3: 3, 4: 3, 5: 3, 6: 3, 7: 3, 8: 3, 9: 3, 10: 3, 11: 3}

            sage: # needs sage.modules
            sage: set_random_seed(0)
            sage: a = random_matrix(ZZ, 20, x=2, sparse=True, density=.1)
            sage: b = Graph(20)
            sage: b.add_edges(a.nonzero_positions(), loops=False)
            sage: cores = b.cores(with_labels=True); cores
            {0: 3, 1: 3, 2: 3, 3: 3, 4: 2, 5: 2, 6: 3, 7: 1, 8: 3, 9: 3, 10: 3,
             11: 3, 12: 3, 13: 3, 14: 2, 15: 3, 16: 3, 17: 3, 18: 3, 19: 3}
            sage: [v for v,c in cores.items() if c >= 2]  # the vertices in the 2-core
            [0, 1, 2, 3, 4, 5, 6, 8, 9, 10, 11, 12, 13, 14, 15, 16, 17, 18, 19]

        Checking the 2-core of a random lobster is indeed the empty set::

            sage: g = graphs.RandomLobster(20, .5, .5)                                  # needs networkx
            sage: ordering, core = g.cores(2)                                           # needs networkx
            sage: len(core) == 0                                                        # needs networkx
            True

        Checking the cores of a bull graph::

            sage: G = graphs.BullGraph()
            sage: G.cores(with_labels=True)
            {0: 2, 1: 2, 2: 2, 3: 1, 4: 1}
            sage: G.cores(k=2)
            ([3, 4], [0, 1, 2])

        Graphs with multiple edges::

            sage: G.allow_multiple_edges(True)
            sage: G.add_edges(G.edges(sort=False))
            sage: G.cores(with_labels=True)
            {0: 4, 1: 4, 2: 4, 3: 2, 4: 2}
            sage: G.cores(k=4)
            ([3, 4], [0, 1, 2])
        """
        self._scream_if_not_simple(allow_multiple_edges=True)
        if k is not None and k < 0:
            raise ValueError("parameter k must be a nonnegative integer")
        if not self or not self.size():
            if k is not None:
                return ([], list(self)) if not k else (list(self), [])
            if with_labels:
                return {u: 0 for u in self}
            return [0]*self.order()

        # Compute the degrees of each vertex and set up initial guesses for core
        degrees = self.degree(labels=True)
        core = degrees

        if self.has_multiple_edges():
            # We partition the vertex set into buckets of vertices by degree
            nbuckets = max(degrees.values()) + 1
            bucket = [set() for _ in range(nbuckets)]
            for u, d in degrees.items():
                bucket[d].add(u)

            verts = []
            for d in range(nbuckets):
                if not bucket[d]:
                    continue

                if k is not None and d >= k:
                    # all vertices have degree >= k. We can return the solution
                    from itertools import chain
                    return verts, list(chain(*bucket))

                while bucket[d]:
                    # Remove a vertex from the bucket and add it to the ordering
                    u = bucket[d].pop()
                    verts.append(u)

                    # Update the degree and core number of unordered neighbors.
                    # The core number of an unordered neighbor v cannot be less
                    # than the core number of an ordered vertex u.
                    for x, y in self.edge_iterator(vertices=[u], labels=False, sort_vertices=False):
                        v = y if x is u else x
                        if core[v] > core[u]:
                            dv = core[v]
                            bucket[dv].discard(v)
                            bucket[dv - 1].add(v)
                            core[v] -= 1

        else:
            # Sort vertices by degree. Store in a list and keep track of where a
            # specific degree starts (effectively, the list is sorted by bins).
            verts = sorted(degrees.keys(), key=lambda x: degrees[x])
            if k is not None and k > degrees[verts[-1]]:
                return verts, []
            bin_boundaries = [0]
            curr_degree = 0
            for i, v in enumerate(verts):
                if degrees[v] > curr_degree:
                    bin_boundaries.extend([i] * (degrees[v] - curr_degree))
                    curr_degree = degrees[v]
            vert_pos = {v: pos for pos, v in enumerate(verts)}
            # Lists of neighbors.
            nbrs = {v: set(self.neighbors(v)) for v in self}
            # form vertex core building up from smallest
            for v in verts:

                # If all the vertices have a degree larger than k, we can return
                # our answer if k is not None
                if k is not None and core[v] >= k:
                    return verts[:vert_pos[v]], verts[vert_pos[v]:]

                for u in nbrs[v]:
                    if core[u] > core[v]:
                        nbrs[u].remove(v)

                        # Cleverly move u to the end of the next smallest bin
                        # (i.e., subtract one from the degree of u). We do this
                        # by swapping u with the first vertex in the bin that
                        # contains u, then incrementing the bin boundary for the
                        # bin that contains u.
                        pos = vert_pos[u]
                        bin_start = bin_boundaries[core[u]]
                        vert_pos[u] = bin_start
                        vert_pos[verts[bin_start]] = pos
                        verts[bin_start], verts[pos] = verts[pos], verts[bin_start]
                        bin_boundaries[core[u]] += 1
                        core[u] -= 1

        if k is not None:
            return verts, []

        if with_labels:
            return core
        return list(core.values())

    @doc_index("Leftovers")
    def modular_decomposition(self, algorithm=None, style='tuple'):
        r"""
        Return the modular decomposition of the current graph.

        A module of an undirected graph is a subset of vertices such that every
        vertex outside the module is either connected to all members of the
        module or to none of them. Every graph that has a nontrivial module can
        be partitioned into modules, and the increasingly fine partitions into
        modules form a tree. The ``modular_decomposition`` function returns
        that tree, using an `O(n^3)` algorithm of [HM1979]_.

        INPUT:

        - ``style`` -- string (default: ``'tuple'``); specifies the output
          format:

          - ``'tuple'`` -- as nested tuples

          - ``'tree'`` -- as :class:`~sage.combinat.rooted_tree.LabelledRootedTree`

        OUTPUT:

        A pair of two values (recursively encoding the decomposition) :

        * The type of the current module :

          * ``'PARALLEL'``
          * ``'PRIME'``
          * ``'SERIES'``

        * The list of submodules (as list of pairs ``(type, list)``,
          recursively...) or the vertex's name if the module is a singleton.

        Crash course on modular decomposition:

        A module `M` of a graph `G` is a proper subset of its vertices such
        that for all `u \in V(G)-M, v,w\in M` the relation `u \sim v
        \Leftrightarrow u \sim w` holds, where `\sim` denotes the adjacency
        relation in `G`. Equivalently, `M \subset V(G)` is a module if all its
        vertices have the same adjacency relations with each vertex outside of
        the module (vertex by vertex).

        Hence, for a set like a module, it is very easy to encode the
        information of the adjacencies between the vertices inside and outside
        the module -- we can actually add a new vertex `v_M` to our graph
        representing our module `M`, and let `v_M` be adjacent to `u\in V(G)-M`
        if and only if some `v\in M` (and hence all the vertices contained in
        the module) is adjacent to `u`. We can now independently (and
        recursively) study the structure of our module `M` and the new graph
        `G-M+\{v_M\}`, without any loss of information.

        Here are two very simple modules :

        * A connected component `C` (or the union of some --but not all-- of
          them) of a disconnected graph `G`, for instance, is a module, as no
          vertex of `C` has a neighbor outside of it.

        * An anticomponent `C` (or the union of some --but not all-- of them) of
          a non-anticonnected graph `G`, for the same reason (it is just the
          complement of the previous graph !).

        These modules being of special interest, the disjoint union of graphs is
        called a Parallel composition, and the complement of a disjoint union is
        called a Series composition. A graph whose only modules are singletons
        is called Prime.

        For more information on modular decomposition, in particular for an
        explanation of the terms "Parallel," "Prime" and "Series," see the
        :wikipedia:`Modular_decomposition`.

        You may also be interested in the survey from Michel Habib and
        Christophe Paul entitled "A survey on Algorithmic aspects of modular
        decomposition" [HP2010]_.

        EXAMPLES:

        The Bull Graph is prime::

            sage: graphs.BullGraph().modular_decomposition()
            (PRIME, [1, 2, 0, 3, 4])

        The Petersen Graph too::

            sage: graphs.PetersenGraph().modular_decomposition()
            (PRIME, [1, 4, 5, 0, 2, 6, 3, 7, 8, 9])

        This a clique on 5 vertices with 2 pendant edges, though, has a more
        interesting decomposition::

            sage: g = graphs.CompleteGraph(5)
            sage: g.add_edge(0,5)
            sage: g.add_edge(0,6)
            sage: g.modular_decomposition()
            (SERIES, [(PARALLEL, [(SERIES, [1, 2, 3, 4]), 5, 6]), 0])

        We can choose output to be a
        :class:`~sage.combinat.rooted_tree.LabelledRootedTree`::

            sage: g.modular_decomposition(style='tree')
            SERIES[0[], PARALLEL[5[], 6[], SERIES[1[], 2[], 3[], 4[]]]]
            sage: ascii_art(g.modular_decomposition(style='tree'))
              __SERIES
             /      /
            0   ___PARALLEL
               / /     /
              5 6   __SERIES
                   / / / /
                  1 2 3 4

        ALGORITHM:

        This function uses the algorithm of M. Habib and M. Maurer [HM1979]_.

        .. SEEALSO::

            - :meth:`is_prime` -- tests whether a graph is prime

            - :class:`~sage.combinat.rooted_tree.LabelledRootedTree`.

        .. NOTE::

            A buggy implementation of linear time algorithm from [TCHP2008]_ was
            removed in Sage 9.7, see :issue:`25872`.

        TESTS:

        Empty graph::

            sage: graphs.EmptyGraph().modular_decomposition()
            ()
            sage: graphs.EmptyGraph().modular_decomposition(style='tree')
            None[]

        Singleton Vertex::

            sage: Graph(1).modular_decomposition()
            0
            sage: Graph(1).modular_decomposition(style='tree')
            0[]

        Vertices may be arbitrary --- check that :issue:`24898` is fixed::

            sage: md = Graph({(1,2):[(2,3)],(2,3):[(1,2)]}).modular_decomposition()
            sage: md[0]
            SERIES
            sage: sorted(md[1])
            [(1, 2), (2, 3)]

        Unknown style::

            sage: graphs.PathGraph(2).modular_decomposition(style='xyz')
            Traceback (most recent call last):
            ...
            ValueError: style must be 'tuple' or 'tree'

        Check that :issue:`25872` is fixed::

            sage: G1 = Graph('FwA]w')
            sage: G2 = Graph('F@Nfg')
            sage: G1.is_isomorphic(G2)
            True
            sage: G1.modular_decomposition()
            (PRIME, [1, 2, 5, 6, 0, (PARALLEL, [3, 4])])
            sage: G2.modular_decomposition()
            (PRIME, [5, 6, 3, 4, 2, (PARALLEL, [0, 1])])

        Check that :issue:`37631` is fixed::

            sage: G = Graph('GxJEE?')
            sage: G.modular_decomposition(style='tree')
            PRIME[2[], SERIES[0[], 1[]], PARALLEL[3[], 4[]],
                  PARALLEL[5[], 6[], 7[]]]
        """
        from sage.graphs.graph_decompositions.modular_decomposition import (NodeType,
                                                                            habib_maurer_algorithm,
                                                                            create_prime_node,
                                                                            create_normal_node)

        if algorithm is not None:
            from sage.misc.superseded import deprecation
            deprecation(25872, "algorithm=... parameter is obsolete and has no effect.")
        self._scream_if_not_simple()

        if not self.order():
            D = None
        elif self.order() == 1:
            D = create_normal_node(next(self.vertex_iterator()))
        else:
            D = habib_maurer_algorithm(self)

        if style == 'tuple':
            if D is None:
                return tuple()

            def relabel(x):
                if x.node_type == NodeType.NORMAL:
                    return x.children[0]
                return x.node_type, [relabel(y) for y in x.children]

            return relabel(D)

        elif style == 'tree':
            from sage.combinat.rooted_tree import LabelledRootedTree
            if D is None:
                return LabelledRootedTree([])

            def to_tree(x):
                if x.node_type == NodeType.NORMAL:
                    return LabelledRootedTree([], label=x.children[0])
                return LabelledRootedTree([to_tree(y) for y in x.children],
                                          label=x.node_type)

            return to_tree(D)

        raise ValueError("style must be 'tuple' or 'tree'")

    @doc_index("Graph properties")
    def is_polyhedral(self) -> bool:
        """
        Check whether the graph is the graph of the polyhedron.

        By a theorem of Steinitz (Satz 43, p. 77 of [St1922]_), graphs of
        three-dimensional polyhedra are exactly the simple 3-vertex-connected
        planar graphs.

        EXAMPLES::

            sage: C = graphs.CubeGraph(3)
            sage: C.is_polyhedral()
            True
            sage: K33=graphs.CompleteBipartiteGraph(3, 3)
            sage: K33.is_polyhedral()
            False
            sage: graphs.CycleGraph(17).is_polyhedral()
            False
            sage: [i for i in range(9) if graphs.CompleteGraph(i).is_polyhedral()]
            [4]

        .. SEEALSO::

            * :meth:`~sage.graphs.generic_graph.GenericGraph.vertex_connectivity`
            * :meth:`~sage.graphs.generic_graph.GenericGraph.is_planar`
            * :meth:`is_circumscribable`
            * :meth:`is_inscribable`
            * :wikipedia:`Polyhedral_graph`

        TESTS::

            sage: G = Graph([[1, 2, 3, 4], [[1, 2], [1,1]]], loops=True)
            sage: G.is_polyhedral()
            False

            sage: G = Graph([[1, 2, 3], [[1, 2], [3, 1], [1, 2], [2, 3]]], multiedges=True)
            sage: G.is_polyhedral()
            False
        """
        return (not self.has_loops()
                and not self.has_multiple_edges()
                and self.vertex_connectivity(k=3)
                and self.is_planar())

    @doc_index("Graph properties")
    def is_circumscribable(self, solver='ppl', verbose=0):
        """
        Test whether the graph is the graph of a circumscribed polyhedron.

        A polyhedron is circumscribed if all of its facets are tangent to a
        sphere. By a theorem of Rivin ([HRS1993]_), this can be checked by
        solving a linear program that assigns weights between 0 and 1/2 on each
        edge of the polyhedron, so that the weights on any face add to exactly
        one and the weights on any non-facial cycle add to more than one.  If
        and only if this can be done, the polyhedron can be circumscribed.

        INPUT:

        - ``solver`` -- (default: ``'ppl'``) specify a Linear Program (LP)
          solver to be used. If set to ``None``, the default one is used. For
          more information on LP solvers and which default solver is used, see
          the method :meth:`solve
          <sage.numerical.mip.MixedIntegerLinearProgram.solve>` of the class
          :class:`MixedIntegerLinearProgram
          <sage.numerical.mip.MixedIntegerLinearProgram>`.

        - ``verbose`` -- integer (default: 0); sets the level of
          verbosity. Set to 0 by default, which means quiet.

        EXAMPLES::

            sage: C = graphs.CubeGraph(3)
            sage: C.is_circumscribable()                                                # needs sage.numerical.mip
            True

            sage: O = graphs.OctahedralGraph()
            sage: O.is_circumscribable()                                                # needs sage.numerical.mip
            True

            sage: TT = polytopes.truncated_tetrahedron().graph()                        # needs sage.geometry.polyhedron
            sage: TT.is_circumscribable()                                               # needs sage.geometry.polyhedron sage.numerical.mip
            False

        Stellating in a face of the octahedral graph is not circumscribable::

            sage: f = set(flatten(choice(O.faces())))
            sage: O.add_edges([[6, i] for i in f])
            sage: O.is_circumscribable()                                                # needs sage.numerical.mip
            False

        .. SEEALSO::

            * :meth:`is_polyhedral`
            * :meth:`is_inscribable`

        TESTS::

            sage: G = graphs.CompleteGraph(5)
            sage: G.is_circumscribable()
            Traceback (most recent call last):
            ...
            NotImplementedError: this method only works for polyhedral graphs

        .. TODO::

            Allow the use of other, inexact but faster solvers.
        """
        if not self.is_polyhedral():
            raise NotImplementedError('this method only works for polyhedral graphs')

        from sage.numerical.mip import MixedIntegerLinearProgram
        from sage.numerical.mip import MIPSolverException
        # For a description of the algorithm see paper by Rivin and:
        # https://www.ics.uci.edu/~eppstein/junkyard/uninscribable/
        # In order to simulate strict inequalities in the following LP, we
        # introduce a variable c[0] and maximize it. If it is positive, then
        # the LP has a solution, such that all inequalities are strict
        # after removing the auxiliary variable c[0].
        M = MixedIntegerLinearProgram(maximization=True, solver=solver)
        e_var = M.new_variable(nonnegative=True)
        c = M.new_variable()
        M.set_min(c[0], -1)
        M.set_max(c[0], 1)
        M.set_objective(c[0])

        for e in self.edge_iterator(labels=0):
            fe = frozenset(e)
            M.set_max(e_var[fe], ZZ(1)/ZZ(2))
            M.add_constraint(e_var[fe] - c[0], min=0)
            M.add_constraint(e_var[fe] + c[0], max=ZZ(1)/ZZ(2))

        # The faces are completely determined by the graph structure:
        # for polyhedral graph, there is only one way to choose the faces.
        # We add an equality constraint for each face.
        efaces = self.faces()
        vfaces = set(frozenset([e[0] for e in face]) for face in efaces)
        for edges in efaces:
            M.add_constraint(M.sum(e_var[frozenset(e)] for e in edges) == 1)

        # In order to generate all simple cycles of G, which are not faces,
        # we use the "all_simple_cycles" method of directed graphs, generating
        # each cycle twice (in both directions). The set below make sure only
        # one direction gives rise to an (in)equality
        D = self.to_directed()
        inequality_constraints = set()
        for cycle in D.all_simple_cycles():
            if len(cycle) > 3:
                scycle = frozenset(cycle)
                if scycle not in vfaces:
                    edges = (frozenset((cycle[i], cycle[i+1])) for i in range(len(cycle)-1))
                    inequality_constraints.add(frozenset(edges))

        for ieq in inequality_constraints:
            M.add_constraint(M.sum(e_var[fe] for fe in ieq) - c[0] >= 1)

        try:
            solution = M.solve(log=verbose)
        except MIPSolverException as msg:
            if str(msg) == "PPL : There is no feasible solution":
                return False
        return solution > 0

    @doc_index("Graph properties")
    def is_inscribable(self, solver='ppl', verbose=0):
        """
        Test whether the graph is the graph of an inscribed polyhedron.

        A polyhedron is inscribed if all of its vertices are on a sphere.
        This is dual to the notion of circumscribed polyhedron: A Polyhedron is
        inscribed if and only if its polar dual is circumscribed and hence a
        graph is inscribable if and only if its planar dual is circumscribable.

        INPUT:

        - ``solver`` -- (default: ``'ppl'``) specify a Linear Program (LP)
          solver to be used. If set to ``None``, the default one is used. For
          more information on LP solvers and which default solver is used, see
          the method :meth:`solve
          <sage.numerical.mip.MixedIntegerLinearProgram.solve>` of the class
          :class:`MixedIntegerLinearProgram
          <sage.numerical.mip.MixedIntegerLinearProgram>`.

        - ``verbose`` -- integer (default: 0); sets the level of
          verbosity. Set to 0 by default, which means quiet.

        EXAMPLES::

            sage: H = graphs.HerschelGraph()
            sage: H.is_inscribable()            # long time (> 1 sec)                   # needs sage.numerical.mip
            False
            sage: H.planar_dual().is_inscribable()      # long time (> 1 sec)           # needs sage.numerical.mip
            True

            sage: C = graphs.CubeGraph(3)
            sage: C.is_inscribable()                                                    # needs sage.numerical.mip
            True

        Cutting off a vertex from the cube yields an uninscribable graph::

            sage: C = graphs.CubeGraph(3)
            sage: v = next(C.vertex_iterator())
            sage: triangle = [_ + v for _ in C.neighbors(v)]
            sage: C.add_edges(Combinations(triangle, 2))
            sage: C.add_edges(zip(triangle, C.neighbors(v)))
            sage: C.delete_vertex(v)
            sage: C.is_inscribable()                                                    # needs sage.numerical.mip
            False

        Breaking a face of the cube yields an uninscribable graph::

            sage: C = graphs.CubeGraph(3)
            sage: face = choice(C.faces())
            sage: C.add_edge([face[0][0], face[2][0]])
            sage: C.is_inscribable()                                                    # needs sage.numerical.mip
            False


        .. SEEALSO::

            * :meth:`is_polyhedral`
            * :meth:`is_circumscribable`

        TESTS::

            sage: G = graphs.CompleteBipartiteGraph(3,3)
            sage: G.is_inscribable()
            Traceback (most recent call last):
            ...
            NotImplementedError: this method only works for polyhedral graphs
        """
        if not self.is_polyhedral():
            raise NotImplementedError('this method only works for polyhedral graphs')
        return self.planar_dual().is_circumscribable(solver=solver, verbose=verbose)

    @doc_index("Graph properties")
    def is_prime(self, algorithm=None):
        r"""
        Test whether the current graph is prime.

        A graph is prime if all its modules are trivial (i.e. empty, all of the
        graph or singletons) -- see :meth:`modular_decomposition`.
        Use the `O(n^3)` algorithm of [HM1979]_.

        EXAMPLES:

        The Petersen Graph and the Bull Graph are both prime::

            sage: graphs.PetersenGraph().is_prime()
            True
            sage: graphs.BullGraph().is_prime()
            True

        Though quite obviously, the disjoint union of them is not::

            sage: (graphs.PetersenGraph() + graphs.BullGraph()).is_prime()
            False

        TESTS::

            sage: graphs.EmptyGraph().is_prime()
            True
        """
        if algorithm is not None:
            from sage.misc.superseded import deprecation
            deprecation(25872, "algorithm=... parameter is obsolete and has no effect.")
        from sage.graphs.graph_decompositions.modular_decomposition import NodeType

        if self.order() <= 1:
            return True

        D = self.modular_decomposition()

        return D[0] == NodeType.PRIME and len(D[1]) == self.order()

    def _gomory_hu_tree(self, vertices, algorithm=None):
        r"""
        Return a Gomory-Hu tree associated to ``self``.

        This function is the private counterpart of ``gomory_hu_tree()``, with
        the difference that it has an optional argument needed for recursive
        computations, which the user is not interested in defining himself.

        See the documentation of ``gomory_hu_tree()`` for more information.

        INPUT:

        - ``vertices`` -- set of "real" vertices, as opposed to the fakes one
          introduced during the computations. This variable is useful for the
          algorithm and for recursion purposes.

        - ``algorithm`` -- select the algorithm used by the :meth:`edge_cut`
          method. Refer to its documentation for allowed values and default
          behaviour.

        EXAMPLES:

        This function is actually tested in ``gomory_hu_tree()``, this example
        is only present to have a doctest coverage of 100%::

            sage: g = graphs.PetersenGraph()
            sage: t = g._gomory_hu_tree(frozenset(g.vertices(sort=False)))
        """
        self._scream_if_not_simple()

        # Small case, not really a problem ;-)
        if len(vertices) == 1:
            g = Graph()
            g.add_vertices(vertices)
            return g

        # Take any two vertices (u,v)
        it = iter(vertices)
        u, v = next(it), next(it)

        # Compute a uv min-edge-cut.
        #
        # The graph is split into U,V with u \in U and v\in V.
        flow, edges, [U, V] = self.edge_cut(u, v, use_edge_labels=True,
                                            vertices=True, algorithm=algorithm)

        # One graph for each part of the previous one
        gU, gV = self.subgraph(U, immutable=False), self.subgraph(V, immutable=False)

        # A fake vertex fU (resp. fV) to represent U (resp. V)
        fU = frozenset(U)
        fV = frozenset(V)

        # Each edge (uu,vv) with uu \in U and vv\in V yields:
        # - an edge (uu,fV) in gU
        # - an edge (vv,fU) in gV
        #
        # If the same edge is added several times their capacities add up.

        from sage.rings.real_mpfr import RR
        for uu, vv, capacity in edges:
            capacity = capacity if capacity in RR else 1

            # Assume uu is in gU
            if uu in V:
                uu, vv = vv, uu

            # Create the new edges if necessary
            if not gU.has_edge(uu, fV):
                gU.add_edge(uu, fV, 0)
            if not gV.has_edge(vv, fU):
                gV.add_edge(vv, fU, 0)

            # update the capacities
            gU.set_edge_label(uu, fV, gU.edge_label(uu, fV) + capacity)
            gV.set_edge_label(vv, fU, gV.edge_label(vv, fU) + capacity)

        # Recursion on each side
        gU_tree = gU._gomory_hu_tree(vertices & frozenset(gU), algorithm=algorithm)
        gV_tree = gV._gomory_hu_tree(vertices & frozenset(gV), algorithm=algorithm)

        # Union of the two partial trees
        g = gU_tree.union(gV_tree)

        # An edge to connect them, with the appropriate label
        g.add_edge(u, v, flow)

        return g

    @doc_index("Connectivity, orientations, trees")
    def gomory_hu_tree(self, algorithm=None):
        r"""
        Return a Gomory-Hu tree of ``self``.

        Given a tree `T` with labeled edges representing capacities, it is very
        easy to determine the maximum flow between any pair of vertices :
        it is the minimal label on the edges of the unique path between them.

        Given a graph `G`, a Gomory-Hu tree `T` of `G` is a tree with the same
        set of vertices, and such that the maximum flow between any two vertices
        is the same in `G` as in `T`. See the :wikipedia:`Gomory–Hu_tree`. Note
        that, in general, a graph admits more than one Gomory-Hu tree.

        See also 15.4 (Gomory-Hu trees) from [Sch2003]_.

        INPUT:

        - ``algorithm`` -- select the algorithm used by the :meth:`edge_cut`
          method. Refer to its documentation for allowed values and default
          behaviour.

        OUTPUT: a graph with labeled edges

        EXAMPLES:

        Taking the Petersen graph::

            sage: g = graphs.PetersenGraph()
            sage: t = g.gomory_hu_tree()

        Obviously, this graph is a tree::

            sage: t.is_tree()
            True

        Note that if the original graph is not connected, then the Gomory-Hu
        tree is in fact a forest::

            sage: (2*g).gomory_hu_tree().is_forest()
            True
            sage: (2*g).gomory_hu_tree().is_connected()
            False

        On the other hand, such a tree has lost nothing of the initial graph
        connectedness::

            sage: all(t.flow(u,v) == g.flow(u,v) for u,v in Subsets(g.vertices(sort=False), 2))
            True

        Just to make sure, we can check that the same is true for two vertices
        in a random graph::

            sage: g = graphs.RandomGNP(20,.3)
            sage: t = g.gomory_hu_tree()
            sage: g.flow(0,1) == t.flow(0,1)
            True

        And also the min cut::

            sage: g.edge_connectivity() == min(t.edge_labels()) or not g.is_connected()
            True

        TESTS:

        :issue:`16475`::

            sage: G = graphs.PetersenGraph()
            sage: for u,v in G.edge_iterator(labels=False):
            ....:     G.set_edge_label(u, v, 1)
            sage: for u, v in [(0, 1), (0, 4), (0, 5), (1, 2), (1, 6), (3, 4), (5, 7), (5, 8)]:
            ....:     G.set_edge_label(u, v, 2)
            sage: T = G.gomory_hu_tree()
            sage: from itertools import combinations
            sage: for u,v in combinations(G,2):
            ....:     assert T.flow(u,v,use_edge_labels=True) == G.flow(u,v,use_edge_labels=True)

            sage: graphs.EmptyGraph().gomory_hu_tree()
            Graph on 0 vertices
        """
        if not self.order():
            return Graph()
        if not self.is_connected():
            g = Graph()
            for cc in self.connected_components_subgraphs():
                g = g.union(cc._gomory_hu_tree(frozenset(cc.vertex_iterator()), algorithm=algorithm))
        else:
            g = self._gomory_hu_tree(frozenset(self.vertex_iterator()), algorithm=algorithm)

        if self.get_pos() is not None:
            g.set_pos(dict(self.get_pos()))
        return g

    @doc_index("Leftovers")
    def two_factor_petersen(self, solver=None, verbose=0, *, integrality_tolerance=1e-3):
        r"""
        Return a decomposition of the graph into 2-factors.

        Petersen's 2-factor decomposition theorem asserts that any `2r`-regular
        graph `G` can be decomposed into 2-factors.  Equivalently, it means that
        the edges of any `2r`-regular graphs can be partitioned in `r` sets
        `C_1,\dots,C_r` such that for all `i`, the set `C_i` is a disjoint union
        of cycles (a 2-regular graph).

        As any graph of maximal degree `\Delta` can be completed into a regular
        graph of degree `2\lceil\frac\Delta 2\rceil`, this result also means
        that the edges of any graph of degree `\Delta` can be partitioned in
        `r=2\lceil\frac\Delta 2\rceil` sets `C_1,\dots,C_r` such that for all
        `i`, the set `C_i` is a graph of maximal degree `2` (a disjoint union of
        paths and cycles).

        INPUT:

        - ``solver`` -- string (default: ``None``); specifies a Mixed Integer
          Linear Programming (MILP) solver to be used. If set to ``None``, the
          default one is used. For more information on MILP solvers and which
          default solver is used, see the method :meth:`solve
          <sage.numerical.mip.MixedIntegerLinearProgram.solve>` of the class
          :class:`MixedIntegerLinearProgram
          <sage.numerical.mip.MixedIntegerLinearProgram>`.

        - ``verbose`` -- integer (default: 0); sets the level of
          verbosity. Set to 0 by default, which means quiet.

        - ``integrality_tolerance`` -- float; parameter for use with MILP
          solvers over an inexact base ring; see
          :meth:`MixedIntegerLinearProgram.get_values`.

        EXAMPLES:

        The Complete Graph on `7` vertices is a `6`-regular graph, so it can be
        edge-partitionned into `2`-regular graphs::

            sage: g = graphs.CompleteGraph(7)
            sage: classes = g.two_factor_petersen()                                     # needs sage.numerical.mip
            sage: for c in classes:                                                     # needs sage.numerical.mip
            ....:     gg = Graph()
            ....:     gg.add_edges(c)
            ....:     print(max(gg.degree())<=2)
            True
            True
            True
            sage: Set(set(classes[0])                                                   # needs sage.numerical.mip
            ....:     | set(classes[1])
            ....:     | set(classes[2])).cardinality() == g.size()
            True

        ::

            sage: g = graphs.CirculantGraph(24, [7, 11])
            sage: cl = g.two_factor_petersen()                                          # needs sage.numerical.mip
            sage: g.plot(edge_colors={'black':cl[0], 'red':cl[1]})                      # needs sage.numerical.mip sage.plot
            Graphics object consisting of 73 graphics primitives
        """
        self._scream_if_not_simple()
        d = self.eulerian_orientation()

        # This new graph is bipartite, and built the following way :
        #
        # To each vertex v of the digraph are associated two vertices,
        # a sink (-1,v) and a source (1,v)
        # Any edge (u,v) in the digraph is then added as ((-1,u),(1,v))

        g = Graph()
        g.add_edges(((-1, u), (1, v)) for u, v in d.edge_iterator(labels=None))

        # This new bipartite graph is now edge_colored
        from sage.graphs.graph_coloring import edge_coloring
        classes = edge_coloring(g, solver=solver, verbose=verbose,
                                integrality_tolerance=integrality_tolerance)

        # The edges in the classes are of the form ((-1,u),(1,v))
        # and have to be translated back to (u,v)
        classes_b = []
        for c in classes:
            classes_b.append([(u, v) for ((uu, u), (vv, v)) in c])

        return classes_b

    @doc_index("Leftovers")
    def kirchhoff_symanzik_polynomial(self, name='t'):
        r"""
        Return the Kirchhoff-Symanzik polynomial of a graph.

        This is a polynomial in variables `t_e` (each of them representing an
        edge of the graph `G`) defined as a sum over all spanning trees:

        .. MATH::

            \Psi_G(t) = \sum_{\substack{T\subseteq V \\ \text{a spanning tree}}} \prod_{e \not\in E(T)} t_e

        This is also called the first Symanzik polynomial or the Kirchhoff
        polynomial.

        INPUT:

        - ``name`` -- name of the variables (default: ``'t'``)

        OUTPUT: a polynomial with integer coefficients

        ALGORITHM:

            This is computed here using a determinant, as explained in Section
            3.1 of [Mar2009a]_.

            As an intermediate step, one computes a cycle basis `\mathcal C` of
            `G` and a rectangular `|\mathcal C| \times |E(G)|` matrix with
            entries in `\{-1,0,1\}`, which describes which edge belong to which
            cycle of `\mathcal C` and their respective orientations.

            More precisely, after fixing an arbitrary orientation for each edge
            `e\in E(G)` and each cycle `C\in\mathcal C`, one gets a sign for
            every incident pair (edge, cycle) which is `1` if the orientation
            coincide and `-1` otherwise.

        EXAMPLES:

        For the cycle of length 5::

            sage: G = graphs.CycleGraph(5)
            sage: G.kirchhoff_symanzik_polynomial()                                     # needs networkx sage.modules
            t0 + t1 + t2 + t3 + t4

        One can use another letter for variables::

            sage: G.kirchhoff_symanzik_polynomial(name='u')                             # needs networkx sage.modules
            u0 + u1 + u2 + u3 + u4

        For the 'coffee bean' graph::

            sage: G = Graph([(0,1,'a'),(0,1,'b'),(0,1,'c')], multiedges=True)
            sage: G.kirchhoff_symanzik_polynomial()                                     # needs networkx sage.modules
            t0*t1 + t0*t2 + t1*t2

        For the 'parachute' graph::

            sage: G = Graph([(0,2,'a'),(0,2,'b'),(0,1,'c'),(1,2,'d')], multiedges=True)
            sage: G.kirchhoff_symanzik_polynomial()                                     # needs networkx sage.modules
            t0*t1 + t0*t2 + t1*t2 + t1*t3 + t2*t3

        For the complete graph with 4 vertices::

            sage: G = graphs.CompleteGraph(4)
            sage: G.kirchhoff_symanzik_polynomial()                                     # needs networkx sage.modules
            t0*t1*t3 + t0*t2*t3 + t1*t2*t3 + t0*t1*t4 + t0*t2*t4 + t1*t2*t4
            + t1*t3*t4 + t2*t3*t4 + t0*t1*t5 + t0*t2*t5 + t1*t2*t5 + t0*t3*t5
            + t2*t3*t5 + t0*t4*t5 + t1*t4*t5 + t3*t4*t5

        REFERENCES:

        [Bro2011]_
        """
        from sage.matrix.constructor import matrix
        from sage.rings.integer_ring import ZZ
        from sage.rings.polynomial.polynomial_ring_constructor import PolynomialRing

        # The order of the vertices in each tuple matters, so use a list
        edges = list(self.edges(sort=False))
        cycles = self.cycle_basis(output='edge')

        edge2int = {e: j for j, e in enumerate(edges)}
        circuit_mtrx = matrix(ZZ, self.size(), len(cycles))
        for i, cycle in enumerate(cycles):
            for edge in cycle:
                if edge in edges:
                    circuit_mtrx[edge2int[edge], i] = +1
                else:
                    circuit_mtrx[edge2int[(edge[1], edge[0], edge[2])], i] = -1

        D = matrix.diagonal(PolynomialRing(ZZ, name, self.size()).gens())
        return (circuit_mtrx.transpose() * D * circuit_mtrx).determinant()

    @doc_index("Leftovers")
    def magnitude_function(self):
        r"""
        Return the magnitude function of the graph as a rational function.

        This is defined as the sum of all coefficients in the inverse of the
        matrix `Z` whose coefficient `Z_{i,j}` indexed by a pair of vertices
        `(i,j)` is `q^d(i,j)` where `d` is the distance function in the graph.

        By convention, if the distance from `i` to `j` is infinite (for two
        vertices not path connected) then `Z_{i,j}=0`.

        The value of the magnitude function at `q=0` is the cardinality of the
        graph. The magnitude function of a disjoint union is the sum of the
        magnitudes functions of the connected components. The magnitude function
        of a Cartesian product is the product of the magnitudes functions of the
        factors.

        EXAMPLES::

            sage: g = Graph({1:[], 2:[]})
            sage: g.magnitude_function()                                                # needs sage.modules
            2

            sage: g = graphs.CycleGraph(4)
            sage: g.magnitude_function()                                                # needs sage.modules
            4/(q^2 + 2*q + 1)

            sage: g = graphs.CycleGraph(5)
            sage: m = g.magnitude_function(); m                                         # needs sage.modules
            5/(2*q^2 + 2*q + 1)

        One can expand the magnitude as a power series in `q` as follows::

            sage: q = QQ[['q']].gen()
            sage: m(q)                                                                  # needs sage.modules
            5 - 10*q + 10*q^2 - 20*q^4 + 40*q^5 - 40*q^6 + ...

        One can also use the substitution `q = exp(-t)` to obtain the magnitude
        function as a function of `t`::

            sage: g = graphs.CycleGraph(6)
            sage: m = g.magnitude_function()                                            # needs sage.modules
            sage: t = var('t')                                                          # needs sage.modules sage.symbolic
            sage: m(exp(-t))                                                            # needs sage.modules sage.symbolic
            6/(2*e^(-t) + 2*e^(-2*t) + e^(-3*t) + 1)

        TESTS::

            sage: g = Graph()
            sage: g.magnitude_function()                                                # needs sage.modules
            0

            sage: g = Graph({1:[]})
            sage: g.magnitude_function()                                                # needs sage.modules
            1

            sage: g = graphs.PathGraph(4)
            sage: g.magnitude_function()                                                # needs sage.modules
            (-2*q + 4)/(q + 1)

        REFERENCES:

        .. [Lein] Tom Leinster, *The magnitude of metric spaces*.
           Doc. Math. 18 (2013), 857-905.
        """
        from sage.matrix.constructor import matrix
        from sage.rings.polynomial.polynomial_ring_constructor import PolynomialRing
        from sage.graphs.distances_all_pairs import distances_all_pairs

        ring = PolynomialRing(ZZ, 'q')
        q = ring.gen()
        N = self.order()
        if not N:
            return ring.zero()
        dist = distances_all_pairs(self)
        vertices = list(self)
        Z = matrix(ring, N, N, ring.zero())
        for i in range(N):
            Z[i, i] = ring.one()
        for i in range(N):
            for j in range(i):
                dij = dist[vertices[i]][vertices[j]]
                if dij in ZZ:
                    Z[i, j] = Z[j, i] = q ** dij
                else:
                    Z[i, j] = Z[j, i] = ring.zero()
        return sum(sum(u) for u in ~Z)

    @doc_index("Leftovers")
    def ihara_zeta_function_inverse(self):
        """
        Compute the inverse of the Ihara zeta function of the graph.

        This is a polynomial in one variable with integer coefficients. The
        Ihara zeta function itself is the inverse of this polynomial.

        See the :wikipedia:`Ihara zeta function` for more information.

        ALGORITHM:

        This is computed here as the (reversed) characteristic polynomial of a
        square matrix of size twice the number of edges, related to the
        adjacency matrix of the line graph, see for example Proposition 9 in
        [SS2008]_ and Def. 4.1 in [Ter2011]_.

        The graph is first replaced by its 2-core, as this does not change the
        Ihara zeta function.

        EXAMPLES::

            sage: G = graphs.CompleteGraph(4)
            sage: factor(G.ihara_zeta_function_inverse())                               # needs sage.libs.pari sage.modules
            (2*t - 1) * (t + 1)^2 * (t - 1)^3 * (2*t^2 + t + 1)^3

            sage: G = graphs.CompleteGraph(5)
            sage: factor(G.ihara_zeta_function_inverse())                               # needs sage.libs.pari sage.modules
            (-1) * (3*t - 1) * (t + 1)^5 * (t - 1)^6 * (3*t^2 + t + 1)^4

            sage: G = graphs.PetersenGraph()
            sage: factor(G.ihara_zeta_function_inverse())                               # needs sage.libs.pari sage.modules
            (-1) * (2*t - 1) * (t + 1)^5 * (t - 1)^6 * (2*t^2 + 2*t + 1)^4
            * (2*t^2 - t + 1)^5

            sage: G = graphs.RandomTree(10)
            sage: G.ihara_zeta_function_inverse()                                       # needs sage.libs.pari sage.modules
            1

        REFERENCES:

        [HST2001]_
        """
        from sage.matrix.constructor import matrix

        H = self.subgraph(vertices=self.cores(k=2)[1])
        E = list(H.edges(sort=False))
        m = len(E)
        # compute (Hashimoto) edge matrix T
        T = matrix(ZZ, 2 * m, 2 * m, 0)
        for i in range(m):
            for j in range(m):
                if i != j:
                    if E[i][1] == E[j][0]:  # same orientation
                        T[2 * i, 2 * j] = 1
                        T[2 * j + 1, 2 * i + 1] = 1
                    elif E[i][1] == E[j][1]:  # opposite orientation (towards)
                        T[2 * i, 2 * j + 1] = 1
                        T[2 * j, 2 * i + 1] = 1
                    elif E[i][0] == E[j][0]:  # opposite orientation (away)
                        T[2 * i + 1, 2 * j] = 1
                        T[2 * j + 1, 2 * i] = 1
        return T.charpoly('t').reverse()

    @doc_index("Leftovers")
    def effective_resistance(self, i, j, *, base_ring=None):
        r"""
        Return the effective resistance between nodes `i` and `j`.

        The resistance distance between vertices `i` and `j` of a simple
        connected graph `G` is defined as the effective resistance between the
        two vertices on an electrical network constructed from `G` replacing
        each edge of the graph by a unit (1 ohm) resistor.

        See the :wikipedia:`Resistance_distance` for more information.

        INPUT:

        - ``i``, ``j`` -- vertices of the graph

        - ``base_ring`` -- a ring (default: ``None``); the base ring
          of the matrix space to use

        OUTPUT: rational number denoting resistance between nodes `i` and `j`

        EXAMPLES:

        Effective resistances in a straight linear 2-tree on 6 vertices ::

            sage: # needs sage.modules
            sage: G = Graph([(0,1),(0,2),(1,2),(1,3),(3,5),(2,4),(2,3),(3,4),(4,5)])
            sage: G.effective_resistance(0,1)
            34/55
            sage: G.effective_resistance(0,3)
            49/55
            sage: G.effective_resistance(1,4)
            9/11
            sage: G.effective_resistance(0,5)
            15/11

        Effective resistances in a fan on 6 vertices ::

            sage: # needs sage.modules
            sage: H = Graph([(0,1),(0,2),(0,3),(0,4),(0,5),(0,6),(1,2),(2,3),(3,4),(4,5)])
            sage: H.effective_resistance(1,5)
            6/5
            sage: H.effective_resistance(1,3)
            49/55
            sage: H.effective_resistance(1,1)
            0

        Using a different base ring::

            sage: H.effective_resistance(1, 5, base_ring=RDF)   # abs tol 1e-14         # needs numpy sage.modules
            1.2000000000000000
            sage: H.effective_resistance(1, 1, base_ring=RDF)                           # needs sage.modules
            0.0

        .. SEEALSO::

            * :meth:`effective_resistance_matrix` --
              a similar method giving a matrix full of all effective
              resistances between all nodes

            * :meth:`least_effective_resistance` --
              gives node pairs with least effective resistances

            * See :wikipedia:`Resistance_distance` for more details.

        TESTS::

            sage: # needs sage.modules
            sage: G = graphs.CompleteGraph(4)
            sage: all(G.effective_resistance(u, v) == 1/2
            ....:     for u,v in G.edge_iterator(labels=False))
            True
            sage: Graph(1).effective_resistance(0,0)
            0
            sage: G = Graph([(0,1),(1,2)])
            sage: G.effective_resistance(0,2)
            2
            sage: G = Graph([(0,1),(1,2),(2,0)])
            sage: G.effective_resistance(0,2)
            2/3
            sage: G = Graph([(0,1),(0,2),(0,3),(0,4),(0,5),(1,2),(2,3),(3,4),(4,5),(5,1)])
            sage: r = G.effective_resistance(0,3)
            sage: r == fibonacci(2*(5-3)+1)*fibonacci(2*3-1)/fibonacci(2*5)             # needs sage.libs.pari
            True
            sage: G = graphs.PathGraph(4)
            sage: G.delete_edge(2,3)
            sage: G.effective_resistance(0,2)
            2
            sage: G.effective_resistance(0,3)
            +Infinity
        """
        from sage.matrix.constructor import matrix
        if i not in self:
            raise ValueError("vertex ({0}) is not a vertex of the graph".format(repr(i)))
        elif j not in self:
            raise ValueError("vertex ({0}) is not a vertex of the graph".format(repr(j)))

        if base_ring is None:
            base_ring = ZZ

        if i == j:
            return base_ring(0)

        self._scream_if_not_simple()
        if not self.is_connected():
            connected_i = self.connected_component_containing_vertex(i, sort=False)
            if j in connected_i:
                component = self.subgraph(connected_i)
                return component.effective_resistance(i, j)
            from sage.rings.infinity import Infinity
            return Infinity

        vert = list(self)
        i1 = vert.index(i)
        i2 = vert.index(j)
        n = self.order()
        L = self.laplacian_matrix(vertices=vert, base_ring=base_ring)
        M = L.pseudoinverse()
        Id = matrix.identity(base_ring, n)
        sigma = matrix(base_ring, Id[i1] - Id[i2])
        diff = sigma * M * sigma.transpose()

        return diff[0, 0]

    @doc_index("Leftovers")
    def effective_resistance_matrix(self, vertices=None, nonedgesonly=True,
                                    *, base_ring=None, **kwds):
        r"""
        Return a matrix whose (`i` , `j`) entry gives the effective resistance
        between vertices `i` and `j`.

        The resistance distance between vertices `i` and `j` of a simple
        connected graph `G` is defined as the effective resistance between the
        two vertices on an electrical network constructed from `G` replacing
        each edge of the graph by a unit (1 ohm) resistor.

        By default, the matrix returned is over the rationals.

        INPUT:

        - ``nonedgesonly`` -- boolean (default: ``True``); if ``True`` assign
          zero resistance to pairs of adjacent vertices.

        - ``vertices`` -- list (default: ``None``); the ordering of the
          vertices defining how they should appear in the matrix. By default,
          the ordering given by :meth:`GenericGraph.vertices` is used.

        - ``base_ring`` -- a ring (default: ``None``); the base ring
          of the matrix space to use

        - ``**kwds`` -- other keywords to pass to
          :func:`~sage.matrix.constructor.matrix`

        OUTPUT: matrix

        EXAMPLES:

        The effective resistance matrix  for a straight linear 2-tree counting
        only non-adjacent vertex pairs ::

            sage: G = Graph([(0,1),(0,2),(1,2),(1,3),(3,5),(2,4),(2,3),(3,4),(4,5)])
            sage: G.effective_resistance_matrix()                                       # needs sage.modules
            [    0     0     0 49/55 59/55 15/11]
            [    0     0     0     0  9/11 59/55]
            [    0     0     0     0     0 49/55]
            [49/55     0     0     0     0     0]
            [59/55  9/11     0     0     0     0]
            [15/11 59/55 49/55     0     0     0]

        The same effective resistance matrix, this time including adjacent
        vertices ::

            sage: G.effective_resistance_matrix(nonedgesonly=False)                     # needs sage.modules
            [    0 34/55 34/55 49/55 59/55 15/11]
            [34/55     0 26/55 31/55  9/11 59/55]
            [34/55 26/55     0  5/11 31/55 49/55]
            [49/55 31/55  5/11     0 26/55 34/55]
            [59/55  9/11 31/55 26/55     0 34/55]
            [15/11 59/55 49/55 34/55 34/55     0]

        This example illustrates the common neighbors matrix  for a fan on 6
        vertices counting only non-adjacent vertex pairs ::

            sage: H = Graph([(0,1),(0,2),(0,3),(0,4),(0,5),(0,6),(1,2),(2,3),(3,4),(4,5)])
            sage: H.effective_resistance_matrix()                                       # needs sage.modules
            [    0     0     0     0     0     0     0]
            [    0     0     0 49/55 56/55   6/5 89/55]
            [    0     0     0     0   4/5 56/55 81/55]
            [    0 49/55     0     0     0 49/55 16/11]
            [    0 56/55   4/5     0     0     0 81/55]
            [    0   6/5 56/55 49/55     0     0 89/55]
            [    0 89/55 81/55 16/11 81/55 89/55     0]

        A different base ring::

            sage: H.effective_resistance_matrix(base_ring=RDF)[0, 0].parent()           # needs numpy sage.modules
            Real Double Field

        .. SEEALSO::

            * :meth:`least_effective_resistance` --
              gives node pairs with least effective resistances

            * :meth:`effective_resistance` --
              computes effective resistance for a single node pair

            * See :wikipedia:`Resistance_Distance` for more details.

        TESTS::

            sage: graphs.CompleteGraph(4).effective_resistance_matrix()                 # needs sage.modules
            [0 0 0 0]
            [0 0 0 0]
            [0 0 0 0]
            [0 0 0 0]

            sage: G = Graph(multiedges=True, sparse=True)
            sage: G.add_edges([(0, 1)] * 3)
            sage: G.effective_resistance_matrix()                                       # needs sage.modules
            Traceback (most recent call last):
            ...
            ValueError: This method is not known to work on graphs with
            multiedges. Perhaps this method can be updated to handle them, but
            in the meantime if you want to use it please disallow multiedges
            using allow_multiple_edges().

            sage: # needs sage.modules
            sage: graphs.CompleteGraph(4).effective_resistance_matrix(nonedgesonly=False)
            [  0 1/2 1/2 1/2]
            [1/2   0 1/2 1/2]
            [1/2 1/2   0 1/2]
            [1/2 1/2 1/2   0]
            sage: Graph(1).effective_resistance_matrix()
            [0]
            sage: Graph().effective_resistance_matrix()
            Traceback (most recent call last):
            ...
            ValueError: unable to compute effective resistance for an empty Graph object
            sage: G = Graph([(0,1),(1,2),(2,3),(3,0),(0,2)])
            sage: G.effective_resistance_matrix()
            [0 0 0 0]
            [0 0 0 1]
            [0 0 0 0]
            [0 1 0 0]
            sage: G = Graph([(0,1),(0,2),(0,3),(0,4),(0,5),(1,2),(2,3),(3,4),(4,5),(5,1)])
            sage: r = G.effective_resistance_matrix(nonedgesonly=False)[0,3]
            sage: r == fibonacci(2*(5-3)+1)*fibonacci(2*3-1)/fibonacci(2*5)             # needs sage.libs.pari
            True

        Ask for an immutable matrix::

            sage: # needs sage.modules
            sage: G = Graph([(0, 1)])
            sage: M = G.effective_resistance_matrix(immutable=False)
            sage: M.is_immutable()
            False
            sage: M = G.effective_resistance_matrix(immutable=True)
            sage: M.is_immutable()
            True
        """
        from sage.matrix.constructor import matrix
        from sage.rings.rational_field import QQ

        n = self.order()
        if not n:
            raise ValueError('unable to compute effective resistance for an empty Graph object')
        if vertices is None:
            vertices = self.vertices(sort=False)
        self._scream_if_not_simple()
        if not self.is_connected():
            raise ValueError('the Graph is not a connected graph')

        if base_ring is None:
            base_ring = QQ
        set_immutable = kwds.pop('immutable', False)

        L = self.laplacian_matrix(vertices=vertices, base_ring=base_ring, immutable=True, **kwds)
        M = L.pseudoinverse()
        d = matrix(M.diagonal()).transpose()
        onesvec = matrix(base_ring, n, 1, lambda i, j: 1)
        S = d * onesvec.transpose() + onesvec * d.transpose() - 2 * M
        if nonedgesonly:
            A = self.adjacency_matrix(vertices=vertices, base_ring=base_ring, **kwds)
            B = matrix(base_ring, n, n)
            for i in range(n):
                for j in range(n):
                    B[i, j] = 1 - A[i, j]
                B[i, i] -= 1
            S = S.elementwise_product(B)

        if set_immutable:
            S.set_immutable()
        return S

    @doc_index("Leftovers")
    def least_effective_resistance(self, nonedgesonly=True):
        r"""
        Return a list of pairs of nodes with the least effective resistance.

        The resistance distance between vertices `i` and `j` of a simple
        connected graph `G` is defined as the effective resistance between the
        two vertices on an electrical network constructed from `G` replacing
        each edge of the graph by a unit (1 ohm) resistor.

        INPUT:

        - ``nonedgesonly`` -- boolean (default: ``True``); if ``True``, assign zero
          resistance to pairs of adjacent vertices

        OUTPUT: list

        EXAMPLES:

        Pairs of non-adjacent nodes with least effective resistance in a
        straight linear 2-tree on 6 vertices::

            sage: G = Graph([(0,1),(0,2),(1,2),(1,3),(3,5),(2,4),(2,3),(3,4),(4,5)])
            sage: G.least_effective_resistance()                                        # needs sage.modules
            [(1, 4)]

        Pairs of (adjacent or non-adjacent) nodes with least effective
        resistance in a straight linear 2-tree on 6 vertices ::

            sage: G.least_effective_resistance(nonedgesonly=False)                      # needs sage.modules
            [(2, 3)]

        Pairs of non-adjacent nodes with least effective resistance in a fan on
        6 vertices counting only non-adjacent vertex pairs ::

            sage: H = Graph([(0,1),(0,2),(0,3),(0,4),(0,5),(0,6),(1,2),(2,3),(3,4),(4,5)])
            sage: H.least_effective_resistance()                                        # needs sage.modules
            [(2, 4)]

        .. SEEALSO::

            * :meth:`effective_resistance_matrix` --
              a similar method giving a matrix full of all effective
              resistances

            * :meth:`effective_resistance` --
              compuetes effective resistance for a single node pair

            * See :wikipedia:`Resistance_distance` for more details.


        TESTS::

            sage: # needs sage.modules
            sage: graphs.CompleteGraph(4).least_effective_resistance()
            []
            sage: graphs.CompleteGraph(4).least_effective_resistance(nonedgesonly=False)
            [(0, 1), (0, 2), (0, 3), (1, 2), (1, 3), (2, 3)]
            sage: Graph(1).least_effective_resistance()
            []
            sage: G = Graph([(0,1),(1,2),(2,3),(3,0),(0,2)])
            sage: G.least_effective_resistance()
            [(1, 3)]
        """
        n = self.order()
        if not n:
            raise ValueError('unable to compute least resistance on empty Graph')
        self._scream_if_not_simple()
        if not self.is_connected():
            raise ValueError('the Graph is not a connected graph')
        if nonedgesonly and self.is_clique():
            return []
        verts = list(self)
        verttoidx = {u: i for i, u in enumerate(verts)}
        S = self.effective_resistance_matrix(vertices=verts, nonedgesonly=nonedgesonly)
        if nonedgesonly:
            edges = self.complement().edges(sort=False, labels=False)
        else:
            edges = [(verts[i], verts[j]) for i in range(n) for j in range(i + 1, n)]

        rmin = min(S[(verttoidx[e[0]], verttoidx[e[1]])] for e in edges)
        return [e for e in edges if S[(verttoidx[e[0]], verttoidx[e[1]])] == rmin]

    @doc_index("Leftovers")
    def common_neighbors_matrix(self, vertices=None, nonedgesonly=True,
                                *, base_ring=None, **kwds):
        r"""
        Return a matrix of numbers of common neighbors between each pairs.

        The `(i , j)` entry of the matrix gives the number of common
        neighbors between vertices `i` and `j`.

        This method is only valid for simple (no loops, no multiple edges)
        graphs.

        INPUT:

        - ``nonedgesonly`` -- boolean (default: ``True``); if ``True``, assigns
          `0` value to adjacent vertices.

        - ``vertices`` -- list (default: ``None``); the ordering of the
          vertices defining how they should appear in the matrix. By default,
          the ordering given by :meth:`GenericGraph.vertices` is used.

        - ``base_ring`` -- a ring (default: ``None``); the base ring
          of the matrix space to use

        - ``**kwds`` -- other keywords to pass to
          :func:`~sage.matrix.constructor.matrix`

        OUTPUT: matrix

        EXAMPLES:

        The common neighbors matrix  for a straight linear 2-tree counting
        only non-adjacent vertex pairs ::

            sage: G1 = Graph()
            sage: G1.add_edges([(0,1),(0,2),(1,2),(1,3),(3,5),(2,4),(2,3),(3,4),(4,5)])
            sage: G1.common_neighbors_matrix(nonedgesonly=True)                         # needs sage.modules
            [0 0 0 2 1 0]
            [0 0 0 0 2 1]
            [0 0 0 0 0 2]
            [2 0 0 0 0 0]
            [1 2 0 0 0 0]
            [0 1 2 0 0 0]

        We now show the common neighbors matrix which includes adjacent
        vertices ::

            sage: G1.common_neighbors_matrix(nonedgesonly=False)                        # needs sage.modules
            [0 1 1 2 1 0]
            [1 0 2 1 2 1]
            [1 2 0 2 1 2]
            [2 1 2 0 2 1]
            [1 2 1 2 0 1]
            [0 1 2 1 1 0]

        The common neighbors matrix  for a fan on 6 vertices counting only
        non-adjacent vertex pairs ::

            sage: H = Graph([(0,1),(0,2),(0,3),(0,4),(0,5),(0,6),(1,2),(2,3),(3,4),(4,5)])
            sage: H.common_neighbors_matrix()                                           # needs sage.modules
            [0 0 0 0 0 0 0]
            [0 0 0 2 1 1 1]
            [0 0 0 0 2 1 1]
            [0 2 0 0 0 2 1]
            [0 1 2 0 0 0 1]
            [0 1 1 2 0 0 1]
            [0 1 1 1 1 1 0]

        A different base ring::

            sage: H.common_neighbors_matrix(base_ring=RDF)                              # needs sage.modules
            [0.0 0.0 0.0 0.0 0.0 0.0 0.0]
            [0.0 0.0 0.0 2.0 1.0 1.0 1.0]
            [0.0 0.0 0.0 0.0 2.0 1.0 1.0]
            [0.0 2.0 0.0 0.0 0.0 2.0 1.0]
            [0.0 1.0 2.0 0.0 0.0 0.0 1.0]
            [0.0 1.0 1.0 2.0 0.0 0.0 1.0]
            [0.0 1.0 1.0 1.0 1.0 1.0 0.0]

        It is an error to input anything other than a simple graph::

            sage: G = Graph([(0,0)], loops=True)
            sage: G.common_neighbors_matrix()                                           # needs sage.modules
            Traceback (most recent call last):
            ...
            ValueError: This method is not known to work on graphs with loops.
            Perhaps this method can be updated to handle them, but in the
            meantime if you want to use it please disallow loops using
            allow_loops().

        .. SEEALSO::

            * :meth:`most_common_neighbors` --
              returns node pairs with most shared neighbors

        TESTS::

            sage: # needs sage.modules
            sage: G = graphs.CompleteGraph(4)
            sage: M = G.common_neighbors_matrix()
            sage: M.is_zero()
            True
            sage: Graph(1).common_neighbors_matrix()
            [0]
            sage: Graph().common_neighbors_matrix()
            []
            sage: G = Graph([(0,1),(1,2),(2,3),(3,0),(0,2)])
            sage: G.common_neighbors_matrix()
            [0 0 0 0]
            [0 0 0 2]
            [0 0 0 0]
            [0 2 0 0]

        Asking for an immutable matrix::

            sage: # needs sage.modules
            sage: G = Graph([(0, 1)])
            sage: M = G.common_neighbors_matrix()
            sage: M.is_immutable()
            False
            sage: M = G.common_neighbors_matrix(immutable=True)
            sage: M.is_immutable()
            True
        """
        self._scream_if_not_simple()
        if vertices is None:
            vertices = self.vertices(sort=False)
        set_immutable = kwds.pop('immutable', False)
        A = self.adjacency_matrix(vertices=vertices, base_ring=base_ring, immutable=True, **kwds)
        M = A**2
        for v in range(self.order()):
            M[v, v] = 0
            if nonedgesonly:
                for w in range(v + 1, self.order()):
                    if A[v, w]:
                        M[v, w] = M[w, v] = 0
        if set_immutable:
            M.set_immutable()
        return M

    @doc_index("Leftovers")
    def most_common_neighbors(self, nonedgesonly=True):
        r"""
        Return vertex pairs with maximal number of common neighbors.

        This method is only valid for simple (no loops, no multiple edges)
        graphs with order `\geq 2`

        INPUT:

        - ``nonedgesonly`` -- boolean (default: ``True``); if ``True``, assigns
          `0` value to adjacent vertices

        OUTPUT: list of tuples of edge pairs

        EXAMPLES:

        The maximum common neighbor (non-adjacent) pairs for a straight
        linear 2-tree ::

            sage: G1 = Graph([(0,1),(0,2),(1,2),(1,3),(3,5),(2,4),(2,3),(3,4),(4,5)])
            sage: G1.most_common_neighbors()                                            # needs sage.modules
            [(0, 3), (1, 4), (2, 5)]

        If we include non-adjacent pairs ::

            sage: G1.most_common_neighbors(nonedgesonly=False)                          # needs sage.modules
            [(0, 3), (1, 2), (1, 4), (2, 3), (2, 5), (3, 4)]

        The common neighbors matrix  for a fan on 6 vertices counting only
        non-adjacent vertex pairs ::

            sage: H = Graph([(0,1),(0,2),(0,3),(0,4),(0,5),(0,6),(1,2),(2,3),(3,4),(4,5)])
            sage: H.most_common_neighbors()                                             # needs sage.modules
            [(1, 3), (2, 4), (3, 5)]

        .. SEEALSO::

            * :meth:`common_neighbors_matrix` --
              a similar method giving a matrix of number of common neighbors

        TESTS::

            sage: # needs sage.modules
            sage: G = graphs.CompleteGraph(4)
            sage: G.most_common_neighbors()
            []
            sage: G.most_common_neighbors(nonedgesonly=False)
            [(0, 1), (0, 2), (0, 3), (1, 2), (1, 3), (2, 3)]
            sage: Graph(1).most_common_neighbors()
            Traceback (most recent call last):
            ...
            ValueError: this method is defined for graphs with at least 2 vertices
            sage: Graph().most_common_neighbors()
            Traceback (most recent call last):
            ...
            ValueError: this method is defined for graphs with at least 2 vertices
            sage: G = Graph([(0,1),(1,2),(2,3),(3,0),(0,2)])
            sage: G.most_common_neighbors()
            [(1, 3)]
            sage: G.most_common_neighbors(nonedgesonly=False)
            [(0, 2), (1, 3)]
        """
        self._scream_if_not_simple()
        if self.num_verts() < 2:
            raise ValueError('this method is defined for graphs with at least 2 vertices')
        verts = list(self)
        M = self.common_neighbors_matrix(vertices=verts, nonedgesonly=nonedgesonly)
        output = []
        coefficients = M.coefficients()
        if coefficients:
            maximum = max(coefficients)
            for v in range(self.num_verts()):
                for w in range(v + 1, self.num_verts()):
                    if M[v, w] == maximum:
                        output.append((verts[v], verts[w]))
        return output

    @doc_index("Leftovers")
    def arboricity(self, certificate=False):
        r"""
        Return the arboricity of the graph and an optional certificate.

        The arboricity is the minimum number of forests that covers the
        graph.

        See :wikipedia:`Arboricity`

        INPUT:

        - ``certificate`` -- boolean (default: ``False``); whether to return
          a certificate

        OUTPUT:

        When ``certificate = True``, then the function returns `(a, F)`
        where `a` is the arboricity and `F` is a list of `a` disjoint forests
        that partitions the edge set of `g`. The forests are represented as
        subgraphs of the original graph.

        If ``certificate = False``, the function returns just a integer
        indicating the arboricity.

        ALGORITHM:

        Represent the graph as a graphical matroid, then apply matroid
        :meth:`sage.matroid.partition` algorithm from the matroids module.

        EXAMPLES::

            sage: G = graphs.PetersenGraph()
            sage: a, F = G.arboricity(True)                                             # needs sage.modules
            sage: a                                                                     # needs sage.modules
            2
            sage: all([f.is_forest() for f in F])                                       # needs sage.modules
            True
            sage: len(set.union(*[set(f.edges(sort=False)) for f in F])) == G.size()    # needs sage.modules
            True

        TESTS::

            sage: g = Graph()
            sage: g.arboricity(True)                                                    # needs sage.modules
            (0, [])
        """
        from sage.matroids.constructor import Matroid
        P = Matroid(self).partition()
        if certificate:
            return (len(P), [self.subgraph(edges=forest) for forest in P])
        return len(P)

    @doc_index("Graph properties")
    def is_antipodal(self):
        r"""
        Check whether this graph is antipodal.

        A graph `G` of diameter `d` is said to be antipodal if its distance-`d`
        graph is a disjoint union of cliques.

        EXAMPLES::

            sage: G = graphs.JohnsonGraph(10, 5)
            sage: G.is_antipodal()
            True
            sage: H = G.folded_graph()
            sage: H.is_antipodal()
            False

        REFERENCES:

        See [BCN1989]_ p. 438 or [Sam2012]_ for this definition of antipodal
        graphs.

        TESTS::

            sage: G = graphs.PetersenGraph()
            sage: G.is_antipodal()
            False
            sage: G = graphs.HammingGraph(7, 2)
            sage: G.is_antipodal()
            True
            sage: G = Graph([(0,1), (2, 3)])
            sage: G.is_antipodal()
            False
            sage: G = Graph(4)
            sage: G.is_antipodal()
            True
            sage: graphs.CompleteGraph(5).is_antipodal()
            True
            sage: G = Graph()
            sage: G.is_antipodal()
            Traceback (most recent call last):
            ...
            ValueError: diameter is not defined for the empty graph
            sage: G = Graph(1)
            sage: G.is_antipodal()
            True
        """
        G = self.antipodal_graph()

        vertexSet = set(G)
        while vertexSet:
            v = vertexSet.pop()

            # all neighbours of v should be in the same clique as v
            clique = set(G.neighbor_iterator(v, closed=True))
            for u in clique:
                if set(G.neighbor_iterator(u, closed=True)) != clique:
                    return False

            vertexSet.difference_update(clique)

        return True

    @doc_index("Leftovers")
    def folded_graph(self, check=False):
        r"""
        Return the antipodal fold of this graph.

        Given an antipodal graph `G` let `G_d` be its distance-`d` graph.
        Then the folded graph of `G` has a vertex for each maximal clique
        of `G_d` and two cliques are adjacent if there is an edge in `G`
        connecting the two.

        .. SEEALSO::

            :meth:`sage.graphs.graph.is_antipodal`

        INPUT:

        - ``check`` -- boolean (default: ``False``); whether to check if the
          graph is antipodal. If ``check`` is ``True`` and the graph is not
          antipodal, then return ``False``.

        OUTPUT: this function returns a new graph and ``self`` is not touched

        .. NOTE::

            The input is expected to be an antipodal graph.
            You can check that a graph is antipodal using
            :meth:`sage.graphs.graph.is_antipodal`.

        EXAMPLES::

            sage: G = graphs.JohnsonGraph(10, 5)
            sage: H = G.folded_graph(); H
            Folded Johnson graph with parameters 10,5: Graph on 126 vertices
            sage: Gd = G.distance_graph(G.diameter())
            sage: all(i == 1 for i in Gd.degree())
            True
            sage: H.is_distance_regular(True)
            ([25, 16, None], [None, 1, 4])

        This method doesn't check if the graph is antipodal::

            sage: G = graphs.PetersenGraph()
            sage: G.is_antipodal()
            False
            sage: G.folded_graph()  # some garbage
            Folded Petersen graph: Graph on 2 vertices
            sage: G.folded_graph(check=True)
            False

        REFERENCES:

        See [BCN1989]_ p. 438 or [Sam2012]_ for this definition of folded graph.

        TESTS::

            sage: G = Graph(5)
            sage: G.folded_graph()
            Folded Graph: Graph on 1 vertex
            sage: G = graphs.CompleteGraph(5)
            sage: G.folded_graph()
            Folded Complete graph: Graph on 1 vertex
            sage: G = Graph()
            sage: G.folded_graph()
            Traceback (most recent call last):
            ...
            ValueError: diameter is not defined for the empty graph
            sage: G = Graph(1)
            sage: G.folded_graph()
            Folded Graph: Graph on 1 vertex
        """
        G = self.antipodal_graph()

        vertices = set(G)
        newVertices = []
        while vertices:
            v = vertices.pop()
            clique = frozenset(G.neighbor_iterator(v, closed=True))

            if check:
                for u in clique:
                    if frozenset(G.neighbor_iterator(u, closed=True)) != clique:
                        return False

            newVertices.append(clique)
            vertices.difference_update(clique)

        # now newVertices is a map {0, ..., numCliques-1} -> antipodal classes
        numCliques = len(newVertices)
        edges = []
        for i, j in itertools.combinations(range(numCliques), 2):
            if any(self.has_edge(u, v) for u, v in
                   itertools.product(newVertices[i], newVertices[j])):
                edges.append((i, j))

        H = Graph([range(numCliques), edges], format='vertices_and_edges')
        name = self.name() if self.name() != "" else "Graph"
        H.name(f"Folded {name}")
        return H

    @doc_index("Leftovers")
    def antipodal_graph(self):
        r"""
        Return the antipodal graph of ``self``.

        The antipodal graph of a graph `G` has the same vertex set of `G` and
        two vertices are adjacent if their distance in `G` is equal to the
        diameter of `G`.

        OUTPUT: a new graph. ``self`` is not touched

        EXAMPLES::

            sage: G = graphs.JohnsonGraph(10, 5)
            sage: G.antipodal_graph()
            Antipodal graph of Johnson graph with parameters 10,5: Graph on 252 vertices
            sage: G = graphs.HammingGraph(8, 2)
            sage: G.antipodal_graph()
            Antipodal graph of Hamming Graph with parameters 8,2: Graph on 256 vertices

        The antipodal graph of a disconnected graph is its complement::

            sage: G = Graph(5)
            sage: H = G.antipodal_graph()
            sage: H.is_isomorphic(G.complement())
            True

        TESTS::

            sage: G = Graph([(0, 1), (2, 3)])
            sage: H = G.antipodal_graph()
            sage: H.is_isomorphic(Graph([(0, 2), (0, 3), (1, 2), (1, 3)]))
            True
            sage: G = Graph()
            sage: G.antipodal_graph()
            Traceback (most recent call last):
            ...
            ValueError: diameter is not defined for the empty graph
            sage: G = Graph(1)
            sage: G.antipodal_graph()
            Antipodal graph of Graph: Looped graph on 1 vertex
        """
        H = self.distance_graph(self.diameter())

        name = self.name() if self.name() != "" else "Graph"
        H.name(f"Antipodal graph of {name}")
        return H

    @doc_index("Basic methods")
    def bipartite_double(self, extended=False):
        r"""
        Return the (extended) bipartite double of this graph.

        The bipartite double of a graph `G` has vertex set
        `\{ (v,0), (v,1) : v \in G\}` and for any edge `(u, v)` in `G`
        it has edges `((u,0),(v,1))` and `((u,1),(v,0))`.
        Note that this is the tensor product of `G` with `K_2`.

        The extended bipartite double of `G` is the bipartite double of
        `G` after added all edges `((v,0),(v,1))` for all vertices `v`.

        INPUT:

        - ``extended`` -- boolean (default: ``False``); whether to return the
          extended bipartite double, or only the bipartite double (default)

        OUTPUT: a graph; ``self`` is left untouched

        EXAMPLES::

            sage: G = graphs.PetersenGraph()
            sage: H = G.bipartite_double()
            sage: G == graphs.PetersenGraph()  # G is left invariant
            True
            sage: H.order() == 2 * G.order()
            True
            sage: H.size() == 2 * G.size()
            True
            sage: H.is_bipartite()
            True
            sage: H.bipartite_sets() == (set([(v, 0) for v in G]),
            ....: set([(v, 1) for v in G]))
            True
            sage: H.is_isomorphic(G.tensor_product(graphs.CompleteGraph(2)))
            True

        Behaviour with disconnected graphs::

            sage: G1 = graphs.PetersenGraph()
            sage: G2 = graphs.HoffmanGraph()
            sage: G = G1.disjoint_union(G2)
            sage: H = G.bipartite_double()
            sage: H1 = G1.bipartite_double()
            sage: H2 = G2.bipartite_double()
            sage: H.is_isomorphic(H1.disjoint_union(H2))
            True

        .. SEEALSO::

            :wikipedia:`Bipartite_double_cover`,
            `WolframAlpha Bipartite Double
            <https://mathworld.wolfram.com/BipartiteDoubleGraph.html>`_,
            [VDKT2016]_ p. 20 for the extended bipartite double.

        TESTS::

            sage: G = graphs.PetersenGraph()
            sage: H = G.bipartite_double(True)
            sage: G == graphs.PetersenGraph()  # G is left invariant
            True
            sage: H.order() == 2 * G.order()
            True
            sage: H.size() == 2 * G.size() + G.order()
            True
            sage: H.is_bipartite()
            True
            sage: H.bipartite_sets() == (set([(v, 0) for v in G]),
            ....: set([(v, 1) for v in G]))
            True
            sage: H.is_isomorphic(G.tensor_product(graphs.CompleteGraph(2)))
            False

        Test edge cases::

            sage: G = Graph()
            sage: H = G.bipartite_double()
            sage: H.size() + H.order()
            0
            sage: H = G.bipartite_double(True)
            sage: H.size() + H.order()
            0
            sage: G = Graph(1)
            sage: H = G.bipartite_double()
            sage: H.size() == 0 and H.order() == 2
            True
            sage: H = G.bipartite_double(True)
            sage: H.is_isomorphic(Graph([(0, 1)]))
            True
        """
        G = self.tensor_product(Graph([(0, 1)]))

        if extended:
            G.add_edges(((v, 0), (v, 1)) for v in self)

        prefix = "Extended " if extended else ""
        G.name("%sBipartite Double of %s" % (prefix, self.name()))
        return G

    # Aliases to functions defined in other modules
    from sage.graphs.weakly_chordal import is_long_hole_free, is_long_antihole_free, is_weakly_chordal
    from sage.graphs.asteroidal_triples import is_asteroidal_triple_free
    chromatic_polynomial = LazyImport('sage.graphs.chrompoly', 'chromatic_polynomial', at_startup=True)
    from sage.graphs.graph_decompositions.rankwidth import rank_decomposition
    from sage.graphs.graph_decompositions.tree_decomposition import treewidth
    from sage.graphs.graph_decompositions.vertex_separation import pathwidth
    from sage.graphs.graph_decompositions.tree_decomposition import treelength
    from sage.graphs.graph_decompositions.clique_separators import atoms_and_clique_separators
    from sage.graphs.graph_decompositions.bandwidth import bandwidth
    from sage.graphs.graph_decompositions.cutwidth import cutwidth
    from sage.graphs.graph_decompositions.slice_decomposition import slice_decomposition
    matching_polynomial = LazyImport('sage.graphs.matchpoly', 'matching_polynomial', at_startup=True)
    from sage.graphs.cliquer import all_max_clique as cliques_maximum
    from sage.graphs.cliquer import all_cliques
    from sage.graphs.spanning_tree import random_spanning_tree
    from sage.graphs.spanning_tree import spanning_trees
    from sage.graphs.graph_decompositions.graph_products import is_cartesian_product
    from sage.graphs.distances_all_pairs import is_distance_regular
    from sage.graphs.base.static_dense_graph import is_strongly_regular
    from sage.graphs.line_graph import is_line_graph
    from sage.graphs.tutte_polynomial import tutte_polynomial
    from sage.graphs.lovasz_theta import lovasz_theta
    from sage.graphs.partial_cube import is_partial_cube
    from sage.graphs.orientations import strong_orientations_iterator, random_orientation, acyclic_orientations
    from sage.graphs.connectivity import bridges, cleave, spqr_tree
    from sage.graphs.connectivity import is_triconnected
    from sage.graphs.comparability import is_comparability
    from sage.graphs.comparability import is_permutation
    geodetic_closure = LazyImport('sage.graphs.convexity_properties', 'geodetic_closure', at_startup=True)
    from sage.graphs.domination import is_dominating
    from sage.graphs.domination import is_redundant
    from sage.graphs.domination import private_neighbors
    from sage.graphs.domination import minimal_dominating_sets
    from sage.graphs.traversals import (lex_M, maximum_cardinality_search,
                                        maximum_cardinality_search_M)
    from sage.graphs.isoperimetric_inequalities import cheeger_constant, edge_isoperimetric_number, vertex_isoperimetric_number
    from sage.graphs.graph_coloring import fractional_chromatic_number
    from sage.graphs.graph_coloring import fractional_chromatic_index
    from sage.graphs.hyperbolicity import hyperbolicity
    from sage.graphs.matching import has_perfect_matching
    from sage.graphs.matching import is_bicritical
    from sage.graphs.matching import is_factor_critical
    from sage.graphs.matching import is_matching_covered
    from sage.graphs.matching import matching
    from sage.graphs.matching import perfect_matchings


_additional_categories = {
    "is_long_hole_free"         : "Graph properties",
    "is_long_antihole_free"     : "Graph properties",
    "is_weakly_chordal"         : "Graph properties",
    "is_asteroidal_triple_free" : "Graph properties",
    "chromatic_polynomial"      : "Coloring",
    "rank_decomposition"        : "Algorithmically hard stuff",
    "treewidth"                 : "Algorithmically hard stuff",
    "pathwidth"                 : "Algorithmically hard stuff",
    "treelength"                : "Algorithmically hard stuff",
    "matching_polynomial"       : "Algorithmically hard stuff",
    "all_max_clique"            : "Clique-related methods",
    "cliques_maximum"           : "Clique-related methods",
    "all_cliques"               : "Clique-related methods",
    "atoms_and_clique_separators" : "Clique-related methods",
    "random_spanning_tree"      : "Connectivity, orientations, trees",
    "spanning_trees"            : "Connectivity, orientations, trees",
    "is_cartesian_product"      : "Graph properties",
    "is_distance_regular"       : "Graph properties",
    "is_strongly_regular"       : "Graph properties",
    "is_line_graph"             : "Graph properties",
    "is_partial_cube"           : "Graph properties",
    "is_comparability"          : "Graph properties",
    "is_permutation"            : "Graph properties",
    "tutte_polynomial"          : "Algorithmically hard stuff",
    "lovasz_theta"              : "Leftovers",
    "strong_orientations_iterator" : "Connectivity, orientations, trees",
    "random_orientation"        : "Connectivity, orientations, trees",
    "acyclic_orientations"      : "Connectivity, orientations, trees",
    "bridges"                   : "Connectivity, orientations, trees",
    "cleave"                    : "Connectivity, orientations, trees",
    "spqr_tree"                 : "Connectivity, orientations, trees",
    "is_triconnected"           : "Connectivity, orientations, trees",
    "is_dominating"             : "Domination",
    "is_redundant"              : "Domination",
    "private_neighbors"         : "Domination",
    "minimal_dominating_sets"   : "Domination",
    "lex_M"                     : "Traversals",
    "maximum_cardinality_search" : "Traversals",
    "maximum_cardinality_search_M" : "Traversals",
    "cheeger_constant"          : "Expansion properties",
    "edge_isoperimetric_number" : "Expansion properties",
    "vertex_isoperimetric_number" : "Expansion properties",
    "fractional_chromatic_number" : "Coloring",
    "fractional_chromatic_index" : "Coloring",
    "geodetic_closure"          : "Leftovers",
    "hyperbolicity"             : "Distances",
    "has_perfect_matching"      : "Matching",
    "is_bicritical"             : "Matching",
    "is_factor_critical"        : "Matching",
    "is_matching_covered"       : "Matching",
    "matching"                  : "Matching",
    "perfect_matchings"         : "Matching"
    }

__doc__ = __doc__.replace("{INDEX_OF_METHODS}", gen_thematic_rest_table_index(Graph, _additional_categories))<|MERGE_RESOLUTION|>--- conflicted
+++ resolved
@@ -4122,7 +4122,6 @@
             ret += M.term(sigma.to_composition(), t**asc(sigma))
         return ret
 
-<<<<<<< HEAD
     @doc_index("Coloring")
     def tutte_symmetric_function(self, R=None, t=None):
         r"""
@@ -4620,8 +4619,6 @@
         # The graph is factor critical if all vertices are marked even
         return len(even) == self.order()
 
-=======
->>>>>>> b0f09d9d
     @doc_index("Algorithmically hard stuff")
     def has_homomorphism_to(self, H, core=False, solver=None, verbose=0,
                             *, integrality_tolerance=1e-3):
