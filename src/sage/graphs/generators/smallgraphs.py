# -*- coding: utf-8 -*-
r"""
Small graphs

The methods defined here appear in :mod:`sage.graphs.graph_generators`.
"""
#*****************************************************************************
#           Copyright (C) 2006 Robert L. Miller <rlmillster@gmail.com>
#                              and Emily A. Kirkman
#           Copyright (C) 2009 Michael C. Yurko <myurko@gmail.com>
#
#  Distributed under the terms of the GNU General Public License (GPL)
#  as published by the Free Software Foundation; either version 2 of
#  the License, or (at your option) any later version.
#                  http://www.gnu.org/licenses/
#*****************************************************************************


# import from Sage library
from sage.graphs.graph import Graph
from math import sin, cos, pi
from sage.graphs.graph_plot import _circle_embedding, _line_embedding

#######################################################################
#   Named Graphs
#######################################################################

def HarborthGraph():
    r"""
    Return the Harborth Graph

    The Harborth graph has 104 edges and 52 vertices, and is the smallest known
    example of a 4-regular matchstick graph. For more information, see the
    :wikipedia:`Harborth_graph`.

    EXAMPLES::

        sage: g = graphs.HarborthGraph(); g
        Harborth Graph: Graph on 52 vertices
        sage: g.is_regular(4)
        True

    """
    g = Graph(':s_OGKI?@_?g[QABAo__YEFCp@?iIEbqHWuWLbbh?}[OfcXpGhNHdYPY_SgdYX]'+
              'pZkfJPuo[lfZHys^mFcDs}`pG{UNNgoHC}DIgrI[qjMhTyDQrQlVydrBYmWkn',
              loops=False, multiedges=False)

    g.set_pos({ 0: ( 51.5, 400.0),  1: ( 90.6, 308.0),  2: ( 90.6, 492.0),
                3: (129.8, 216.0),  4: (129.8, 584.0),  5: (150.7, 387.9),
                6: (150.7, 412.1),  7: (169.0, 124.0),  8: (169.0, 676.0),
                9: (189.9, 295.9), 10: (189.9, 504.1), 11: (229.1, 203.9),
               12: (229.1, 596.1), 13: (250.0, 400.0), 14: (251.4, 180.6),
               15: (251.4, 619.4), 16: (256.1, 300.2), 17: (256.1, 499.8),
               18: (259.3, 080.9), 19: (259.3, 719.1), 20: (333.8, 237.2),
               21: (333.8, 562.8), 22: (341.7, 137.5), 23: (341.7, 662.5),
               24: (350.0, 037.9), 25: (350.0, 336.0), 26: (350.0, 464.0),
               27: (350.0, 762.1), 28: (358.3, 137.5), 29: (358.3, 662.5),
               30: (366.2, 237.2), 31: (366.2, 562.8), 32: (440.7, 080.9),
               33: (440.7, 719.1), 34: (443.9, 300.2), 35: (443.9, 499.8),
               36: (448.6, 180.6), 37: (448.6, 619.4), 38: (450.0, 400.0),
               39: (470.9, 203.9), 40: (470.9, 596.1), 41: (510.1, 295.9),
               42: (510.1, 504.1), 43: (531.0, 124.0), 44: (531.0, 676.0),
               45: (549.3, 387.9), 46: (549.3, 412.1), 47: (570.2, 216.0),
               48: (570.2, 584.0), 49: (609.4, 308.0), 50: (609.4, 492.0),
               51: (648.5, 400.0)})
    g.name("Harborth Graph")
    return g


def HarriesGraph(embedding=1):
    r"""
    Returns the Harries Graph.

    The Harries graph is a Hamiltonian 3-regular graph on 70
    vertices. See the :wikipedia:`Wikipedia page on the Harries
    graph <Harries_graph>`.

    The default embedding here is to emphasize the graph's 4 orbits.
    This graph actually has a funny construction. The following
    procedure gives an idea of it, though not all the adjacencies
    are being properly defined.

    #. Take two disjoint copies of a :meth:`Petersen graph
       <PetersenGraph>`. Their vertices will form an orbit of the
       final graph.

    #. Subdivide all the edges once, to create 15+15=30 new
       vertices, which together form another orbit.

    #. Create 15 vertices, each of them linked to 2 corresponding
       vertices of the previous orbit, one in each of the two
       subdivided Petersen graphs. At the end of this step all
       vertices from the previous orbit have degree 3, and the only
       vertices of degree 2 in the graph are those that were just
       created.

    #. Create 5 vertices connected only to the ones from the
       previous orbit so that the graph becomes 3-regular.

    INPUT:

    - ``embedding`` -- two embeddings are available, and can be
      selected by setting ``embedding`` to 1 or 2.

    EXAMPLES::

        sage: g = graphs.HarriesGraph()
        sage: g.order()
        70
        sage: g.size()
        105
        sage: g.girth()
        10
        sage: g.diameter()
        6
        sage: g.show(figsize=[10, 10])   # long time
        sage: graphs.HarriesGraph(embedding=2).show(figsize=[10, 10])   # long time

    TESTS::

        sage: graphs.HarriesGraph(embedding=3)
        Traceback (most recent call last):
        ...
        ValueError: The value of embedding must be 1 or 2.

    """
    from sage.graphs.generators.families import LCFGraph
    g = LCFGraph(70, [-29, -19, -13, 13, 21, -27, 27, 33, -13, 13,
                             19, -21, -33, 29], 5)
    g.name("Harries Graph")

    if embedding == 1:
        gpos = g.get_pos()
        ppos = PetersenGraph().get_pos()

        # The graph's four orbits
        o = [None]*4
        o[0] = [0, 2, 6, 8, 14, 16, 20, 22, 28, 30, 34, 36, 42, 44, 48, 50,
                56, 58, 62, 64]
        o[1] = [1, 3, 5, 7, 9, 13, 15, 17, 19, 21, 23, 27, 29, 31, 33, 35,
                37, 41, 43, 45, 47, 49, 51, 55, 57, 59, 61, 63, 65, 69]
        o[2] = [60, 10, 12, 4, 24, 26, 18, 38, 40, 32, 52, 54, 46, 66, 68]
        o[3] = [11, 25, 39, 53, 67]

        # Correspondence between the vertices of one of the two Petersen
        # graphs on o[0] and the vertices of a standard Petersen graph
        # object
        g_to_p = {0: 0, 2: 1, 42: 5, 44: 8, 14: 7, 16: 2, 56: 9, 58: 6,
                  28: 4, 30: 3}

        # Correspondence between the vertices of the other Petersen graph
        # on o[0] and the vertices of the first one
        g_to_g = {64: 44, 34: 0, 36: 28, 6: 2, 8: 58, 48: 16, 50: 30,
                  20: 14, 22: 56, 62: 42}

        # Position for the vertices from the first copy
        for v, i in g_to_p.iteritems():
            gpos[v] = ppos[i]

        # Position for the vertices in the second copy. Moves the first,
        # too.
        offset = 3.5
        for v, i in g_to_g.iteritems():
            x, y = gpos[i]
            gpos[v] = (x + offset*0.5, y)
            gpos[i] = (x - offset*0.5, y)

        # Vertices from o[1]. These are actually the "edges" of the
        # copies of Petersen.
        for v in o[1]:
            p1, p2 = [gpos[x] for x in g.neighbors(v) if x in o[0]]
            gpos[v] = ((p1[0] + p2[0])/2, (p1[1] + p2[1])/2)

        # 15 vertices from o[2]
        for i, v in enumerate(o[2]):
            gpos[v] = (-1.75 + i*.25, 2)

        # 5 vertices from o[3]
        for i, v in enumerate(o[3]):
            gpos[v] = (-1 + i*.5, 2.5)

        return g

    elif embedding == 2:
        return g
    else:
        raise ValueError("The value of embedding must be 1 or 2.")

def HarriesWongGraph(embedding=1):
    r"""
    Returns the Harries-Wong Graph.

    See the :wikipedia:`Wikipedia page on the Harries-Wong graph
    <Harries-Wong_graph>`.

    *About the default embedding:*

    The default embedding is an attempt to emphasize the graph's
    8 (!!!) different orbits. In order to understand this better,
    one can picture the graph as being built in the following way:

        #. One first creates a 3-dimensional cube (8 vertices, 12
           edges), whose vertices define the first orbit of the
           final graph.

        #. The edges of this graph are subdivided once, to create 12
           new vertices which define a second orbit.

        #. The edges of the graph are subdivided once more, to
           create 24 new vertices giving a third orbit.

        #. 4 vertices are created and made adjacent to the vertices
           of the second orbit so that they have degree
           3. These 4 vertices also define a new orbit.

        #. In order to make the vertices from the third orbit
           3-regular (they all miss one edge), one creates a binary
           tree on 1 + 3 + 6 + 12 vertices. The leaves of this new
           tree are made adjacent to the 12 vertices of the third
           orbit, and the graph is now 3-regular. This binary tree
           contributes 4 new orbits to the Harries-Wong graph.

    INPUT:

    - ``embedding`` -- two embeddings are available, and can be
      selected by setting ``embedding`` to 1 or 2.

    EXAMPLES::

        sage: g = graphs.HarriesWongGraph()
        sage: g.order()
        70
        sage: g.size()
        105
        sage: g.girth()
        10
        sage: g.diameter()
        6
        sage: orbits = g.automorphism_group(orbits=True)[-1]
        sage: g.show(figsize=[15, 15], partition=orbits)   # long time

    Alternative embedding::

        sage: graphs.HarriesWongGraph(embedding=2).show()

    TESTS::

        sage: graphs.HarriesWongGraph(embedding=3)
        Traceback (most recent call last):
        ...
        ValueError: The value of embedding must be 1 or 2.
    """

    L = [9, 25, 31, -17, 17, 33, 9, -29, -15, -9, 9, 25, -25, 29, 17, -9,
         9, -27, 35, -9, 9, -17, 21, 27, -29, -9, -25, 13, 19, -9, -33,
         -17, 19, -31, 27, 11, -25, 29, -33, 13, -13, 21, -29, -21, 25,
         9, -11, -19, 29, 9, -27, -19, -13, -35, -9, 9, 17, 25, -9, 9, 27,
         -27, -21, 15, -9, 29, -29, 33, -9, -25]

    from sage.graphs.generators.families import LCFGraph
    g = LCFGraph(70, L, 1)
    g.name("Harries-Wong graph")

    if embedding == 1:
        d = g.get_pos()

        # Binary tree (left side)
        d[66] = (-9.5, 0)
        _line_embedding(g, [37, 65, 67], first=(-8, 2.25),
                last=(-8, -2.25))
        _line_embedding(g, [36, 38, 64, 24, 68, 30], first=(-7, 3),
                last=(-7, -3))
        _line_embedding(g, [35, 39, 63, 25, 59, 29, 11, 5, 55, 23, 69, 31],
                first=(-6, 3.5), last=(-6, -3.5))

        # Cube, corners: [9, 15, 21, 27, 45, 51, 57, 61]
        _circle_embedding(g, [61, 9], center=(0, -1.5), shift=.2,
                radius=4)
        _circle_embedding(g, [27, 15], center=(0, -1.5), shift=.7,
                radius=4*.707)
        _circle_embedding(g, [51, 21], center=(0, 2.5), shift=.2,
                radius=4)
        _circle_embedding(g, [45, 57], center=(0, 2.5), shift=.7,
                radius=4*.707)

        # Cube, subdivision
        _line_embedding(g, [21, 22, 43, 44, 45], first=d[21], last=d[45])
        _line_embedding(g, [21, 4, 3, 56, 57], first=d[21], last=d[57])
        _line_embedding(g, [57, 12, 13, 14, 15], first=d[57], last=d[15])
        _line_embedding(g, [15, 6, 7, 8, 9], first=d[15], last=d[9])
        _line_embedding(g, [9, 10, 19, 20, 21], first=d[9], last=d[21])
        _line_embedding(g, [45, 54, 53, 52, 51], first=d[45], last=d[51])
        _line_embedding(g, [51, 50, 49, 58, 57], first=d[51], last=d[57])
        _line_embedding(g, [51, 32, 33, 34, 61], first=d[51], last=d[61])
        _line_embedding(g, [61, 62, 41, 40, 27], first=d[61], last=d[27])
        _line_embedding(g, [9, 0, 1, 26, 27], first=d[9], last=d[27])
        _line_embedding(g, [27, 28, 47, 46, 45], first=d[27], last=d[45])
        _line_embedding(g, [15, 16, 17, 60, 61], first=d[15], last=d[61])

        # Top vertices
        _line_embedding(g, [2, 18, 42, 48], first=(-1, 7), last=(3, 7))

        return g

    elif embedding == 2:
        return g
    else:
        raise ValueError("The value of embedding must be 1 or 2.")

def WellsGraph():
    r"""
    Returns the Wells graph.

    For more information on the Wells graph (also called Armanios-Wells graph),
    see `this page <http://www.win.tue.nl/~aeb/graphs/Wells.html>`_.

    The implementation follows the construction given on page 266 of
    [BCN89]_. This requires to create intermediate graphs and run a small
    isomorphism test, while everything could be replaced by a pre-computed list
    of edges : I believe that it is better to keep "the recipe" in the code,
    however, as it is quite unlikely that this could become the most
    time-consuming operation in any sensible algorithm, and .... "preserves
    knowledge", which is what open-source software is meant to do.

    EXAMPLES::

        sage: g = graphs.WellsGraph(); g
        Wells graph: Graph on 32 vertices
        sage: g.order()
        32
        sage: g.size()
        80
        sage: g.girth()
        5
        sage: g.diameter()
        4
        sage: g.chromatic_number()
        4
        sage: g.is_regular(k=5)
        True

    REFERENCES:

    .. [BCN89] A. E. Brouwer, A. M. Cohen, A. Neumaier,
      Distance-Regular Graphs,
      Springer, 1989.
    """
    from platonic_solids import DodecahedralGraph
    from basic import CompleteBipartiteGraph

    # Following the construction from the book "Distance-regular graphs"
    dodecahedron = DodecahedralGraph()

    # Vertices at distance 3 in the Dodecahedron
    distance3 = dodecahedron.distance_graph([3])

    # Building the graph whose line graph is the dodecahedron.
    b = CompleteBipartiteGraph(5,5)
    b.delete_edges([(0,5), (1,6), (2,7), (3,8), (4,9)])

    # Computing the isomorphism between the two
    b = b.line_graph(labels = False)
    _, labels = distance3.is_isomorphic(b, certify = True)

    # The relabeling that the books claims to exist.
    for v,new_name in labels.items():
        x,y = new_name
        labels[v] = (x%5,y%5)

    dodecahedron.relabel(labels)

    # Checking that the above computations indeed produces a good labeling.
    for u in dodecahedron:
        for v in dodecahedron:
            if u == v:
                continue

            if (u[0] != v[0]) and (u[1] != v[1]):
                continue

            if dodecahedron.distance(u,v) != 3:
                raise ValueError("There is something wrong going on !")

    # The graph we will return, starting from the dodecahedron
    g = dodecahedron

    # Good ! Now adding 12 new vertices
    for i in range(5):
        g.add_edge((i,'+'),('inf','+'))
        g.add_edge((i,'-'),('inf','-'))
        for k in range(5):
            if k == i:
                continue
            g.add_edge((i,'+'),(i,k))
            g.add_edge((i,'-'),(k,i))

    g.name("Wells graph")

    # Giving our graph a "not-so-bad" layout
    g.relabel({
            (1, 3): 8, (3, 0): 18, (3, '+'): 22, (2, 1): 13,
            (1, '+'): 10, (0, 3): 2, (2, '+'): 16, ('inf', '-'): 31,
            (4, 0): 24, (1, 2): 7, (4, '+'): 28, (0, '-'): 5,
            (0, 4): 3, (4, 1): 25, (2, '-'): 17, (3, 2): 20,
            (3, '-'): 23, (1, '-'): 11, (1, 4): 9, (2, 3): 14,
            ('inf', '+'): 30, (4, 2): 26, (1, 0): 6, (0, 1): 0,
            (3, 1): 19, (0, 2): 1, (2, 0): 12, (4, '-'): 29,
            (0, '+'): 4, (4, 3): 27, (3, 4): 21, (2, 4): 15})

    p = [(1, 29, 20, 13, 12, 28, 14, 7),
         (2, 5, 30, 23, 18, 4, 31, 22),
         (3, 17, 21, 9, 24, 16, 27, 25),
         (6, 10, 8, 15, 0, 11, 19, 26)]

    from sage.graphs.graph_plot import _circle_embedding
    _circle_embedding(g, p[0], radius = 1)
    _circle_embedding(g, p[1], radius = .9)
    _circle_embedding(g, p[2], radius = .8)
    _circle_embedding(g, p[3], radius = .7)

    return g

def Cell600(embedding=1):
    r"""
    Returns the 600-Cell graph

    This is the adjacency graph of the 600-cell. It has 120 vertices and 720
    edges. For more information, see the :wikipedia:`600-cell`.

    INPUT:

    - ``embedding`` (1 (default) or 2) -- two different embeddings for a plot.

    EXAMPLES::

        sage: g = graphs.Cell600()      # long time
        sage: g.size()                  # long time
        720
        sage: g.is_regular(12)          # long time
        True
        sage: g.is_vertex_transitive()  # long time
        True
    """
    from sage.rings.rational_field import QQ
    from sage.rings.polynomial.polynomial_ring import polygen
    from sage.rings.number_field.number_field import NumberField
    from sage.modules.free_module import VectorSpace
    from sage.groups.perm_gps.permgroup_named import AlternatingGroup

    x = polygen(QQ, 'x')
    K = NumberField(x ** 2 - x - 1, 'f')
    f = K.gen()
    K4 = VectorSpace(K, 4)

    # first 96 vertices
    step = [[a * f / 2, b * K(1) / 2, c * (f - 1) / 2, 0]
            for a in [-1, 1] for b in [-1, 1] for c in [-1, 1]]
    vert96 = [K4([v[s(1) - 1], v[s(2) - 1], v[s(3) - 1], v[s(4) - 1]])
              for v in step for s in AlternatingGroup(4)]

    # 16 more vertices
    vert16 = [K4([K(a) / 2, K(b) / 2, K(c) / 2, K(d) / 2])
              for a in [-1, 1] for b in [-1, 1]
              for c in [-1, 1] for d in [-1, 1]]

    # 8 last vertices
    vert8 = [K4([1, 0, 0, 0]), K4([-1, 0, 0, 0]),
             K4([0, 1, 0, 0]), K4([0, -1, 0, 0]),
             K4([0, 0, 1, 0]), K4([0, 0, -1, 0]),
             K4([0, 0, 0, 1]), K4([0, 0, 0, -1])]

    # all vertices together
    U = vert96 + vert16 + vert8

    g = Graph([range(120), lambda i, j: U[i].inner_product(U[j]) == f / 2])

    # Embedding
    from sage.graphs.graph_plot import _circle_embedding
    if embedding == 1:
        pos = [0, 1, 3, 13, 78, 90, 93, 110, 29, 104, 11, 48, 107, 83, 92, 55,
               32, 16, 117, 24, 26, 56, 52, 47, 75, 72, 66, 112, 27, 115, 21,
               33, 118, 79, 91, 37, 2, 5, 96, 31, 82, 88, 94, 74, 50, 28, 20,
               105, 45, 99, 70, 25, 101, 54, 46, 51, 17, 35, 98, 41, 84, 85,
               87, 73, 18, 6, 9, 97, 65, 103, 95, 36, 100, 23, 8, 43, 68, 76,
               116, 60, 62, 44, 40, 59, 15, 12, 30, 113, 63, 114, 81, 69, 119,
               19, 7, 49, 86, 89, 111, 67, 22, 4, 10, 14, 38, 64, 80, 102, 57,
               108, 34, 61, 106, 42, 58, 39, 77, 71, 109, 53]
    else:
        pos = [0, 1, 2, 3, 4, 6, 7, 8, 10, 13, 14, 21, 37, 103, 36, 65, 113,
               25, 80, 26, 12, 78, 24, 83, 54, 66, 114, 46, 63, 101, 109, 93,
               79, 75, 51, 44, 31, 119, 43, 5, 57, 100, 11, 108, 34, 41, 69,
               96, 82, 116, 68, 64, 47, 102, 52, 35, 17, 76, 110, 38, 84, 85,
               86, 87, 88, 90, 91, 92, 94, 73, 74, 81, 49, 104, 48, 29, 112,
               61, 20, 62, 72, 18, 60, 23, 42, 30, 115, 58, 27, 106, 98, 9, 19,
               15, 39, 56, 67, 118, 55, 89, 45, 107, 95, 99, 70, 53, 33, 111,
               22, 117, 32, 28, 59, 105, 40, 71, 77, 16, 97, 50]

    _circle_embedding(g, pos)

    return g

def Cell120():
    r"""
    Returns the 120-Cell graph

    This is the adjacency graph of the 120-cell. It has 600 vertices and 1200
    edges. For more information, see the :wikipedia:`120-cell`.

    EXAMPLES::

        sage: g = graphs.Cell120()      # long time
        sage: g.size()                  # long time
        1200
        sage: g.is_regular(4)           # long time
        True
        sage: g.is_vertex_transitive()  # long time
        True
    """
    from sage.rings.rational_field import QQ
    from sage.rings.polynomial.polynomial_ring import polygen
    from sage.rings.number_field.number_field import NumberField
    from sage.modules.free_module import VectorSpace
    from sage.groups.perm_gps.permgroup_named import AlternatingGroup
    from sage.combinat.permutation import Permutations

    x = polygen(QQ, 'x')
    K = NumberField(x ** 2 - x - 1, 'f')
    f = K.gen()
    K4 = VectorSpace(K, 4)

    # first 216 vertices
    step = [(0, 0, K(a) * 2, K(b) * 2)
            for a in [-1, 1] for b in [-1, 1]]
    step += [(a * K(1), b * K(1), c * K(1), d * (2 * f - 1))
            for a in [-1, 1] for b in [-1, 1]
            for c in [-1, 1] for d in [-1, 1]]
    step += [(a * (2 - f), b * f, c * f, d * f)
             for a in [-1, 1] for b in [-1, 1]
             for c in [-1, 1] for d in [-1, 1]]
    step += [(a * (f - 1), b * (f - 1), c * (f - 1), d * (f + 1))
             for a in [-1, 1] for b in [-1, 1]
             for c in [-1, 1] for d in [-1, 1]]
    ens1 = frozenset([(v[s(1) - 1], v[s(2) - 1], v[s(3) - 1], v[s(4) - 1])
                      for v in step for s in Permutations(4)])
    vert1 = [K4(w) for w in ens1]

    # 384 more vertices
    step = [(0, a * (2 - f), b * K(1), c * (f + 1))
            for a in [-1, 1] for b in [-1, 1] for c in [-1, 1]]
    step += [(0, a * (f - 1), b * f, c * (2 * f - 1))
            for a in [-1, 1] for b in [-1, 1] for c in [-1, 1]]
    step += [(a * (f - 1), b * K(1), c * f, d * K(2))
             for a in [-1, 1] for b in [-1, 1]
             for c in [-1, 1] for d in [-1, 1]]
    vert2 = [K4([v[s(1) - 1], v[s(2) - 1], v[s(3) - 1], v[s(4) - 1]])
              for v in step for s in AlternatingGroup(4)]

    # all vertices together
    U = vert1 + vert2

    g = Graph([range(600), lambda i, j: U[i].inner_product(U[j]) == 6*f-2])

    from sage.graphs.graph_plot import _circle_embedding
    pos = [0, 1, 3, 5, 6, 7, 8, 9, 11, 12, 14, 15, 16, 17, 20, 21, 23, 24, 25,
           27, 33, 40, 47, 49, 76, 77, 216, 217, 218, 219, 220, 222, 224, 225,
           226, 230, 231, 232, 233, 235, 238, 241, 242, 245, 247, 249, 251, 253,
           260, 261, 211, 66, 26, 307, 598, 305, 187, 374, 311, 205, 296, 108,
           366, 172, 255, 89, 229, 81, 529, 548, 439, 382, 166, 496, 313, 484,
           402, 234, 530, 256, 358, 406, 553, 577, 583, 401, 334, 417, 257, 438,
           373, 544, 509, 365, 378, 487, 377, 390, 349, 325, 65, 78, 184, 13,
           185, 18, 210, 84, 145, 83, 180, 158, 118, 109, 103, 130, 105, 51,
           178, 155, 110, 85, 206, 95, 204, 190, 514, 513, 515, 466, 467, 441,
           442, 587, 585, 576, 565, 564, 566, 540, 506, 436, 435, 424, 507, 543,
           545, 547, 582, 440, 169, 63, 29, 575, 237, 549, 37, 375, 430, 159,
           457, 61, 331, 208, 498, 39, 578, 48, 244, 486, 411, 364, 73, 455,
           321, 240, 381, 542, 243, 500, 343, 333, 271, 518, 552, 357, 314, 299,
           499, 412, 376, 596, 561, 319, 400, 264, 388, 362, 355, 386, 87, 186,
           52, 99, 125, 113, 36, 121, 41, 127, 149, 100, 31, 137, 177, 43, 32,
           45, 62, 191, 188, 106, 195, 141, 142, 96, 489, 491, 490, 475, 474,
           447, 448, 589, 588, 517, 472, 473, 471, 450, 419, 519, 521, 468, 562,
           594, 595, 488, 554, 413, 167, 116, 4, 557, 504, 536, 170, 389, 410,
           128, 559, 203, 348, 147, 477, 22, 516, 162, 423, 266, 274, 320, 144,
           246, 395, 437, 363, 452, 425, 478, 315, 312, 428, 288, 270, 344, 323,
           493, 479, 275, 387, 286, 284, 347, 359, 462, 336, 368, 392, 324, 44,
           75, 69, 46, 57, 138, 35, 80, 88, 199, 70, 152, 161, 181, 34, 207,
           164, 71, 115, 55, 163, 72, 171, 93, 165, 124, 300, 301, 302, 303,
           304, 306, 308, 309, 310, 290, 291, 292, 293, 295, 298, 277, 278, 281,
           283, 285, 287, 265, 272, 273, 19, 10, 107, 223, 418, 221, 67, 338,
           227, 196, 236, 91, 354, 154, 267, 30, 289, 215, 469, 464, 571, 346,
           151, 508, 397, 520, 318, 294, 470, 268, 370, 322, 445, 421, 427, 317,
           394, 597, 269, 570, 337, 460, 497, 353, 342, 523, 341, 330, 361, 385,
           126, 92, 94, 176, 135, 117, 114, 197, 214, 179, 60, 42, 198, 202,
           102, 101, 174, 104, 146, 90, 38, 111, 122, 157, 153, 133, 502, 501,
           503, 550, 551, 573, 574, 431, 429, 420, 433, 432, 434, 456, 494, 568,
           567, 580, 495, 459, 461, 463, 426, 572, 182, 58, 82, 443, 297, 465,
           86, 339, 586, 209, 541, 140, 391, 143, 510, 28, 422, 213, 280, 522,
           591, 352, 120, 563, 405, 276, 345, 458, 279, 512, 379, 393, 259, 482,
           444, 369, 398, 239, 511, 592, 340, 416, 453, 403, 316, 252, 328, 350,
           367, 326, 2, 175, 97, 139, 74, 131, 173, 134, 193, 192, 132, 79, 50,
           200, 64, 150, 201, 194, 212, 183, 54, 56, 98, 123, 112, 156, 525,
           527, 526, 535, 534, 555, 556, 409, 408, 481, 532, 533, 531, 558, 599,
           483, 485, 528, 454, 414, 415, 524, 446, 593, 160, 59, 68, 449, 492,
           476, 148, 329, 590, 119, 451, 189, 360, 53, 537, 129, 480, 136, 579,
           254, 262, 404, 168, 282, 335, 569, 351, 560, 581, 538, 399, 396, 584,
           228, 258, 380, 407, 505, 539, 263, 327, 250, 248, 383, 371, 546, 372,
           356, 332, 384]
    _circle_embedding(g, pos)

    return g

def SuzukiGraph():
    r"""
    Return the Suzuki Graph

    The Suzuki graph has 1782 vertices, and is strongly regular with parameters
    `(1782,416,100,96)`. Known as S.15 in [Hu75]_.

    .. NOTE::

        It takes approximately 50 seconds to build this graph. Do not be too
        impatient.

    EXAMPLE::

        sage: g = graphs.SuzukiGraph(); g            # optional database_gap internet # not tested
        Suzuki graph: Graph on 1782 vertices
        sage: g.is_strongly_regular(parameters=True) # optional database_gap internet # not tested
        (1782, 416, 100, 96)
    """
    from sage.groups.perm_gps.permgroup_named import SuzukiSporadicGroup
    g = Graph()
    g.add_edges(SuzukiSporadicGroup().orbit((1,2),"OnSets"))
    g.relabel()
    g.name("Suzuki graph")
    return g

def HallJankoGraph(from_string=True):
    r"""
    Returns the Hall-Janko graph.

    For more information on the Hall-Janko graph, see its
    :wikipedia:`Wikipedia page <Hall-Janko_graph>`.

    The construction used to generate this graph in Sage is by
    a 100-point permutation representation of the Janko group `J_2`,
    as described in version 3 of the ATLAS of Finite Group
    representations, in particular on the page `ATLAS: J2
    -- Permutation representation on 100 points
    <http://brauer.maths.qmul.ac.uk/Atlas/v3/permrep/J2G1-p100B0>`_.

    INPUT:

    - ``from_string`` (boolean) -- whether to build the graph from
      its sparse6 string or through GAP. The two methods return the
      same graph though doing it through GAP takes more time. It is
      set to ``True`` by default.

    EXAMPLES::

        sage: g = graphs.HallJankoGraph()
        sage: g.is_regular(36)
        True
        sage: g.is_vertex_transitive()
        True

    Is it really strongly regular with parameters 14, 12? ::

        sage: nu = set(g.neighbors(0))
        sage: for v in range(1, 100):
        ....:     if v in nu:
        ....:         expected = 14
        ....:     else:
        ....:         expected = 12
        ....:     nv = set(g.neighbors(v))
        ....:     nv.discard(0)
        ....:     if len(nu & nv) != expected:
        ....:         print "Something is wrong here!!!"
        ....:         break

    Some other properties that we know how to check::

        sage: g.diameter()
        2
        sage: g.girth()
        3
        sage: factor(g.characteristic_polynomial())
        (x - 36) * (x - 6)^36 * (x + 4)^63

    TESTS::

        sage: gg = graphs.HallJankoGraph(from_string=False) # long time
        sage: g == gg # long time
        True
    """

    string = (":~?@c__E@?g?A?w?A@GCA_?CA`OWF`W?EAW?@?_OD@_[GAgcIaGGB@OcIA"
              "wCE@o_K_?GB@?WGAouC@OsN_?GB@O[GB`A@@_e?@OgLB_{Q_?GC@O[GAOs"
              "OCWGBA?kKBPA@?_[KB_{OCPKT`o_RD`]A?o[HBOwODW?DA?cIB?wRDP[X`"
              "ogKB_{QD@]B@o_KBPWXE`mC@o_JB?{PDPq@?oWGA_{OCPKTDp_YEwCA@_c"
              "IBOwOC`OX_OGB@?WPDPcYFg?C@_gKBp?SE@cYF`{_`?SGAOoOC`_\\FwCE"
              "A?gKBO{QD@k[FqI??_OFA_oQE@k\\Fq?`GgCB@pGRD@_XFP{a_?SE@ocIA"
              "ooNCPOUEqU@?oODA?cJB_{UEqYC@_kLC@CREPk]GAGbHgCA@?SMBpCSD`["
              "YFq?`Ga]BA?gPC`KSD`_\\Fa?cHWGB@?[IAooPD`[WF@s^HASeIg?@@OcP"
              "C`KYF@w^GQ[h`O[HAooMC@CQCpSVEPk\\GaSeIG?FA?kLB_{OC`OVE@cYG"
              "QUA@?WLBp?PC`KVEqKgJg?DA?sMBpCSDP[WEQKfIay@?_KD@_[GC`SUE@k"
              "[FaKdHa[k_?OLC@CRD@WVEpo^HAWfIAciIqoo_?CB@?kMCpOUE`o\\GAKg"
              "IQgq_?GD@_[GB?{OCpWVE@cYFACaHAWhJR?q_?CC@_kKBpC\\GACdHa[kJ"
              "a{o_?CA?oOFBpGRD@o\\GaKdIQonKrOt_?WHA`?PC`KTD`k]FqSeIaolJr"
              "CqLWCA@OkKCPGRDpcYGAKdIAgjJAsmJr?t__OE@ogJB_{XEps`HA[gIQwn"
              "KWKGAOoMBpGUE`k[Fa?aHqckJbSuLw?@?_SHA_kLC@OTFPw^GaOkLg?B@?"
              "[HA_{PDP_XFaCbHa[gIqooKRWx_?CFBpOTE@cZFPw^GACcHQgoKrSvMwWG"
              "BOwQCp_YFP{`HASfJAwnKRSx_OSSDP[WEq?aGqSfIQsoKR_zNWCE@o_HA_"
              "sREPg^GAGcHQWfIAciKbOxNg?A@__IAooMC`KTD`g\\GAKcIasoKrOtLb["
              "wMbyCA?cKBp?TD`[WE`s^GQGbHqcjJrK{NRw~_oODA?sNC@CQCpOZF@s]G"
              "QOfIaolJrGsLbk}_?OFA_sRD@SVE`k[HQcjJa{qLb[xMb|?_OOFA?cIAos"
              "RDP_ZFa?aGqOfIAsuMbk{Ns@@OsQAA_sPDPWXE`o\\FqKdIQkkJrCuLr_x"
              "Mro}NsDAPG?@@OWFApKUE@o`IQolKRKsLrc|NsQC@OWGAOgJCpOWE`o_GQ"
              "KiIqwnKr_~OcLCPS]A?oWHA_oMBpKSDP[\\FagjKBWxMbk{OSQ@@O_IAoo"
              "LBpCSD`g\\FaGbHQWgIQgmKRKwMRl?PgGC@OWHB@KSE@c[FqCaGqSeIAkk"
              "KBCqLBSuMBpGQWCA@?cKBOwRDPWVE@k^GqOfJr?pKbKtLrs}OSHDQwKIBO"
              "wPD@WWEQ?`HQWfIQglKBOtLbo}Ns@@OsTE_?kLCpWWHA[gIqomKBGwMRgz"
              "NBw~OSPDPc\\H_?CFAOoLCPSVE`o\\GAOeJAwpKbKtMrx?Qcq??OKFA?gJ"
              "B`?QDpcYEpo]FqKfIAgjJB?qKr_{NS@A__SE@o_HBO{PC`OTD`{_HaciIq"
              "{vMbt?OcPFQCeB@?SKBOwRD@SXE`k[FPw`HQ_lKRKxNRxBPC\\HQclK_?K"
              "EB?sOC`OTDa?`GqWgJRCrNBw~OSHFQStMRtDQ_?KC@OoQE`k_GaOdHa[gI"
              "q{tMBg|Nb|?OcPMSDDQSwCB@_cJB_{OCpOVFP{dHa[jJQwqKrk}NsHBQCd"
              "MRtMA?oSEA_wPDp_YEpo]GAOeIq{pLBk}NsLEQCtNTDU??OKEA_oLC@[[G"
              "aKnKBOtLbk~OCPFQStNSDLSTgGKC@GSD`[WEpw_GQGcIAciJAwpKb_xMbk"
              "~QShJRc|R`_wNCPcZF@s^GAGbHA_hJR?qKrOvMRg|NsDEPsxTTgCB@?gJB"
              "?sMC@CUDp_]FqCaHQcjJQwtLrhCPS\\IRCtQTw?B@?SHA_wPC`_aGqOiJa"
              "{oKRKvMRpFQChKRtXVUTi??ocNC@KUE@cYFaGdHa_mJrKsLb[yMro|OcXI"
              "RdPTTddZaOgJB@?UEPk[FQCfIaolJrSvMBczNR|AOsXFQCtOTtaB@?WGAP"
              "?TEPo\\GAGdHqgmKBCqLR[xMb|?PC`HQs|TTt`XUtu@?o[HB?sNCPGXF@{"
              "_GQKcIqolJb_yNCLDPs`MRtDRTTdYUwSEA?kLB`CWF@s]FqGgIqooLRgzN"
              "RxFQSlMSDDQTDXVUTi@?_KDAOoLBpKUEQOfIa{oLB_xMrt?Os\\HQcpMST"
              "HSTtl[VT}A@ocJBOwSD`_XEpo_Ha_mJrKtLbgzNSTGQspLRtDUUDp\\WG["
              "HB`CQCp[WFQGgIQgkJQ{rLbc{Nc@APsdLRt@PSt\\WUtt_Wn")

    if from_string:
        g = Graph(string, loops = False, multiedges = False)
    else:

        # The following construction is due to version 3 of the ATLAS of
        # Finite Group Representations, specifically the page at
        # http://brauer.maths.qmul.ac.uk/Atlas/v3/permrep/J2G1-p100B0 .

        from sage.interfaces.gap import gap
        gap.eval("g1 := (1,84)(2,20)(3,48)(4,56)(5,82)(6,67)(7,55)(8,41)"
                 "(9,35)(10,40)(11,78)(12,100)(13,49)(14,37)(15,94)(16,76)"
                 "(17,19)(18,44)(21,34)(22,85)(23,92)(24,57)(25,75)(26,28)"
                 "(27,64)(29,90)(30,97)(31,38)(32,68)(33,69)(36,53)(39,61)"
                 "(42,73)(43,91)(45,86)(46,81)(47,89)(50,93)(51,96)(52,72)"
                 "(54,74)(58,99)(59,95)(60,63)(62,83)(65,70)(66,88)(71,87)"
                 "(77,98)(79,80);")

        gap.eval("g2 := (1,80,22)(2,9,11)(3,53,87)(4,23,78)(5,51,18)"
                 "(6,37,24)(8,27,60)(10,62,47)(12,65,31)(13,64,19)"
                 "(14,61,52)(15,98,25)(16,73,32)(17,39,33)(20,97,58)"
                 "(21,96,67)(26,93,99)(28,57,35)(29,71,55)(30,69,45)"
                 "(34,86,82)(38,59,94)(40,43,91)(42,68,44)(46,85,89)"
                 "(48,76,90)(49,92,77)(50,66,88)(54,95,56)(63,74,72)"
                 "(70,81,75)(79,100,83);")

        gap.eval("G := Group([g1,g2]);")
        edges = gap('Orbit(G,[1,5],OnSets)').sage()
        g = Graph([(int(u), int(v)) for u,v in edges])
        g.relabel()

    _circle_embedding(g, range(100))
    g.name("Hall-Janko graph")
    return g

def Balaban10Cage(embedding=1):
    r"""
    Returns the Balaban 10-cage.

    The Balaban 10-cage is a 3-regular graph with 70 vertices and
    105 edges. See its :wikipedia:`Wikipedia page
    <Balaban_10-cage>`.

    The default embedding gives a deeper understanding of the
    graph's automorphism group. It is divided into 4 layers (each
    layer being a set of points at equal distance from the drawing's
    center). From outside to inside:

    - L1: The outer layer (vertices which are the furthest from the
      origin) is actually the disjoint union of two cycles of length
      10.

    - L2: The second layer is an independent set of 20 vertices.

    - L3: The third layer is a matching on 10 vertices.

    - L4: The inner layer (vertices which are the closest from the
      origin) is also the disjoint union of two cycles of length 10.

    This graph is not vertex-transitive, and its vertices are
    partitioned into 3 orbits: L2, L3, and the union of L1 of L4
    whose elements are equivalent.

    INPUT:

    - ``embedding`` -- two embeddings are available, and can be
      selected by setting ``embedding`` to be either 1 or 2.

    EXAMPLES::

        sage: g = graphs.Balaban10Cage()
        sage: g.girth()
        10
        sage: g.chromatic_number()
        2
        sage: g.diameter()
        6
        sage: g.is_hamiltonian()
        True
        sage: g.show(figsize=[10,10])   # long time

    TESTS::

        sage: graphs.Balaban10Cage(embedding='foo')
        Traceback (most recent call last):
        ...
        ValueError: The value of embedding must be 1 or 2.
    """

    L = [-9, -25, -19, 29, 13, 35, -13, -29, 19, 25, 9, -29, 29, 17, 33,
          21, 9,-13, -31, -9, 25, 17, 9, -31, 27, -9, 17, -19, -29, 27,
          -17, -9, -29, 33, -25,25, -21, 17, -17, 29, 35, -29, 17, -17,
          21, -25, 25, -33, 29, 9, 17, -27, 29, 19, -17, 9, -27, 31, -9,
          -17, -25, 9, 31, 13, -9, -21, -33, -17, -29, 29]

    from sage.graphs.generators.families import LCFGraph
    g = LCFGraph(70, L, 1)
    g.name("Balaban 10-cage")

    if embedding == 2:
        return g
    elif embedding != 1:
        raise ValueError("The value of embedding must be 1 or 2.")

    L3 = [5, 24, 35, 46, 29, 40, 51, 34, 45, 56]
    _circle_embedding(g, L3, center=(0,0), radius = 4.3)

    L2  = [6, 4, 23, 25, 60, 36, 1, 47, 28, 30, 39, 41, 50, 52, 33, 9, 44,
            20, 55, 57]
    _circle_embedding(g, L2, center=(0,0), radius = 5, shift=-.5)


    L1a = [69, 68, 67, 66, 65, 64, 63, 62, 61, 0]
    L1b = [19, 18, 17, 16, 15, 14, 13, 12, 11, 10]
    _circle_embedding(g, L1a, center=(0,0), radius = 6, shift = 3.25)
    _circle_embedding(g, L1b, center=(0,0), radius = 6, shift = -1.25)

    L4a = [37, 2, 31, 38, 53, 32, 21, 54, 3, 22]
    _circle_embedding(g, L4a, center=(0,0), radius = 3, shift = 1.9)

    L4b = [26, 59, 48, 27, 42, 49, 8, 43, 58, 7]
    _circle_embedding(g, L4b, center=(0,0), radius = 3, shift = 1.1)

    return g

def Balaban11Cage(embedding = 1):
    r"""
    Returns the Balaban 11-cage.

    For more information, see this :wikipedia:`Wikipedia article on
    the Balaban 11-cage <Balaban_11-cage>`.

    INPUT:

    - ``embedding`` -- three embeddings are available, and can be
      selected by setting ``embedding`` to be 1, 2, or 3.

      - The first embedding is the one appearing on page 9 of the
        Fifth Annual Graph Drawing Contest report [FAGDC]_. It
        separates vertices based on their eccentricity (see
        :meth:`eccentricity()
        <sage.graphs.generic_graph.GenericGraph.eccentricity>`).

      - The second embedding has been produced just for Sage and is
        meant to emphasize the automorphism group's 6 orbits.

      - The last embedding is the default one produced by the
        :meth:`LCFGraph` constructor.

    .. NOTE::

        The vertex labeling changes according to the value of
        ``embedding=1``.

    EXAMPLES:

    Basic properties::

        sage: g = graphs.Balaban11Cage()
        sage: g.order()
        112
        sage: g.size()
        168
        sage: g.girth()
        11
        sage: g.diameter()
        8
        sage: g.automorphism_group().cardinality()
        64

    Our many embeddings::

        sage: g1 = graphs.Balaban11Cage(embedding=1)
        sage: g2 = graphs.Balaban11Cage(embedding=2)
        sage: g3 = graphs.Balaban11Cage(embedding=3)
        sage: g1.show(figsize=[10,10])   # long time
        sage: g2.show(figsize=[10,10])   # long time
        sage: g3.show(figsize=[10,10])   # long time

    Proof that the embeddings are the same graph::

        sage: g1.is_isomorphic(g2) # g2 and g3 are obviously isomorphic
        True

    TESTS::

        sage: graphs.Balaban11Cage(embedding='xyzzy')
        Traceback (most recent call last):
        ...
        ValueError: The value of embedding must be 1, 2, or 3.

    REFERENCES:

    .. [FAGDC] Fifth Annual Graph Drawing Contest
       P. Eaded, J. Marks, P.Mutzel, S. North
       http://www.merl.com/papers/docs/TR98-16.pdf
    """
    if embedding == 1:
        pos_dict = {}
        for j in range(8):
            for i in range(8):
                pos_dict[str(j) + str(i)]= [
                        0.8 * float(cos(2*((8*j + i)*pi/64 + pi/128))),
                        0.8 * float(sin(2*((8*j + i)*pi/64 + pi/128)))
                ]
            for i in range(4):
                pos_dict['1' + str(j) + str(i)] = [
                        1.1 * float(cos(2*((4*j + i)*pi/32 + pi/64))),
                        1.1 * float(sin(2*((4*j + i)*pi/32 + pi/64)))
                ]
            for i in range(2):
                pos_dict['1' + str(j) + str(i + 4)] = [
                        1.4 * float(cos(2*((2*j + i)*pi/16 + pi/32))),
                        1.4 * float(sin(2*((2*j + i)*pi/16 + pi/32)))
                ]

        edge_dict = {
            "00": ["11"], "01": ["10"],   "02": ["53"], "03": ["52"],
            "11": ["20"], "10": ["21"],   "53": ["22"], "52": ["23"],
            "20": ["31"], "21": ["30"],   "22": ["33"], "23": ["32"],
            "31": ["40"], "30": ["41"],   "33": ["43"], "32": ["42"],
            "40": ["50"], "41": ["51"],   "43": ["12"], "42": ["13"],
            "50": ["61"], "51": ["60"],   "12": ["63"], "13": ["62"],
            "61": ["70"], "60": ["71"],   "63": ["72"], "62": ["73"],
            "70": ["01"], "71": ["00"],   "72": ["03"], "73": ["02"],

            "04": ["35"], "05": ["34"],   "06": ["37"], "07": ["36"],
            "35": ["64"], "34": ["65"],   "37": ["66"], "36": ["67"],
            "64": ["55"], "65": ["54"],   "66": ["17"], "67": ["16"],
            "55": ["45"], "54": ["44"],   "17": ["46"], "16": ["47"],
            "45": ["74"], "44": ["75"],   "46": ["76"], "47": ["77"],
            "74": ["25"], "75": ["24"],   "76": ["27"], "77": ["26"],
            "25": ["14"], "24": ["15"],   "27": ["56"], "26": ["57"],
            "14": ["05"], "15": ["04"],   "56": ["07"], "57": ["06"],

            "100": ["03", "04"],   "110": ["10", "12"],
            "101": ["01", "06"],   "111": ["11", "13"],
            "102": ["00", "07"],   "112": ["14", "16"],
            "103": ["02", "05"],   "113": ["15", "17"],

            "120": ["22", "24"],   "130": ["33", "36"],
            "121": ["20", "26"],   "131": ["32", "37"],
            "122": ["21", "27"],   "132": ["31", "34"],
            "123": ["23", "25"],   "133": ["30", "35"],

            "140": ["43", "45"],   "150": ["50", "52"],
            "141": ["40", "46"],   "151": ["51", "53"],
            "142": ["41", "47"],   "152": ["54", "56"],
            "143": ["42", "44"],   "153": ["55", "57"],

            "160": ["60", "66"],   "170": ["73", "76"],
            "161": ["63", "65"],   "171": ["72", "77"],
            "162": ["62", "64"],   "172": ["71", "74"],
            "163": ["61", "67"],   "173": ["70", "75"],

            "104": ["100", "102", "105"],   "114": ["110", "111", "115"],
            "105": ["101", "103", "104"],   "115": ["112", "113", "114"],

            "124": ["120", "121", "125"],   "134": ["130", "131", "135"],
            "125": ["122", "123", "124"],   "135": ["132", "133", "134"],

            "144": ["140", "141", "145"],   "154": ["150", "151", "155"],
            "145": ["142", "143", "144"],   "155": ["152", "153", "154"],

            "164": ["160", "161", "165"],   "174": ["170", "171", "175"],
            "165": ["162", "163", "164"],   "175": ["172", "173", "174"]
        }

        return Graph(edge_dict, pos=pos_dict, name="Balaban 11-cage")

    elif embedding == 2 or embedding == 3:
        L = [44, 26, -47, -15, 35, -39, 11, -27, 38, -37, 43, 14, 28, 51,
             -29, -16, 41, -11, -26, 15, 22, -51, -35, 36, 52, -14, -33,
             -26, -46, 52, 26, 16, 43, 33, -15, 17, -53, 23, -42, -35, -28,
             30, -22, 45, -44, 16, -38, -16, 50, -55, 20, 28, -17, -43,
             47, 34, -26, -41, 11, -36, -23, -16, 41, 17, -51, 26, -33,
             47, 17, -11, -20, -30, 21, 29, 36, -43, -52, 10, 39, -28, -17,
             -52, 51, 26, 37, -17, 10, -10, -45, -34, 17, -26, 27, -21,
             46, 53, -10, 29, -50, 35, 15, -47, -29, -41, 26, 33, 55, -17,
             42, -26, -36, 16]

        from sage.graphs.generators.families import LCFGraph
        g = LCFGraph(112, L, 1)
        g.name("Balaban 11-cage")

        if embedding == 3:
            return g

        v1 = [34, 2, 54, 43, 66, 20, 89, 100, 72, 76, 6, 58, 16, 78, 74,
              70, 36, 94, 27, 25, 10, 8, 45, 60, 14, 64, 80, 82, 109, 107,
              49, 98]
        v2 = [88, 3, 19, 55, 67, 42, 101, 33, 77, 5, 17, 57, 69, 71, 73,
              75, 11, 61, 28, 9, 37, 26, 46, 95, 13, 63, 81, 83, 108, 106,
              48, 97]
        l1 = [35, 93, 1, 24, 53, 7, 44, 59, 15, 65, 79, 21, 110, 90, 50,
              99]
        l2 = [87, 4, 18, 56, 68, 41, 102, 32, 12, 62, 29, 84, 38, 105, 47,
              96]

        d = g.get_pos()
        for i,v in enumerate(v1):
            d[v] = (-2, 16.5-i)

        for i,v in enumerate(l1):
            d[v] = (-10, 8-i)

        for i,v in enumerate(l2):
            d[v] = (10, 8.5-i)

        for i,v in enumerate(v2):
            d[v] = (2, 16.5-i)

        for i,v in enumerate([0, 111, 92, 91, 52, 51, 23, 22]):
            d[v] = (-20, 14.5-4*i)

        for i,v in enumerate([104, 103, 86, 85, 40, 39, 31, 30]):
            d[v] = (20, 14.5-4*i)

        return g

    else:
        raise ValueError("The value of embedding must be 1, 2, or 3.")

def BidiakisCube():
    r"""
    Returns the Bidiakis cube.

    For more information, see this
    `Wikipedia article on the Bidiakis cube <http://en.wikipedia.org/wiki/Bidiakis_cube>`_.

    EXAMPLES:

    The Bidiakis cube is a 3-regular graph having 12 vertices and 18
    edges. This means that each vertex has a degree of 3. ::

        sage: g = graphs.BidiakisCube(); g
        Bidiakis cube: Graph on 12 vertices
        sage: g.show()  # long time
        sage: g.order()
        12
        sage: g.size()
        18
        sage: g.is_regular(3)
        True

    It is a Hamiltonian graph with diameter 3 and girth 4::

        sage: g.is_hamiltonian()
        True
        sage: g.diameter()
        3
        sage: g.girth()
        4

    It is a planar graph with characteristic polynomial
    `(x - 3) (x - 2) (x^4) (x + 1) (x + 2) (x^2 + x - 4)^2` and
    chromatic number 3::

        sage: g.is_planar()
        True
        sage: bool(g.characteristic_polynomial() == expand((x - 3) * (x - 2) * (x^4) * (x + 1) * (x + 2) * (x^2 + x - 4)^2))
        True
        sage: g.chromatic_number()
        3
    """
    edge_dict = {
        0:[1,6,11], 1:[2,5], 2:[3,10], 3:[4,9], 4:[5,8],
        5:[6], 6:[7], 7:[8,11], 8:[9], 9:[10], 10:[11]}
    pos_dict = {
        0: [0, 1],
        1: [0.5, 0.866025403784439],
        2: [0.866025403784439, 0.500000000000000],
        3: [1, 0],
        4: [0.866025403784439, -0.5],
        5: [0.5, -0.866025403784439],
        6: [0, -1],
        7: [-0.5, -0.866025403784439],
        8: [-0.866025403784439, -0.5],
        9: [-1, 0],
        10: [-0.866025403784439, 0.5],
        11: [-0.5, 0.866025403784439]}
    return Graph(edge_dict, pos=pos_dict, name="Bidiakis cube")

def BiggsSmithGraph(embedding=1):
    r"""
    Returns the Biggs-Smith graph.

    For more information, see this :wikipedia:`Wikipedia article on
    the Biggs-Smith graph <Biggs-Smith_graph>`.

    INPUT:

    - ``embedding`` -- two embeddings are available, and can be
      selected by setting ``embedding`` to be 1 or 2.

    EXAMPLES:

    Basic properties::

        sage: g = graphs.BiggsSmithGraph()
        sage: g.order()
        102
        sage: g.size()
        153
        sage: g.girth()
        9
        sage: g.diameter()
        7
        sage: g.automorphism_group().cardinality()
        2448
        sage: g.show(figsize=[10, 10])   # long time

    The other embedding::

        sage: graphs.BiggsSmithGraph(embedding=2).show()

    TESTS::

        sage: graphs.BiggsSmithGraph(embedding='xyzzy')
        Traceback (most recent call last):
        ...
        ValueError: The value of embedding must be 1 or 2.

    """
    L = [16, 24, -38, 17, 34, 48, -19, 41, -35, 47, -20, 34, -36,
         21, 14, 48, -16, -36, -43, 28, -17, 21, 29, -43, 46, -24,
         28, -38, -14, -50, -45, 21, 8, 27, -21, 20, -37, 39, -34,
         -44, -8, 38, -21, 25, 15, -34, 18, -28, -41, 36, 8, -29,
         -21, -48, -28, -20, -47, 14, -8, -15, -27, 38, 24, -48, -18,
         25, 38, 31, -25, 24, -46, -14, 28, 11, 21, 35, -39, 43, 36,
         -38, 14, 50, 43, 36, -11, -36, -24, 45, 8, 19, -25, 38, 20,
         -24, -14, -21, -8, 44, -31, -38, -28, 37]

    from sage.graphs.generators.families import LCFGraph
    g = LCFGraph(102, L, 1)
    g.name("Biggs-Smith graph")

    if embedding == 1:

        orbs = [[1, 2, 3, 4, 5, 6, 7, 8, 9, 10, 11, 12, 13, 14, 15, 16, 0],
                [17, 101, 25, 66, 20, 38, 53, 89, 48, 75, 56, 92, 45, 78,
                 34, 28, 63],
                [18, 36, 26, 65, 19, 37, 54, 90, 47, 76, 55, 91, 46, 77,
                 35, 27, 64],
                [21, 39, 52, 88, 49, 74, 57, 93, 44, 79, 33, 29, 62, 83,
                 100, 24, 67],
                [22, 97, 51, 96, 50, 95, 58, 94, 59, 80, 60, 81, 61, 82,
                 99, 23, 98],
                [30, 86, 84, 72, 70, 68, 42, 40, 31, 87, 85, 73, 71, 69,
                 43, 41, 32]]

        # central orbits
        _circle_embedding(g, orbs[1], center=(-.4, 0), radius=.2)
        _circle_embedding(g, orbs[3], center=(.4, 0), radius=.2, shift=4)

        # lower orbits
        _circle_embedding(g, orbs[0], center=(-.9, -.5), radius=.3,
                shift=2)
        _circle_embedding(g, orbs[2], center=(-.9, .5), radius=.3)

        # upper orbits
        _circle_embedding(g, orbs[4], center=(.9, -.5), radius=.3, shift=4)
        _circle_embedding(g, orbs[5], center=(.9, .5), radius=.3, shift=-2)

    elif embedding == 2:
        pass
    else:
        raise ValueError("The value of embedding must be 1 or 2.")

    return g

def BlanusaFirstSnarkGraph():
    r"""
    Returns the first Blanusa Snark Graph.

    The Blanusa graphs are two snarks on 18 vertices and 27 edges. For more
    information on them, see the :wikipedia:`Blanusa_snarks`.

    .. SEEALSO::

        * :meth:`~sage.graphs.graph_generators.GraphGenerators.BlanusaSecondSnarkGraph`.

    EXAMPLES::

        sage: g = graphs.BlanusaFirstSnarkGraph()
        sage: g.order()
        18
        sage: g.size()
        27
        sage: g.diameter()
        4
        sage: g.girth()
        5
        sage: g.automorphism_group().cardinality()
        8
    """
    g = Graph({17:[4,7,1],0:[5],
               3:[8],13:[9],12:[16],
               10:[15],11:[6],14:[2]},
              name="Blanusa First Snark Graph")

    g.add_cycle(range(17))
    _circle_embedding(g, range(17), shift=0.25)
    g.get_pos()[17] = (0,0)
    return g

def BlanusaSecondSnarkGraph():
    r"""
    Returns the second Blanusa Snark Graph.

    The Blanusa graphs are two snarks on 18 vertices and 27 edges. For more
    information on them, see the :wikipedia:`Blanusa_snarks`.

    .. SEEALSO::

        * :meth:`~sage.graphs.graph_generators.GraphGenerators.BlanusaFirstSnarkGraph`.

    EXAMPLES::

        sage: g = graphs.BlanusaSecondSnarkGraph()
        sage: g.order()
        18
        sage: g.size()
        27
        sage: g.diameter()
        4
        sage: g.girth()
        5
        sage: g.automorphism_group().cardinality()
        4
    """
    g = Graph({0:[(0,0),(1,4),1],1:[(0,3),(1,1)],(0,2):[(0,5)],
               (0,6):[(0,4)],(0,7):[(0,1)],(1,7):[(1,2)],
               (1,0):[(1,6)],(1,3):[(1,5)]},
              name="Blanusa Second Snark Graph")

    g.add_cycle([(0,i) for i in range(5)])
    g.add_cycle([(1,i) for i in range(5)])
    g.add_cycle([(0,5),(0,6),(0,7),(1,5),(1,6),(1,7)])

    _circle_embedding(g,
                      [(0,(2*i)%5) for i in range(5)],
                      center = (-1.5,0),
                      shift = .5)
    _circle_embedding(g,
                      [(1,(2*i)%5) for i in range(5)],
                      center = (1.5,0))

    _circle_embedding(g,
                      [(0,i) for i in range(5,8)]+[0]*4,
                      center = (-1.2,0),
                      shift = 2.5,
                      radius = 2.2)
    _circle_embedding(g,
                      [(1,i) for i in range(5,8)]+[0]*4,
                      center = (1.2,0),
                      shift = -1,
                      radius = 2.2)

    _circle_embedding(g,[0,1], shift=.5)
    g.relabel()
    return g

def BrinkmannGraph():
    r"""
    Returns the Brinkmann graph.

    For more information, see the
    `Wikipedia article on the Brinkmann graph <http://en.wikipedia.org/wiki/Brinkmann_graph>`_.

    EXAMPLES:

    The Brinkmann graph is a 4-regular graph having 21 vertices and 42
    edges. This means that each vertex has degree 4. ::

        sage: G = graphs.BrinkmannGraph(); G
        Brinkmann graph: Graph on 21 vertices
        sage: G.show()  # long time
        sage: G.order()
        21
        sage: G.size()
        42
        sage: G.is_regular(4)
        True

    It is an Eulerian graph with radius 3, diameter 3, and girth 5. ::

        sage: G.is_eulerian()
        True
        sage: G.radius()
        3
        sage: G.diameter()
        3
        sage: G.girth()
        5

    The Brinkmann graph is also Hamiltonian with chromatic number 4::

        sage: G.is_hamiltonian()
        True
        sage: G.chromatic_number()
        4

    Its automorphism group is isomorphic to `D_7`::

        sage: ag = G.automorphism_group()
        sage: ag.is_isomorphic(DihedralGroup(7))
        True
    """
    edge_dict = {
        0: [2,5,7,13],
        1: [3,6,7,8],
        2: [4,8,9],
        3: [5,9,10],
        4: [6,10,11],
        5: [11,12],
        6: [12,13],
        7: [15,20],
        8: [14,16],
        9: [15,17],
        10: [16,18],
        11: [17,19],
        12: [18,20],
        13: [14,19],
        14: [17,18],
        15: [18,19],
        16: [19,20],
        17: [20]}
    pos_dict = {
        0: [0, 4],
        1: [3.12732592987212, 2.49395920743493],
        2: [3.89971164872729, -0.890083735825258],
        3: [1.73553495647023, -3.60387547160968],
        4: [-1.73553495647023, -3.60387547160968],
        5: [-3.89971164872729, -0.890083735825258],
        6: [-3.12732592987212, 2.49395920743493],
        7: [0.867767478235116, 1.80193773580484],
        8: [1.94985582436365, 0.445041867912629],
        9: [1.56366296493606, -1.24697960371747],
        10: [0, -2],
        11: [-1.56366296493606, -1.24697960371747],
        12: [-1.94985582436365, 0.445041867912629],
        13: [-0.867767478235116, 1.80193773580484],
        14: [0.433883739117558, 0.900968867902419],
        15: [0.974927912181824, 0.222520933956314],
        16: [0.781831482468030, -0.623489801858733],
        17: [0, -1],
        18: [-0.781831482468030, -0.623489801858733],
        19: [-0.974927912181824, 0.222520933956315],
        20: [-0.433883739117558, 0.900968867902419]}
    return Graph(edge_dict, pos=pos_dict, name="Brinkmann graph")

def BrouwerHaemersGraph():
    r"""
    Returns the Brouwer-Haemers Graph.

    The Brouwer-Haemers is the only strongly regular graph of parameters
    `(81,20,1,6)`. It is build in Sage as the Affine Orthogonal graph
    `VO^-(6,3)`. For more information on this graph, see its `corresponding page
    on Andries Brouwer's website
    <http://www.win.tue.nl/~aeb/graphs/Brouwer-Haemers.html>`_.

    EXAMPLE::

        sage: g = graphs.BrouwerHaemersGraph()
        sage: g
        Brouwer-Haemers: Graph on 81 vertices

    It is indeed strongly regular with parameters `(81,20,1,6)`::

        sage: g.is_strongly_regular(parameters = True) # long time
        (81, 20, 1, 6)

    Its has as eigenvalues `20,2` and `-7`::

        sage: set(g.spectrum()) == {20,2,-7}
        True
    """
    from sage.rings.finite_rings.finite_field_constructor import FiniteField
    from sage.modules.free_module import VectorSpace
    from sage.matrix.constructor import Matrix
    from sage.matrix.constructor import identity_matrix

    d = 4
    q = 3
    F = FiniteField(q,"x")
    V = VectorSpace(F,d)
    M = Matrix(F,identity_matrix(d))
    M[1,1]=-1
    G = Graph([[tuple(_) for _ in V], lambda x,y:(V(x)-V(y))*(M*(V(x)-V(y))) == 0], loops = False)
    G.relabel()
    ordering = [0, 1, 2, 3, 4, 5, 6, 7, 8, 9, 10, 11, 12, 13, 14, 15, 16, 17,
                18, 19, 20, 21, 22, 23, 24, 25, 26, 48, 49, 50, 51, 52, 53,
                45, 46, 47, 30, 31, 32, 33, 34, 35, 27, 28, 29, 39, 40, 41,
                42, 43, 44, 36, 37, 38, 69, 70, 71, 63, 64, 65, 66, 67, 68,
                78, 79, 80, 72, 73, 74, 75, 76, 77, 60, 61, 62, 54, 55, 56,
                57, 58, 59]
    _circle_embedding(G, ordering)
    G.name("Brouwer-Haemers")
    return G

def BuckyBall():
    r"""
    Create the Bucky Ball graph.

    This graph is a 3-regular 60-vertex planar graph. Its vertices
    and edges correspond precisely to the carbon atoms and bonds
    in buckminsterfullerene.  When embedded on a sphere, its 12
    pentagon and 20 hexagon faces are arranged exactly as the
    sections of a soccer ball.

    EXAMPLES:

    The Bucky Ball is planar. ::

        sage: g = graphs.BuckyBall()
        sage: g.is_planar()
        True

    The Bucky Ball can also be created by extracting the 1-skeleton
    of the Bucky Ball polyhedron, but this is much slower. ::

        sage: g = polytopes.buckyball().vertex_graph()
        sage: g.remove_loops()
        sage: h = graphs.BuckyBall()
        sage: g.is_isomorphic(h)
        True

    The graph is returned along with an attractive embedding. ::

        sage: g = graphs.BuckyBall()
        sage: g.plot(vertex_labels=False, vertex_size=10).show() # long time
    """
    edges = [(0, 2), (0, 48), (0, 59), (1, 3), (1, 9), (1, 58),
             (2, 3), (2, 36), (3, 17), (4, 6), (4, 8), (4, 12),
             (5, 7), (5, 9), (5, 16), (6, 7), (6, 20), (7, 21),
             (8, 9), (8, 56), (10, 11), (10, 12), (10, 20), (11, 27),
             (11, 47), (12, 13), (13, 46), (13, 54), (14, 15), (14, 16),
             (14, 21), (15, 25), (15, 41), (16, 17), (17, 40), (18, 19),
             (18, 20), (18, 26), (19, 21), (19, 24), (22, 23), (22, 31),
             (22, 34), (23, 25), (23, 38), (24, 25), (24, 30), (26, 27),
             (26, 30), (27, 29), (28, 29), (28, 31), (28, 35), (29, 44),
             (30, 31), (32, 34), (32, 39), (32, 50), (33, 35), (33, 45),
             (33, 51), (34, 35), (36, 37), (36, 40), (37, 39), (37, 52),
             (38, 39), (38, 41), (40, 41), (42, 43), (42, 46), (42, 55),
             (43, 45), (43, 53), (44, 45), (44, 47), (46, 47), (48, 49),
             (48, 52), (49, 53), (49, 57), (50, 51), (50, 52), (51, 53),
             (54, 55), (54, 56), (55, 57), (56, 58), (57, 59), (58, 59)
             ]
    g = Graph()
    g.add_edges(edges)
    g.name("Bucky Ball")

    pos = {
        0 :  (1.00000000000000, 0.000000000000000),
        1 :  (-1.00000000000000, 0.000000000000000),
        2 :  (0.500000000000000, 0.866025403784439),
        3 :  (-0.500000000000000, 0.866025403784439),
        4 :  (-0.252886764483159, -0.146004241548845),
        5 :  (-0.368953972399043, 0.0928336233191176),
        6 :  (-0.217853192651371, -0.0480798425451855),
        7 :  (-0.255589950938772, 0.0495517623332213),
        8 :  (-0.390242139418333, -0.225306404242310),
        9 :  (-0.586398703939125, -0.0441575936410641),
        10:  (-0.113926229169631, -0.101751920396670),
        11:  (-0.0461308635969359, -0.0928422349110366),
        12:  (-0.150564961379772, -0.164626477859040),
        13:  (-0.0848818904865275, -0.246123271631605),
        14:  (-0.170708060452244, 0.196571509298384),
        15:  (-0.0672882312715990, 0.212706320404226),
        16:  (-0.264873262319233, 0.273106701265196),
        17:  (-0.254957754106411, 0.529914971178085),
        18:  (-0.103469165775548, 0.00647061768205703),
        19:  (-0.113590051906687, 0.0655812470455896),
        20:  (-0.145082862532183, -0.0477870484199328),
        21:  (-0.179962687765901, 0.103901506225732),
        22:  (0.0573383021786124, 0.0863716172289798),
        23:  (0.0311566333625530, 0.149538968816603),
        24:  (-0.0573383021786121, 0.0863716172289799),
        25:  (-0.0311566333625527, 0.149538968816603),
        26:  (-0.0517345828877740, 0.00161765442051429),
        27:  (-0.0244663616211774, -0.0456122902452611),
        28:  (0.0517345828877743, 0.00161765442051431),
        29:  (0.0244663616211777, -0.0456122902452611),
        30:  (-0.0272682212665964, 0.0439946358247470),
        31:  (0.0272682212665968, 0.0439946358247470),
        32:  (0.179962687765901, 0.103901506225732),
        33:  (0.145082862532184, -0.0477870484199329),
        34:  (0.113590051906687, 0.0655812470455895),
        35:  (0.103469165775548, 0.00647061768205698),
        36:  (0.254957754106411, 0.529914971178085),
        37:  (0.264873262319233, 0.273106701265196),
        38:  (0.0672882312715993, 0.212706320404226),
        39:  (0.170708060452245, 0.196571509298384),
        40:  (1.59594559789866e-16, 0.450612808484620),
        41:  (2.01227923213310e-16, 0.292008483097691),
        42:  (0.0848818904865278, -0.246123271631605),
        43:  (0.150564961379773, -0.164626477859040),
        44:  (0.0461308635969362, -0.0928422349110366),
        45:  (0.113926229169631, -0.101751920396670),
        46:  (1.66533453693773e-16, -0.207803012451463),
        47:  (1.80411241501588e-16, -0.131162494091179),
        48:  (0.586398703939126, -0.0441575936410641),
        49:  (0.390242139418333, -0.225306404242310),
        50:  (0.255589950938772, 0.0495517623332212),
        51:  (0.217853192651372, -0.0480798425451855),
        52:  (0.368953972399044, 0.0928336233191175),
        53:  (0.252886764483159, -0.146004241548845),
        54:  (-0.104080710079810, -0.365940324584313),
        55:  (0.104080710079811, -0.365940324584313),
        56:  (-0.331440949832714, -0.485757377537020),
        57:  (0.331440949832715, -0.485757377537021),
        58:  (-0.500000000000000, -0.866025403784438),
        59:  (0.500000000000000, -0.866025403784439)
    }

    g.set_pos(pos)

    return g

def GossetGraph():
    r"""
    Return the Gosset graph.

    The Gosset graph is the skeleton of the
    :meth:`~sage.geometry.polyhedron.library.Polytopes.Gosset_3_21` polytope. It
    has with 56 vertices and degree 27. For more information, see the
    :wikipedia:`Gosset_graph`.

    EXAMPLE::

        sage: g = graphs.GossetGraph(); g
        Gosset Graph: Graph on 56 vertices

        sage: g.order(), g.size()
        (56, 756)

    TESTS::

        sage: g.is_isomorphic(polytopes.Gosset_3_21().graph()) # not tested (~16s)
        True
    """
    string = ('w~~~~rt{~Z\\ZxnvYZYmlfrb}|hDuhLlcmmMNf_^zzQGNYcP\\kcRZbaJjoNBx{'+
              '?N~o^}?A`}F_Kbbm_[QZ\\_]Cj\\oN_dm{BzB{?]WIMM@tPQRYBYRPIuAyJgQv?'+
              '|Bxb_M[kWIR@jTQcciDjShXCkFMgpwqBKxeKoS`TYqdTCcKtkdKwWQXrbEZ@OdU'+
              'mITZ@_e[{KXn?YPABzvY?IcO`zvYg@caC\\zlf?BaGR]zb{?@wOjv`~w??N_n_~'+
              '~w???^_^~~{')

    G = Graph(string,name="Gosset Graph")

    ordering = [0, 2, 4, 6, 43, 23, 50, 18, 28, 9, 8, 7, 44, 3, 26, 35, 16, 14,
                33, 15, 54, 30, 17, 21, 10, 13, 36, 31, 55, 53, 51, 49, 12, 32,
                5, 37, 27, 46, 47, 48, 11, 52, 29, 20, 39, 41, 22, 40, 1, 25, 38,
                34, 45, 42, 19, 24]

    _circle_embedding(G,ordering)

    return G

def DoubleStarSnark():
    r"""
    Returns the double star snark.

    The double star snark is a 3-regular graph on 30 vertices. See
    the :wikipedia:`Wikipedia page on the double star snark
    <Double-star_snark>`.

    EXAMPLES::

        sage: g = graphs.DoubleStarSnark()
        sage: g.order()
        30
        sage: g.size()
        45
        sage: g.chromatic_number()
        3
        sage: g.is_hamiltonian()
        False
        sage: g.automorphism_group().cardinality()
        80
        sage: g.show()
    """

    d = { 0: [1, 14, 15]
        , 1: [0, 2, 11]
        , 2: [1, 3, 7]
        , 3: [2, 4, 18]
        , 4: [3, 5, 14]
        , 5: [10, 4, 6]
        , 6: [5, 21, 7]
        , 7: [8, 2, 6]
        , 8: [9, 13, 7]
        , 9: [24, 8, 10]
        , 10: [9, 11, 5]
        , 11: [1, 10, 12]
        , 12: [11, 27, 13]
        , 13: [8, 12, 14]
        , 14: [0, 4, 13]
        , 15: [0, 16, 29]
        , 16: [15, 20, 23]
        , 17: [25, 18, 28]
        , 18: [3, 17, 19]
        , 19: [18, 26, 23]
        , 20: [16, 28, 21]
        , 21: [20, 6, 22]
        , 22: [26, 21, 29]
        , 23: [16, 24, 19]
        , 24: [25, 9, 23]
        , 25: [24, 17, 29]
        , 26: [27, 19, 22]
        , 27: [12, 26, 28]
        , 28: [17, 27, 20]
        , 29: [25, 22, 15]
        }

    g = Graph(d, pos={}, name="Double star snark")
    _circle_embedding(g, range(15), radius=2)
    _circle_embedding(g, range(15, 30), radius=1.4)

    return g

def MeredithGraph():
    r"""
    Returns the Meredith Graph

    The Meredith Graph is a 4-regular 4-connected non-hamiltonian graph. For
    more information on the Meredith Graph, see the :wikipedia:`Meredith_graph`.

    EXAMPLES::

        sage: g = graphs.MeredithGraph()
        sage: g.is_regular(4)
        True
        sage: g.order()
        70
        sage: g.size()
        140
        sage: g.radius()
        7
        sage: g.diameter()
        8
        sage: g.girth()
        4
        sage: g.chromatic_number()
        3
        sage: g.is_hamiltonian() # long time
        False
    """
    g = Graph(name="Meredith Graph")
    g.add_vertex(0)

    # Edges between copies of K_{4,3}
    for i in range(5):
        g.add_edge(('outer',i,3),('outer',(i+1)%5,0))
        g.add_edge(('inner',i,3),('inner',(i+2)%5,0))
        g.add_edge(('outer',i,1),('inner',i      ,1))
        g.add_edge(('outer',i,2),('inner',i      ,2))

    # Edges inside of the K_{4,3}s.
    for i in range(5):
        for j in range(4):
            for k in range(3):
                g.add_edge(('inner',i,j),('inner',i,k+4))
                g.add_edge(('outer',i,j),('outer',i,k+4))

    _circle_embedding(g, sum([[('outer',i,j) for j in range(4)]+10*[0] for i in range(5)],[]), radius = 1, shift = 2)
    _circle_embedding(g, sum([[('outer',i,j) for j in range(4,7)]+10*[0] for i in range(5)],[]), radius = 1.2, shift = 2.2)
    _circle_embedding(g, sum([[('inner',i,j) for j in range(4)]+7*[0] for i in range(5)],[]), radius = .6, shift = 1.24)
    _circle_embedding(g, sum([[('inner',i,j) for j in range(4,7)]+5*[0] for i in range(5)],[]), radius = .4, shift = 1.05)

    g.delete_vertex(0)
    g.relabel()
    return g

def KittellGraph():
    r"""
    Returns the Kittell Graph.

    For more information, see the `Wolfram page about the Kittel Graph
    <http://mathworld.wolfram.com/KittellGraph.html>`_.

    EXAMPLES::

        sage: g = graphs.KittellGraph()
        sage: g.order()
        23
        sage: g.size()
        63
        sage: g.radius()
        3
        sage: g.diameter()
        4
        sage: g.girth()
        3
        sage: g.chromatic_number()
        4
    """
    g = Graph({0: [1, 2, 4, 5, 6, 7], 1: [0, 2, 7, 10, 11, 13],
               2: [0, 1, 11, 4, 14], 3: [16, 12, 4, 5, 14], 4: [0, 2, 3, 5, 14],
               5: [0, 16, 3, 4, 6], 6: [0, 5, 7, 15, 16, 17, 18],
               7: [0, 1, 6, 8, 13, 18], 8: [9, 18, 19, 13, 7],
               9: [8, 10, 19, 20, 13], 10: [1, 9, 11, 13, 20, 21],
               11: [1, 2, 10, 12, 14, 15, 21], 12: [11, 16, 3, 14, 15],
               13: [8, 1, 10, 9, 7], 14: [11, 12, 2, 3, 4],
               15: [6, 11, 12, 16, 17, 21, 22],
               16: [3, 12, 5, 6, 15], 17: [18, 19, 22, 6, 15],
               18: [8, 17, 19, 6, 7], 19: [8, 9, 17, 18, 20, 22],
               20: [9, 10, 19, 21, 22], 21: [10, 11, 20, 22, 15],
               22: [17, 19, 20, 21, 15]},
              name = "Kittell Graph")

    _circle_embedding(g, range(3), shift=.75)
    _circle_embedding(g, range(3,13), radius = .4)
    _circle_embedding(g, range(15,22), radius = .2, shift=-.15)
    pos = g.get_pos()
    pos[13] = (-.65,-.35)
    pos[14] = (.65,-.35)
    pos[22] = (0,0)

    return g

def CameronGraph():
    r"""
    Returns the Cameron graph.

    The Cameron graph is strongly regular with parameters `v = 231, k = 30,
    \lambda = 9, \mu = 3`.

    For more information on the Cameron graph, see
    `<http://www.win.tue.nl/~aeb/graphs/Cameron.html>`_.

    EXAMPLES::

        sage: g = graphs.CameronGraph()
        sage: g.order()
        231
        sage: g.size()
        3465
        sage: g.is_strongly_regular(parameters = True) # long time
        (231, 30, 9, 3)

    """
    from sage.groups.perm_gps.permgroup_named import MathieuGroup
    from itertools import combinations
    g = Graph(name="Cameron Graph")
    sets = MathieuGroup(22).orbit((1,2,3,7,10,20), action = "OnSets")
    for s in sets:
        for a,b,c,d in combinations(set(s),4):
            g.add_edges([((a,b),(c,d)),((a,c),(b,d)), ((a,d),(b,c))])

    g.relabel()
    ordering = [0, 1, 2, 3, 4, 5, 6, 7, 8, 9, 10, 11, 12, 14, 15, 18, 19, 20,
                21, 24, 25, 26, 27, 29, 31, 34, 35, 38, 39, 96, 97, 101, 105,
                51, 117, 198, 32, 196, 201, 131, 167, 199, 197, 86, 102, 195,
                200, 186, 144, 202, 177, 44, 53, 58, 45, 48, 54, 43, 57, 50,
                46, 59, 133, 169, 104, 188, 118, 208, 157, 52, 207, 209, 132,
                204, 13, 187, 33, 203, 70, 145, 103, 168, 178, 87, 124, 123,
                125, 111, 120, 116, 119, 112, 95, 114, 115, 137, 218, 213, 108,
                76, 77, 74, 62, 64, 67, 63, 68, 69, 61, 41, 75, 73, 66, 71, 72,
                60, 22, 230, 151, 184, 138, 193, 109, 228, 174, 214, 219, 93,
                126, 143, 150, 146, 224, 181, 16, 223, 171, 90, 135, 106, 205,
                211, 121, 148, 160, 216, 222, 190, 36, 55, 185, 175, 94, 139,
                110, 215, 152, 220, 229, 194, 40, 128, 99, 141, 173, 154, 82,
                156, 164, 159, 28, 127, 158, 65, 162, 163, 153, 161, 155, 140,
                98, 47, 113, 84, 180, 30, 129, 179, 183, 165, 176, 142, 100,
                49, 134, 210, 170, 147, 91, 37, 206, 182, 191, 56, 136, 225,
                221, 149, 227, 217, 17, 107, 172, 212, 122, 226, 23, 85, 42,
                80, 92, 81, 89, 78, 83, 88, 79, 130, 192, 189, 166]

    _circle_embedding(g, ordering)
    return g

def ChvatalGraph():
    r"""
    Returns the Chvatal graph.

    Chvatal graph is one of the few known graphs to satisfy Grunbaum's
    conjecture that for every m, n, there is an m-regular,
    m-chromatic graph of girth at least n. For more information, see this
    `Wikipedia article on the Chvatal graph <http://en.wikipedia.org/wiki/Chv%C3%A1tal_graph>`_.

    EXAMPLES:

    The Chvatal graph has 12 vertices and 24 edges. It is a 4-regular,
    4-chromatic graph with radius 2, diameter 2, and girth 4. ::

        sage: G = graphs.ChvatalGraph(); G
        Chvatal graph: Graph on 12 vertices
        sage: G.order(); G.size()
        12
        24
        sage: G.degree()
        [4, 4, 4, 4, 4, 4, 4, 4, 4, 4, 4, 4]
        sage: G.chromatic_number()
        4
        sage: G.radius(); G.diameter(); G.girth()
        2
        2
        4

    TEST::

        sage: import networkx
        sage: G = graphs.ChvatalGraph()
        sage: G.is_isomorphic(Graph(networkx.chvatal_graph()))
        True
    """
    edges = {0:[1, 4, 6, 9], 1:[2, 5, 7], 2:[3, 6, 8], 3:[4, 7, 9], 4:[5, 8],
             5:[10, 11], 6:[10, 11], 7:[8, 11], 8:[10], 9:[10, 11]}
    pos_dict = {}
    for i in range(5, 10):
        x = float(cos((pi / 2) + ((2 * pi) / 5) * i))
        y = float(sin((pi / 2) + ((2 * pi) / 5) * i))
        pos_dict[i] = (x, y)
    for i in range(5):
        x = float(2 * (cos((pi / 2) + ((2 * pi) / 5) * (i - 5))))
        y = float(2 * (sin((pi / 2) + ((2 * pi) / 5) * (i - 5))))
        pos_dict[i] = (x, y)
    pos_dict[10] = (0.5, 0)
    pos_dict[11] = (-0.5, 0)

    return Graph(edges, pos=pos_dict, name="Chvatal graph")

def ClebschGraph():
    r"""
    Return the Clebsch graph.

    EXAMPLES::

        sage: g = graphs.ClebschGraph()
        sage: g.automorphism_group().cardinality()
        1920
        sage: g.girth()
        4
        sage: g.chromatic_number()
        4
        sage: g.diameter()
        2
        sage: g.show(figsize=[10, 10]) # long time
    """
    g = Graph(pos={})
    x = 0
    for i in range(8):
        g.add_edge(x % 16, (x + 1) % 16)
        g.add_edge(x % 16, (x + 6) % 16)
        g.add_edge(x % 16, (x + 8) % 16)
        x += 1
        g.add_edge(x % 16, (x + 3) % 16)
        g.add_edge(x % 16, (x + 2) % 16)
        g.add_edge(x % 16, (x + 8) % 16)
        x += 1

    _circle_embedding(g, range(16), shift=.5)
    g.name("Clebsch graph")

    return g

def CoxeterGraph():
    r"""
    Return the Coxeter graph.

    See the :wikipedia:`Wikipedia page on the Coxeter graph
    <Coxeter_graph>`.

    EXAMPLES::

        sage: g = graphs.CoxeterGraph()
        sage: g.automorphism_group().cardinality()
        336
        sage: g.girth()
        7
        sage: g.chromatic_number()
        3
        sage: g.diameter()
        4
        sage: g.show(figsize=[10, 10]) # long time
    """
    g = Graph({
            27: [6, 22, 14],
            24: [0, 7, 18],
            25: [8, 15, 2],
            26: [10, 16, 23],
            }, pos={})

    g.add_cycle(range(24))
    g.add_edges([(5, 11), (9, 20), (12, 1), (13, 19), (17, 4), (3, 21)])

    _circle_embedding(g, range(24))
    _circle_embedding(g, [24, 25, 26], radius=.5)
    g.get_pos()[27] = (0, 0)

    g.name("Coxeter Graph")

    return g

def DejterGraph():
    r"""
    Return the Dejter graph.

    The Dejter graph is obtained from the binary 7-cube by deleting a copy of
    the Hamming code of length 7. It is 6-regular, with 112 vertices and 336
    edges. For more information, see the :wikipedia:`Dejter_graph`.

    EXAMPLES::

        sage: g = graphs.DejterGraph(); g
        Dejter Graph: Graph on 112 vertices
        sage: g.is_regular(k=6)
        True
        sage: g.girth()
        4
    """
    from sage.graphs.generators.families import CubeGraph
    from sage.coding.hamming_code import HammingCode
<<<<<<< HEAD
    from sage.rings.finite_rings.constructor import FiniteField
=======
    from sage.rings.finite_rings.finite_field_constructor import FiniteField
>>>>>>> c6904435

    from string import join
    g = CubeGraph(7)
    g.delete_vertices([join(map(str,x),"")
                       for x in HammingCode(FiniteField(2), 3)])
    g.name("Dejter Graph")
    return g

def DesarguesGraph():
    """
    Returns the Desargues graph.

    PLOTTING: The layout chosen is the same as on the cover of [1].

    EXAMPLE::

        sage: D = graphs.DesarguesGraph()
        sage: L = graphs.LCFGraph(20,[5,-5,9,-9],5)
        sage: D.is_isomorphic(L)
        True
        sage: D.show()  # long time

    REFERENCE:

    - [1] Harary, F. Graph Theory. Reading, MA: Addison-Wesley,
      1994.
    """
    from sage.graphs.generators.families import GeneralizedPetersenGraph
    G = GeneralizedPetersenGraph(10,3)
    G.name("Desargues Graph")
    return G

def DurerGraph():
    r"""
    Returns the Dürer graph.

    For more information, see this
    `Wikipedia article on the Dürer graph <http://en.wikipedia.org/wiki/D%C3%BCrer_graph>`_.

    EXAMPLES:

    The Dürer graph is named after Albrecht Dürer. It is a planar graph
    with 12 vertices and 18 edges. ::

        sage: G = graphs.DurerGraph(); G
        Durer graph: Graph on 12 vertices
        sage: G.is_planar()
        True
        sage: G.order()
        12
        sage: G.size()
        18

    The Dürer graph has chromatic number 3, diameter 4, and girth 3. ::

        sage: G.chromatic_number()
        3
        sage: G.diameter()
        4
        sage: G.girth()
        3

    Its automorphism group is isomorphic to `D_6`. ::

        sage: ag = G.automorphism_group()
        sage: ag.is_isomorphic(DihedralGroup(6))
        True
    """
    edge_dict = {
        0: [1,5,6],
        1: [2,7],
        2: [3,8],
        3: [4,9],
        4: [5,10],
        5: [11],
        6: [8,10],
        7: [9,11],
        8: [10],
        9: [11]}
    pos_dict = {
        0: [2, 0],
        1: [1, 1.73205080756888],
        2: [-1, 1.73205080756888],
        3: [-2, 0],
        4: [-1, -1.73205080756888],
        5: [1, -1.73205080756888],
        6: [1, 0],
        7: [0.5, 0.866025403784439],
        8: [-0.5, 0.866025403784439],
        9: [-1, 0],
        10: [-0.5, -0.866025403784439],
        11: [0.5, -0.866025403784439]}
    return Graph(edge_dict, pos=pos_dict, name="Durer graph")

def DyckGraph():
    """
    Returns the Dyck graph.

    For more information, see the `MathWorld article on the Dyck graph
    <http://mathworld.wolfram.com/DyckGraph.html>`_ or the `Wikipedia
    article on the Dyck graph <http://en.wikipedia.org/wiki/Dyck_graph>`_.

    EXAMPLES:

    The Dyck graph was defined by Walther von Dyck in 1881. It has `32`
    vertices and `48` edges, and is a cubic graph (regular of degree `3`)::

        sage: G = graphs.DyckGraph(); G
        Dyck graph: Graph on 32 vertices
        sage: G.order()
        32
        sage: G.size()
        48
        sage: G.is_regular()
        True
        sage: G.is_regular(3)
        True

    It is non-planar and Hamiltonian, as well as bipartite (making it a
    bicubic graph)::

        sage: G.is_planar()
        False
        sage: G.is_hamiltonian()
        True
        sage: G.is_bipartite()
        True

    It has radius `5`, diameter `5`, and girth `6`::

        sage: G.radius()
        5
        sage: G.diameter()
        5
        sage: G.girth()
        6

    Its chromatic number is `2` and its automorphism group is of order
    `192`::

        sage: G.chromatic_number()
        2
        sage: G.automorphism_group().cardinality()
        192

    It is a non-integral graph as it has irrational eigenvalues::

        sage: G.characteristic_polynomial().factor()
        (x - 3) * (x + 3) * (x - 1)^9 * (x + 1)^9 * (x^2 - 5)^6

    It is a toroidal graph, and its embedding on a torus is dual to an
    embedding of the Shrikhande graph (:meth:`ShrikhandeGraph
    <GraphGenerators.ShrikhandeGraph>`).
    """
    pos_dict = {}
    for i in range(8):
        pos_dict[i] = [float(cos((2*i) * pi/8)),
                       float(sin((2*i) * pi/8))]
        pos_dict[8 + i]  = [0.75 * pos_dict[i][0],
                            0.75 * pos_dict[i][1]]
        pos_dict[16 + i] = [0.50 * pos_dict[i][0],
                            0.50 * pos_dict[i][1]]
        pos_dict[24 + i] = [0.25 * pos_dict[i][0],
                            0.25 * pos_dict[i][1]]

    edge_dict = {
        0O00: [0O07, 0O01,   0O10], 0O10: [0O00,   0O27, 0O21],
        0O01: [0O00, 0O02,   0O11], 0O11: [0O01,   0O20, 0O22],
        0O02: [0O01, 0O03,   0O12], 0O12: [0O02,   0O21, 0O23],
        0O03: [0O02, 0O04,   0O13], 0O13: [0O03,   0O22, 0O24],
        0O04: [0O03, 0O05,   0O14], 0O14: [0O04,   0O23, 0O25],
        0O05: [0O04, 0O06,   0O15], 0O15: [0O05,   0O24, 0O26],
        0O06: [0O05, 0O07,   0O16], 0O16: [0O06,   0O25, 0O27],
        0O07: [0O06, 0O00,   0O17], 0O17: [0O07,   0O26, 0O20],

        0O20: [0O17, 0O11,   0O30], 0O30: [0O20,   0O35, 0O33],
        0O21: [0O10, 0O12,   0O31], 0O31: [0O21,   0O36, 0O34],
        0O22: [0O11, 0O13,   0O32], 0O32: [0O22,   0O37, 0O35],
        0O23: [0O12, 0O14,   0O33], 0O33: [0O23,   0O30, 0O36],
        0O24: [0O13, 0O15,   0O34], 0O34: [0O24,   0O31, 0O37],
        0O25: [0O14, 0O16,   0O35], 0O35: [0O25,   0O32, 0O30],
        0O26: [0O15, 0O17,   0O36], 0O36: [0O26,   0O33, 0O31],
        0O27: [0O16, 0O10,   0O37], 0O37: [0O27,   0O34, 0O32],
    }

    return Graph(edge_dict, pos=pos_dict, name="Dyck graph")

def HortonGraph():
    r"""
    Returns the Horton Graph.

    The Horton graph is a cubic 3-connected non-hamiltonian graph. For more
    information, see the :wikipedia:`Horton_graph`.

    EXAMPLES::

        sage: g = graphs.HortonGraph()
        sage: g.order()
        96
        sage: g.size()
        144
        sage: g.radius()
        10
        sage: g.diameter()
        10
        sage: g.girth()
        6
        sage: g.automorphism_group().cardinality()
        96
        sage: g.chromatic_number()
        2
        sage: g.is_hamiltonian() # not tested -- veeeery long
        False
    """
    g = Graph(name = "Horton Graph")

    # Each group of the 6 groups of vertices is based on the same 3-regular
    # graph.
    from sage.graphs.generators.families import LCFGraph
    lcf = LCFGraph(16,[5,-5],8)
    lcf.delete_edge(15,0)
    lcf.delete_edge(7,8)

    for i in range(6):
        for u,v in lcf.edges(labels=False):
            g.add_edge((i,u),(i,v))

    # Modifying the groups and linking them together
    for i in range(3):
        g.add_edge((2*i,0),(2*i+1,7))
        g.add_edge((2*i+1,8),(2*i,7))
        g.add_edge((2*i,15),(2*i+1,0))
        g.add_edge((2*i,8),1)
        g.add_edge((2*i+1,14),2)
        g.add_edge((2*i+1,10),0)

    # Embedding
    for i in range(6):
        _circle_embedding(g, [(i,j) for j in range(16)], center=(cos(2*i*pi/6),sin(2*i*pi/6)), radius=.3)

    for i in range(3):
        g.delete_vertex((2*i+1,15))

    _circle_embedding(g, range(3), radius=.2, shift=-0.75)

    g.relabel()

    return g

def EllinghamHorton54Graph():
    r"""
    Returns the Ellingham-Horton 54-graph.

    For more information, see the :wikipedia:`Wikipedia page on the
    Ellingham-Horton graphs <Ellingham-Horton_graph>`

    EXAMPLE:

    This graph is 3-regular::

        sage: g = graphs.EllinghamHorton54Graph()
        sage: g.is_regular(k=3)
        True

    It is 3-connected and bipartite::

        sage: g.vertex_connectivity() # not tested - too long
        3
        sage: g.is_bipartite()
        True

    It is not Hamiltonian::

        sage: g.is_hamiltonian() # not tested - too long
        False

    ... and it has a nice drawing ::

        sage: g.show(figsize=[10, 10]) # not tested - too long

    TESTS::

        sage: g.show() # long time
    """
    from sage.graphs.generators.basic import CycleGraph
    up = CycleGraph(16)
    low = 2*CycleGraph(6)

    for v in range(6):
        low.add_edge(v, v + 12)
        low.add_edge(v + 6, v + 12)
    low.add_edge(12, 15)
    low.delete_edge(1, 2)
    low.delete_edge(8, 7)
    low.add_edge(1, 8)
    low.add_edge(7, 2)


    # The set of vertices on top is 0..15
    # Bottom left is 16..33
    # Bottom right is 34..52
    # The two other vertices are 53, 54
    g = up + 2*low
    g.name("Ellingham-Horton 54-graph")
    g.set_pos({})

    g.add_edges([(15, 4), (3, 8), (7, 12), (11, 0), (2, 13), (5, 10)])
    g.add_edges([(30, 6), (29, 9), (48, 14), (47, 1)])
    g.add_edge(32, 52)
    g.add_edge(50, 52)
    g.add_edge(33, 53)
    g.add_edge(51, 53)
    g.add_edge(52, 53)

    # Top
    _circle_embedding(g, range(16), center=(0, .5), shift=.5, radius=.5)

    # Bottom-left
    _circle_embedding(g, range(16, 22), center=(-1.5, -1))
    _circle_embedding(g, range(22, 28), center=(-1.5, -1), radius=.5)
    _circle_embedding(g, range(28, 34), center=(-1.5, -1), radius=.7)

    # Bottom right
    _circle_embedding(g, range(34, 40), center=(1.5, -1))
    _circle_embedding(g, range(40, 46), center=(1.5, -1), radius=.5)
    _circle_embedding(g, range(46, 52), center=(1.5, -1), radius=.7)

    d = g.get_pos()
    d[52] = (-.3, -2.5)
    d[53] = (.3, -2.5)
    d[31] = (-2.2, -.9)
    d[28] = (-.8, -.9)
    d[46] = (2.2, -.9)
    d[49] = (.8, -.9)


    return g

def EllinghamHorton78Graph():
    r"""
    Returns the Ellingham-Horton 78-graph.

    For more information, see the :wikipedia:`Wikipedia page on the
    Ellingham-Horton graphs
    <http://en.wikipedia.org/wiki/Ellingham%E2%80%93Horton_graph>`

    EXAMPLE:

    This graph is 3-regular::

        sage: g = graphs.EllinghamHorton78Graph()
        sage: g.is_regular(k=3)
        True

    It is 3-connected and bipartite::

        sage: g.vertex_connectivity() # not tested - too long
        3
        sage: g.is_bipartite()
        True

    It is not Hamiltonian::

        sage: g.is_hamiltonian() # not tested - too long
        False

    ... and it has a nice drawing ::

        sage: g.show(figsize=[10,10]) # not tested - too long

    TESTS::

        sage: g.show(figsize=[10, 10]) # not tested - too long
    """
    g = Graph({
            0: [1, 5, 60], 1: [2, 12], 2: [3, 7], 3: [4, 14], 4: [5, 9],
            5: [6], 6: [7, 11], 7: [15], 8: [9, 13, 22], 9: [10],
            10: [11, 72], 11: [12], 12: [13], 13: [14], 14: [72],
            15: [16, 20], 16: [17, 27], 17: [18, 22], 18: [19, 29],
            19: [20, 24], 20: [21], 21: [22, 26], 23: [24, 28, 72],
            24: [25], 25: [26, 71], 26: [27], 27: [28], 28: [29],
            29: [69], 30: [31, 35, 52], 31: [32, 42], 32: [33, 37],
            33: [34, 43], 34: [35, 39], 35: [36], 36: [41, 63],
            37: [65, 66], 38: [39, 59, 74], 39: [40], 40: [41, 44],
            41: [42], 42: [74], 43: [44, 74], 44: [45], 45: [46, 50],
            46: [47, 57], 47: [48, 52], 48: [49, 75], 49: [50, 54],
            50: [51], 51: [52, 56], 53: [54, 58, 73], 54: [55],
            55: [56, 59], 56: [57], 57: [58], 58: [75], 59: [75],
            60: [61, 64], 61: [62, 71], 62: [63, 77], 63: [67],
            64: [65, 69], 65: [77], 66: [70, 73], 67: [68, 73],
            68: [69, 76], 70: [71, 76], 76: [77]}, pos={})

    _circle_embedding(g, range(15), center=(-2.5, 1.5))
    _circle_embedding(g, range(15, 30), center=(-2.5, -1.5))
    _circle_embedding(g, [30, 31, 32, 33, 34, 35, 36, 37, 38, 39, 40, 41,
        42, 74, 43, 44], center=(2.5, 1.5))
    _circle_embedding(g, [45, 46, 47, 48, 49, 50, 51, 52, 53, 54, 55, 56,
        57, 58, 75, 59], center=(2.5, -1.5))

    d = g.get_pos()

    d[76] = (-.2, -.1)
    d[77] = (.2, .1)
    d[38] = (2.2, .1)
    d[52] = (2.3, -.1)
    d[15] = (-2.1, -.1)
    d[72] = (-2.1, .1)

    _line_embedding(g, [60, 61, 62, 63], first=(-1, 2), last=(1, 2))
    _line_embedding(g, [64, 65, 37], first=(-.5, 1.5), last=(1.2, 1.5))
    _line_embedding(g, [66, 73, 67, 68, 69], first=(1.2, -2),
            last=(-.8, -2))
    _line_embedding(g, [66, 70, 71], first=(.7, -1.5), last=(-1, -1.5))

    g.name("Ellingham-Horton 78-graph")

    return g

def ErreraGraph():
    r"""
    Returns the Errera graph.

    For more information, see this
    `Wikipedia article on the Errera graph <http://en.wikipedia.org/wiki/Errera_graph>`_.

    EXAMPLES:

    The Errera graph is named after Alfred Errera. It is a planar graph
    on 17 vertices and having 45 edges. ::

        sage: G = graphs.ErreraGraph(); G
        Errera graph: Graph on 17 vertices
        sage: G.is_planar()
        True
        sage: G.order()
        17
        sage: G.size()
        45

    The Errera graph is Hamiltonian with radius 3, diameter 4, girth 3,
    and chromatic number 4. ::

        sage: G.is_hamiltonian()
        True
        sage: G.radius()
        3
        sage: G.diameter()
        4
        sage: G.girth()
        3
        sage: G.chromatic_number()
        4

    Each vertex degree is either 5 or 6. That is, if `f` counts the
    number of vertices of degree 5 and `s` counts the number of vertices
    of degree 6, then `f + s` is equal to the order of the Errera
    graph. ::

        sage: D = G.degree_sequence()
        sage: D.count(5) + D.count(6) == G.order()
        True

    The automorphism group of the Errera graph is isomorphic to the
    dihedral group of order 20. ::

        sage: ag = G.automorphism_group()
        sage: ag.is_isomorphic(DihedralGroup(10))
        True
    """
    edge_dict = {
        0: [1,7,14,15,16],
        1: [2,9,14,15],
        2: [3,8,9,10,14],
        3: [4,9,10,11],
        4: [5,10,11,12],
        5: [6,11,12,13],
        6: [7,8,12,13,16],
        7: [13,15,16],
        8: [10,12,14,16],
        9: [11,13,15],
        10: [12],
        11: [13],
        13: [15],
        14: [16]}
    return Graph(edge_dict, name="Errera graph")

def F26AGraph():
    r"""
    Return the F26A graph.

    The F26A graph is a symmetric bipartite cubic graph with 26 vertices and 39
    edges. For more information, see the :wikipedia:`F26A_graph`.

    EXAMPLE::

        sage: g = graphs.F26AGraph(); g
        F26A Graph: Graph on 26 vertices
        sage: g.order(),g.size()
        (26, 39)
        sage: g.automorphism_group().cardinality()
        78
        sage: g.girth()
        6
        sage: g.is_bipartite()
        True
        sage: g.characteristic_polynomial().factor()
        (x - 3) * (x + 3) * (x^4 - 5*x^2 + 3)^6
    """
    from sage.graphs.generators.families import LCFGraph
    g= LCFGraph(26, [7,-7],13)
    g.name("F26A Graph")
    return g

def FlowerSnark():
    """
    Returns a Flower Snark.

    A flower snark has 20 vertices. It is part of the class of
    biconnected cubic graphs with edge chromatic number = 4, known as
    snarks. (i.e.: the Petersen graph). All snarks are not Hamiltonian,
    non-planar and have Petersen graph graph minors.

    PLOTTING: Upon construction, the position dictionary is filled to
    override the spring-layout algorithm. By convention, the nodes are
    drawn 0-14 on the outer circle, and 15-19 in an inner pentagon.

    REFERENCES:

    - [1] Weisstein, E. (1999). "Flower Snark - from Wolfram
      MathWorld". [Online] Available:
      http://mathworld.wolfram.com/FlowerSnark.html [2007, February 17]

    EXAMPLES: Inspect a flower snark::

        sage: F = graphs.FlowerSnark()
        sage: F
        Flower Snark: Graph on 20 vertices
        sage: F.graph6_string()
        'ShCGHC@?GGg@?@?Gp?K??C?CA?G?_G?Cc'

    Now show it::

        sage: F.show() # long time
    """
    pos_dict = {}
    for i in range(15):
        x = float(2.5*(cos((pi/2) + ((2*pi)/15)*i)))
        y = float(2.5*(sin((pi/2) + ((2*pi)/15)*i)))
        pos_dict[i] = (x,y)
    for i in range(15,20):
        x = float(cos((pi/2) + ((2*pi)/5)*i))
        y = float(sin((pi/2) + ((2*pi)/5)*i))
        pos_dict[i] = (x,y)
    return Graph({0:[1,14,15],1:[2,11],2:[3,7],3:[2,4,16],4:[5,14], \
                        5:[6,10],6:[5,7,17],8:[7,9,13],9:[10,18],11:[10,12], \
                        12:[13,19],13:[14],15:[19],16:[15,17],18:[17,19]}, \
                        pos=pos_dict, name="Flower Snark")


def FolkmanGraph():
    """
    Returns the Folkman graph.

    See the :wikipedia:`Wikipedia page on the Folkman Graph
    <Folkman_graph>`.

    EXAMPLE::

        sage: g = graphs.FolkmanGraph()
        sage: g.order()
        20
        sage: g.size()
        40
        sage: g.diameter()
        4
        sage: g.girth()
        4
        sage: g.charpoly().factor()
        (x - 4) * (x + 4) * x^10 * (x^2 - 6)^4
        sage: g.chromatic_number()
        2
        sage: g.is_eulerian()
        True
        sage: g.is_hamiltonian()
        True
        sage: g.is_vertex_transitive()
        False
        sage: g.is_bipartite()
        True
    """
    from sage.graphs.generators.families import LCFGraph
    g= LCFGraph(20, [5, -7, -7, 5], 5)
    g.name("Folkman Graph")
    return g


def FosterGraph():
    """
    Returns the Foster graph.

    See the :wikipedia:`Wikipedia page on the Foster Graph
    <Foster_graph>`.

    EXAMPLE::

        sage: g = graphs.FosterGraph()
        sage: g.order()
        90
        sage: g.size()
        135
        sage: g.diameter()
        8
        sage: g.girth()
        10
        sage: g.automorphism_group().cardinality()
        4320
        sage: g.is_hamiltonian()
        True
    """
    from sage.graphs.generators.families import LCFGraph
    g= LCFGraph(90, [17, -9, 37, -37, 9, -17], 15)
    g.name("Foster Graph")
    return g


def FranklinGraph():
    r"""
    Returns the Franklin graph.

    For more information, see this
    `Wikipedia article on the Franklin graph <http://en.wikipedia.org/wiki/Franklin_graph>`_.

    EXAMPLES:

    The Franklin graph is named after Philip Franklin. It is a
    3-regular graph on 12 vertices and having 18 edges. ::

        sage: G = graphs.FranklinGraph(); G
        Franklin graph: Graph on 12 vertices
        sage: G.is_regular(3)
        True
        sage: G.order()
        12
        sage: G.size()
        18

    The Franklin graph is a Hamiltonian, bipartite graph with radius 3,
    diameter 3, and girth 4. ::

        sage: G.is_hamiltonian()
        True
        sage: G.is_bipartite()
        True
        sage: G.radius()
        3
        sage: G.diameter()
        3
        sage: G.girth()
        4

    It is a perfect, triangle-free graph having chromatic number 2. ::

        sage: G.is_perfect()
        True
        sage: G.is_triangle_free()
        True
        sage: G.chromatic_number()
        2
    """
    edge_dict = {
        0: [1,5,6],
        1: [2,7],
        2: [3,8],
        3: [4,9],
        4: [5,10],
        5: [11],
        6: [7,9],
        7: [10],
        8: [9,11],
        10: [11]}
    pos_dict = {
        0: [2, 0],
        1: [1, 1.73205080756888],
        2: [-1, 1.73205080756888],
        3: [-2, 0],
        4: [-1, -1.73205080756888],
        5: [1, -1.73205080756888],
        6: [1, 0],
        7: [0.5, 0.866025403784439],
        8: [-0.5, 0.866025403784439],
        9: [-1, 0],
        10: [-0.5, -0.866025403784439],
        11: [0.5, -0.866025403784439]}
    return Graph(edge_dict, pos=pos_dict, name="Franklin graph")

def FruchtGraph():
    """
    Returns a Frucht Graph.

    A Frucht graph has 12 nodes and 18 edges. It is the smallest cubic
    identity graph. It is planar and it is Hamiltonian.

    PLOTTING: Upon construction, the position dictionary is filled to
    override the spring-layout algorithm. By convention, the first
    seven nodes are on the outer circle, with the next four on an inner
    circle and the last in the center.

    REFERENCES:

    - [1] Weisstein, E. (1999). "Frucht Graph - from Wolfram
      MathWorld". [Online] Available:
      http://mathworld.wolfram.com/FruchtGraph.html [2007, February 17]

    EXAMPLES::

        sage: FRUCHT = graphs.FruchtGraph()
        sage: FRUCHT
        Frucht graph: Graph on 12 vertices
        sage: FRUCHT.graph6_string()
        'KhCKM?_EGK?L'
        sage: (graphs.FruchtGraph()).show() # long time

    TEST::

        sage: import networkx
        sage: G = graphs.FruchtGraph()
        sage: G.is_isomorphic(Graph(networkx.frucht_graph()))
        True
    """
    edges = {0:[1, 6, 7], 1:[2, 7], 2:[3, 8], 3:[4, 9], 4:[5, 9],
             5:[6, 10], 6:[10], 7:[11], 8:[9, 11], 10:[11]}
    pos_dict = {}
    for i in range(7):
        x = float(2*(cos((pi/2) + ((2*pi)/7)*i)))
        y = float(2*(sin((pi/2) + ((2*pi)/7)*i)))
        pos_dict[i] = (x,y)
    pos_dict[7] = (0,1)
    pos_dict[8] = (-1,0)
    pos_dict[9] = (0,-1)
    pos_dict[10] = (1,0)
    pos_dict[11] = (0,0)
    return Graph(edges, pos=pos_dict, name="Frucht graph")

def GoldnerHararyGraph():
    r"""
    Return the Goldner-Harary graph.

    For more information, see this
    `Wikipedia article on the Goldner-Harary graph <http://en.wikipedia.org/wiki/Goldner%E2%80%93Harary_graph>`_.

    EXAMPLES:

    The Goldner-Harary graph is named after A. Goldner and Frank Harary.
    It is a planar graph having 11 vertices and 27 edges. ::

        sage: G = graphs.GoldnerHararyGraph(); G
        Goldner-Harary graph: Graph on 11 vertices
        sage: G.is_planar()
        True
        sage: G.order()
        11
        sage: G.size()
        27

    The Goldner-Harary graph is chordal with radius 2, diameter 2, and
    girth 3. ::

        sage: G.is_chordal()
        True
        sage: G.radius()
        2
        sage: G.diameter()
        2
        sage: G.girth()
        3

    Its chromatic number is 4 and its automorphism group is isomorphic to
    the dihedral group `D_6`. ::

        sage: G.chromatic_number()
        4
        sage: ag = G.automorphism_group()
        sage: ag.is_isomorphic(DihedralGroup(6))
        True
    """
    edge_dict = {
        0: [1,3,4],
        1: [2,3,4,5,6,7,10],
        2: [3,7],
        3: [7,8,9,10],
        4: [3,5,9,10],
        5: [10],
        6: [7,10],
        7: [8,10],
        8: [10],
        9: [10]}

    pos = {
        0: (-2, 0),
        1: (0, 1.5),
        2: (2, 0),
        3: (0, -1.5),
        4: (-1.5, 0),
        5: (-0.5, 0.5),
        6: (0.5, 0.5),
        7: (1.5, 0),
        8: (0.5, -0.5),
        9: (-0.5, -0.5),
        10: (0, 0)}

    return Graph(edge_dict, pos = pos, name="Goldner-Harary graph")

def GrayGraph(embedding=1):
    r"""
    Returns the Gray graph.

    See the :wikipedia:`Wikipedia page on the Gray Graph
    <Gray_graph>`.

    INPUT:

    - ``embedding`` -- two embeddings are available, and can be
      selected by setting ``embedding`` to 1 or 2.

    EXAMPLES::

        sage: g = graphs.GrayGraph()
        sage: g.order()
        54
        sage: g.size()
        81
        sage: g.girth()
        8
        sage: g.diameter()
        6
        sage: g.show(figsize=[10, 10])   # long time
        sage: graphs.GrayGraph(embedding = 2).show(figsize=[10, 10])   # long time

    TESTS::

        sage: graphs.GrayGraph(embedding = 3)
        Traceback (most recent call last):
        ...
        ValueError: The value of embedding must be 1, 2, or 3.
    """

    from sage.graphs.generators.families import LCFGraph
    g = LCFGraph(54, [-25,7,-7,13,-13,25], 9)
    g.name("Gray graph")

    if embedding == 1:
        o = g.automorphism_group(orbits=True)[-1]
        _circle_embedding(g, o[0], center=(0, 0), radius=1)
        _circle_embedding(g, o[1], center=(0, 0), radius=.6, shift=-.5)

    elif embedding != 2:
        raise ValueError("The value of embedding must be 1, 2, or 3.")

    return g

def GrotzschGraph():
    r"""
    Returns the Grötzsch graph.

    The Grötzsch graph is an example of a triangle-free graph with
    chromatic number equal to 4. For more information, see this
    `Wikipedia article on Grötzsch graph <http://en.wikipedia.org/wiki/Gr%C3%B6tzsch_graph>`_.

    REFERENCE:

    - [1] Weisstein, Eric W. "Grotzsch Graph."
      From MathWorld--A Wolfram Web Resource.
      http://mathworld.wolfram.com/GroetzschGraph.html

    EXAMPLES:

    The Grötzsch graph is named after Herbert Grötzsch. It is a
    Hamiltonian graph with 11 vertices and 20 edges. ::

        sage: G = graphs.GrotzschGraph(); G
        Grotzsch graph: Graph on 11 vertices
        sage: G.is_hamiltonian()
        True
        sage: G.order()
        11
        sage: G.size()
        20

    The Grötzsch graph is triangle-free and having radius 2, diameter 2,
    and girth 4. ::

        sage: G.is_triangle_free()
        True
        sage: G.radius()
        2
        sage: G.diameter()
        2
        sage: G.girth()
        4

    Its chromatic number is 4 and its automorphism group is isomorphic
    to the dihedral group `D_5`. ::

        sage: G.chromatic_number()
        4
        sage: ag = G.automorphism_group()
        sage: ag.is_isomorphic(DihedralGroup(5))
        True
    """
    g = Graph()
    g.add_vertices(range(11))

    edges = [];
    for u in range(1,6):
        edges.append( (0,u) )

    edges.append( (10,6) )

    for u in range(6,10):
        edges.append( (u,u+1) )
        edges.append( (u,u-4) )

    edges.append( (10,1) )

    for u in range(7,11):
        edges.append( (u,u-6) )

    edges.append((6,5))

    g.add_edges(edges)

    pos = {}
    pos[0] = (0,0)
    for u in range(1,6):
        theta = (u-1)*2*pi/5
        pos[u] = (float(5*sin(theta)),float(5*cos(theta)))
        pos[u+5] = (2*pos[u][0], 2*pos[u][1])

    g.set_pos(pos)
    g.name("Grotzsch graph")
    return g

def HeawoodGraph():
    """
    Returns a Heawood graph.

    The Heawood graph is a cage graph that has 14 nodes. It is a cubic
    symmetric graph. (See also the Möbius-Kantor graph). It is
    nonplanar and Hamiltonian. It has diameter = 3, radius = 3, girth =
    6, chromatic number = 2. It is 4-transitive but not 5-transitive.

    PLOTTING: Upon construction, the position dictionary is filled to
    override the spring-layout algorithm. By convention, the nodes are
    positioned in a circular layout with the first node appearing at
    the top, and then continuing counterclockwise.

    REFERENCES:

    - [1] Weisstein, E. (1999). "Heawood Graph - from Wolfram
      MathWorld". [Online] Available:
      http://mathworld.wolfram.com/HeawoodGraph.html [2007, February 17]

    EXAMPLES::

        sage: H = graphs.HeawoodGraph()
        sage: H
        Heawood graph: Graph on 14 vertices
        sage: H.graph6_string()
        'MhEGHC@AI?_PC@_G_'
        sage: (graphs.HeawoodGraph()).show() # long time

    TEST::

        sage: import networkx
        sage: G = graphs.HeawoodGraph()
        sage: G.is_isomorphic(Graph(networkx.heawood_graph()))
        True
    """
    edges = {0:[1, 5, 13], 1:[2, 10], 2:[3, 7], 3:[4, 12], 4:[5, 9], 5:[6],
             6:[7, 11], 7:[8], 8:[9, 13], 9:[10], 10:[11], 11:[12], 12:[13]}
    pos_dict = {}
    for i in range(14):
        x = float(cos((pi/2) + (pi/7)*i))
        y = float(sin((pi/2) + (pi/7)*i))
        pos_dict[i] = (x,y)
    return Graph(edges, pos=pos_dict, name="Heawood graph")

def HerschelGraph():
    r"""
    Returns the Herschel graph.

    For more information, see this
    `Wikipedia article on the Herschel graph <http://en.wikipedia.org/wiki/Herschel_graph>`_.

    EXAMPLES:

    The Herschel graph is named after Alexander Stewart Herschel. It is
    a planar, bipartite graph with 11 vertices and 18 edges. ::

        sage: G = graphs.HerschelGraph(); G
        Herschel graph: Graph on 11 vertices
        sage: G.is_planar()
        True
        sage: G.is_bipartite()
        True
        sage: G.order()
        11
        sage: G.size()
        18

    The Herschel graph is a perfect graph with radius 3, diameter 4, and
    girth 4. ::

        sage: G.is_perfect()
        True
        sage: G.radius()
        3
        sage: G.diameter()
        4
        sage: G.girth()
        4

    Its chromatic number is 2 and its automorphism group is
    isomorphic to the dihedral group `D_6`. ::

        sage: G.chromatic_number()
        2
        sage: ag = G.automorphism_group()
        sage: ag.is_isomorphic(DihedralGroup(6))
        True
    """
    edge_dict = {
        0: [1,3,4],
        1: [2,5,6],
        2: [3,7],
        3: [8,9],
        4: [5,9],
        5: [10],
        6: [7,10],
        7: [8],
        8: [10],
        9: [10]}
    pos_dict = {
        0: [2, 0],
        1: [0, 2],
        2: [-2, 0],
        3: [0, -2],
        4: [1, 0],
        5: [0.5, 0.866025403784439],
        6: [-0.5, 0.866025403784439],
        7: [-1, 0],
        8: [-0.5, -0.866025403784439],
        9: [0.5, -0.866025403784439],
        10: [0, 0]}
    return Graph(edge_dict, pos=pos_dict, name="Herschel graph")

def HigmanSimsGraph(relabel=True):
    r"""
    The Higman-Sims graph is a remarkable strongly regular
    graph of degree 22 on 100 vertices.  For example, it can
    be split into two sets of 50 vertices each, so that each
    half induces a subgraph isomorphic to the
    Hoffman-Singleton graph
    (:meth:`~HoffmanSingletonGraph`).
    This can be done in 352 ways (see [BROUWER-HS-2009]_).

    Its most famous property is that the automorphism
    group has an index 2 subgroup which is one of the
    26 sporadic groups. [HIGMAN1968]_

    The construction used here follows [HAFNER2004]_.

    INPUT:

    - ``relabel`` - default: ``True``.  If ``True`` the
      vertices will be labeled with consecutive integers.
      If ``False`` the labels are strings that are three
      digits long. "xyz" means the vertex is in group
      x (zero through three), pentagon or pentagram y
      (zero through four), and is vertex z (zero
      through four) of that pentagon or pentagram.
      See [HAFNER2004]_ for more.

    OUTPUT:

    The Higman-Sims graph.

    EXAMPLES:

    A split into the first 50 and last 50 vertices
    will induce two copies of the Hoffman-Singleton graph,
    and we illustrate another such split, which is obvious
    based on the construction used. ::

        sage: H = graphs.HigmanSimsGraph()
        sage: A = H.subgraph(range(0,50))
        sage: B = H.subgraph(range(50,100))
        sage: K = graphs.HoffmanSingletonGraph()
        sage: K.is_isomorphic(A) and K.is_isomorphic(B)
        True
        sage: C = H.subgraph(range(25,75))
        sage: D = H.subgraph(range(0,25)+range(75,100))
        sage: K.is_isomorphic(C) and K.is_isomorphic(D)
        True

    The automorphism group contains only one nontrivial
    proper normal subgroup, which is of index 2 and is
    simple.  It is known as the Higman-Sims group.  ::

        sage: H = graphs.HigmanSimsGraph()
        sage: G = H.automorphism_group()
        sage: g=G.order(); g
        88704000
        sage: K = G.normal_subgroups()[1]
        sage: K.is_simple()
        True
        sage: g//K.order()
        2

    REFERENCES:

        .. [BROUWER-HS-2009] `Higman-Sims graph
           <http://www.win.tue.nl/~aeb/graphs/Higman-Sims.html>`_.
           Andries E. Brouwer, accessed 24 October 2009.
        .. [HIGMAN1968] A simple group of order 44,352,000,
           Math.Z. 105 (1968) 110-113. D.G. Higman & C. Sims.
        .. [HAFNER2004] `On the graphs of Hoffman-Singleton and
           Higman-Sims
           <http://www.combinatorics.org/Volume_11/PDF/v11i1r77.pdf>`_.
           The Electronic Journal of Combinatorics 11 (2004), #R77,
           Paul R. Hafner, accessed 24 October 2009.

    AUTHOR:

        - Rob Beezer (2009-10-24)
    """
    HS = Graph()
    HS.name('Higman-Sims graph')

    # Four groups of either five pentagons, or five pentagrams
    # 4 x 5 x 5 = 100 vertices
    # First digit is "group", second is "penta{gon|gram}", third is "vertex"
    vlist = ['%d%d%d'%(g,p,v)
                    for g in range(4) for p in range(5) for v in range(5)]
    for avertex in vlist:
        HS.add_vertex(avertex)

    # Edges: Within groups 0 and 2, joined as pentagons
    # Edges: Within groups 1 and 3, joined as pentagrams
    for g in range(4):
        shift = 1
        if g in [1,3]:
            shift += 1
        for p in range(5):
            for v in range(5):
                HS.add_edge(('%d%d%d'%(g,p,v), '%d%d%d'%(g,p,(v+shift)%5)))

    # Edges: group 0 to group 1
    for x in range(5):
        for m in range(5):
            for c in range(5):
                y = (m*x+c)%5
                HS.add_edge(('0%d%d'%(x,y), '1%d%d'%(m,c)))

    # Edges: group 1 to group 2
    for m in range(5):
        for A in range(5):
            for B in range(5):
                c = (2*(m-A)*(m-A)+B)%5
                HS.add_edge(('1%d%d'%(m,c), '2%d%d'%(A,B)))

    # Edges: group 2 to group 3
    for A in range(5):
        for a in range(5):
            for b in range(5):
                B = (2*A*A+3*a*A-a*a+b)%5
                HS.add_edge(('2%d%d'%(A,B), '3%d%d'%(a,b)))

    # Edges: group 3 to group 0
    for a in range(5):
        for b in range(5):
            for x in range(5):
                y = ((x-a)*(x-a)+b)%5
                HS.add_edge(('3%d%d'%(a,b), '0%d%d'%(x,y)))

    # Edges: group 0 to group 2
    for x in range(5):
        for A in range(5):
            for B in range(5):
                y = (3*x*x+A*x+B+1)%5
                HS.add_edge(('0%d%d'%(x,y), '2%d%d'%(A,B)))
                y = (3*x*x+A*x+B-1)%5
                HS.add_edge(('0%d%d'%(x,y), '2%d%d'%(A,B)))

    # Edges: group 1 to group 3
    for m in range(5):
        for a in range(5):
            for b in range(5):
                c = (m*(m-a)+b+2)%5
                HS.add_edge(('1%d%d'%(m,c), '3%d%d'%(a,b)))
                c = (m*(m-a)+b-2)%5
                HS.add_edge(('1%d%d'%(m,c), '3%d%d'%(a,b)))

    # Rename to integer vertex labels, creating dictionary
    # Or not, and create identity mapping
    if relabel:
        vmap = HS.relabel(return_map=True)
    else:
        vmap={}
        for v in vlist:
            vmap[v] = v
    # Layout vertices in a circle
    # In the order given in vlist
    # Using labels from vmap
    pos_dict = {}
    for i in range(100):
        x = float(cos((pi/2) + ((2*pi)/100)*i))
        y = float(sin((pi/2) + ((2*pi)/100)*i))
        pos_dict[vmap[vlist[i]]] = (x,y)
    HS.set_pos(pos_dict)
    return HS

def HoffmanSingletonGraph():
    r"""
    Returns the Hoffman-Singleton graph.

    The Hoffman-Singleton graph is the Moore graph of degree 7,
    diameter 2 and girth 5. The Hoffman-Singleton theorem states that
    any Moore graph with girth 5 must have degree 2, 3, 7 or 57. The
    first three respectively are the pentagon, the Petersen graph, and
    the Hoffman-Singleton graph. The existence of a Moore graph with
    girth 5 and degree 57 is still open.

    A Moore graph is a graph with diameter `d` and girth
    `2d + 1`. This implies that the graph is regular, and
    distance regular.

    PLOTTING: Upon construction, the position dictionary is filled to
    override the spring-layout algorithm. A novel algorithm written by
    Tom Boothby gives a random layout which is pleasing to the eye.

    REFERENCES:

    .. [GodsilRoyle] Godsil, C. and Royle, G. Algebraic Graph Theory.
      Springer, 2001.

    EXAMPLES::

        sage: HS = graphs.HoffmanSingletonGraph()
        sage: Set(HS.degree())
        {7}
        sage: HS.girth()
        5
        sage: HS.diameter()
        2
        sage: HS.num_verts()
        50

    Note that you get a different layout each time you create the graph.
    ::

        sage: HS.layout()[1]
        (-0.844..., 0.535...)
        sage: graphs.HoffmanSingletonGraph().layout()[1]
        (-0.904..., 0.425...)

    """
    H = Graph({ \
    'q00':['q01'], 'q01':['q02'], 'q02':['q03'], 'q03':['q04'], 'q04':['q00'], \
    'q10':['q11'], 'q11':['q12'], 'q12':['q13'], 'q13':['q14'], 'q14':['q10'], \
    'q20':['q21'], 'q21':['q22'], 'q22':['q23'], 'q23':['q24'], 'q24':['q20'], \
    'q30':['q31'], 'q31':['q32'], 'q32':['q33'], 'q33':['q34'], 'q34':['q30'], \
    'q40':['q41'], 'q41':['q42'], 'q42':['q43'], 'q43':['q44'], 'q44':['q40'], \
    'p00':['p02'], 'p02':['p04'], 'p04':['p01'], 'p01':['p03'], 'p03':['p00'], \
    'p10':['p12'], 'p12':['p14'], 'p14':['p11'], 'p11':['p13'], 'p13':['p10'], \
    'p20':['p22'], 'p22':['p24'], 'p24':['p21'], 'p21':['p23'], 'p23':['p20'], \
    'p30':['p32'], 'p32':['p34'], 'p34':['p31'], 'p31':['p33'], 'p33':['p30'], \
    'p40':['p42'], 'p42':['p44'], 'p44':['p41'], 'p41':['p43'], 'p43':['p40']})
    for j in range(5):
        for i in range(5):
            for k in range(5):
                con = (i+j*k)%5
                H.add_edge(('q%d%d'%(k,con),'p%d%d'%(j,i)))
    H.name('Hoffman-Singleton graph')
    from sage.combinat.permutation import Permutations
    from sage.misc.prandom import randint
    P = Permutations([1,2,3,4])
    qpp = [0] + list(P[randint(0,23)])
    ppp = [0] + list(P[randint(0,23)])
    qcycle = lambda i,s : ['q%s%s'%(i,(j+s)%5) for j in qpp]
    pcycle = lambda i,s : ['p%s%s'%(i,(j+s)%5) for j in ppp]
    l = 0
    s = 0
    D = []
    while l < 5:
        for q in qcycle(l,s):
            D.append(q)
        vv = 'p%s'%q[1]
        s = int([v[-1] for v in H.neighbors(q) if v[:2] == vv][0])
        for p in pcycle(l,s):
            D.append(p)
        vv = 'q%s'%(int(p[1])+1)
        v = [v[-1] for v in H.neighbors(p) if v[:2] == vv]
        if len(v):
            s = int(v[0])
        l+=1
    map = H.relabel(return_map=True)
    pos_dict = {}
    for i in range(50):
        x = float(cos((pi/2) + ((2*pi)/50)*i))
        y = float(sin((pi/2) + ((2*pi)/50)*i))
        pos_dict[map[D[i]]] = (x,y)
    H.set_pos(pos_dict)
    return H

def HoffmanGraph():
    r"""
    Returns the Hoffman Graph.

    See the :wikipedia:`Wikipedia page on the Hoffman graph
    <Hoffman_graph>`.

    EXAMPLES::

        sage: g = graphs.HoffmanGraph()
        sage: g.is_bipartite()
        True
        sage: g.is_hamiltonian() # long time
        True
        sage: g.radius()
        3
        sage: g.diameter()
        4
        sage: g.automorphism_group().cardinality()
        48
    """
    g = Graph({
            0: [1, 7, 8, 13],
            1: [2, 9, 14],
            2: [3, 8, 10],
            3: [4, 9, 15],
            4: [5, 10, 11],
            5: [6, 12, 14],
            6: [7, 11, 13],
            7: [12, 15],
            8: [12, 14],
            9: [11, 13],
            10: [12, 15],
            11: [14],
            13: [15]})
    g.set_pos({})
    _circle_embedding(g, range(8))
    _circle_embedding(g, range(8, 14), radius=.7, shift=.5)
    _circle_embedding(g, [14, 15], radius=.1)

    g.name("Hoffman Graph")

    return g

def HoltGraph():
    r"""
    Returns the Holt graph (also called the Doyle graph)

    See the :wikipedia:`Wikipedia page on the Holt graph
    <Holt_graph>`.

    EXAMPLES::

        sage: g = graphs.HoltGraph();g
        Holt graph: Graph on 27 vertices
        sage: g.is_regular()
        True
        sage: g.is_vertex_transitive()
        True
        sage: g.chromatic_number()
        3
        sage: g.is_hamiltonian() # long time
        True
        sage: g.radius()
        3
        sage: g.diameter()
        3
        sage: g.girth()
        5
        sage: g.automorphism_group().cardinality()
        54
    """
    g = Graph(loops=False, name = "Holt graph", pos={})
    for x in range(9):
        for y in range(3):
            g.add_edge((x,y),((4*x+1)%9,(y-1)%3))
            g.add_edge((x,y),((4*x-1)%9,(y-1)%3))
            g.add_edge((x,y),((7*x+7)%9,(y+1)%3))
            g.add_edge((x,y),((7*x-7)%9,(y+1)%3))

    for j in range(0,6,2):
        _line_embedding(g, [(x,j/2) for x in range(9)],
                        first=(cos(2*j*pi/6),sin(2*j*pi/6)),
                        last=(cos(2*(j+1)*pi/6),sin(2*(j+1)*pi/6)))

    return g

def KrackhardtKiteGraph():
    """
    Returns a Krackhardt kite graph with 10 nodes.

    The Krackhardt kite graph was originally developed by David
    Krackhardt for the purpose of studying social networks. It is used
    to show the distinction between: degree centrality, betweeness
    centrality, and closeness centrality. For more information read the
    plotting section below in conjunction with the example.

    REFERENCES:

    - [1] Kreps, V. (2002). "Social Network Analysis".  [Online] Available:
      http://www.orgnet.com/sna.html

    PLOTTING: Upon construction, the position dictionary is filled to
    override the spring-layout algorithm. By convention, the graph is
    drawn left to right, in top to bottom row sequence of [2, 3, 2, 1,
    1, 1] nodes on each row. This places the fourth node (3) in the
    center of the kite, with the highest degree. But the fourth node
    only connects nodes that are otherwise connected, or those in its
    clique (i.e.: Degree Centrality). The eighth (7) node is where the
    kite meets the tail. It has degree = 3, less than the average, but
    is the only connection between the kite and tail (i.e.: Betweenness
    Centrality). The sixth and seventh nodes (5 and 6) are drawn in the
    third row and have degree = 5. These nodes have the shortest path
    to all other nodes in the graph (i.e.: Closeness Centrality).
    Please execute the example for visualization.

    EXAMPLE: Construct and show a Krackhardt kite graph

    ::

        sage: g = graphs.KrackhardtKiteGraph()
        sage: g.show() # long time

    TEST::

        sage: import networkx
        sage: G = graphs.KrackhardtKiteGraph()
        sage: G.is_isomorphic(Graph(networkx.krackhardt_kite_graph()))
        True
    """
    edges = {0:[1, 2, 3, 5], 1:[3, 4, 6], 2:[3, 5], 3:[4, 5, 6],
             4:[6], 5:[6, 7], 6:[7], 7:[8], 8:[9]}
    pos_dict = {0:(-1,4),1:(1,4),2:(-2,3),3:(0,3),4:(2,3),5:(-1,2),6:(1,2),7:(0,1),8:(0,0),9:(0,-1)}
    return Graph(edges, pos=pos_dict, name="Krackhardt Kite Graph")

def Klein3RegularGraph():
    r"""
    Return the Klein 3-regular graph.

    The cubic Klein graph has 56 vertices and can be embedded on a surface of
    genus 3. It is the dual of
    :meth:`~sage.graphs.graph_generators.GraphGenerators.Klein7RegularGraph`. For
    more information, see the :wikipedia:`Klein_graphs`.

    EXAMPLE::

        sage: g = graphs.Klein3RegularGraph(); g
        Klein 3-regular Graph: Graph on 56 vertices
        sage: g.order(), g.size()
        (56, 84)
        sage: g.girth()
        7
        sage: g.automorphism_group().cardinality()
        336
        sage: g.chromatic_number()
        3
    """
    from sage.graphs.graph_plot import _circle_embedding
    g3 = Graph(':w`_GKWDBap`CMWFCpWsQUNdBwwuXPHrg`U`RIqypehVLqgHupYcFJyAv^Prk]'+
               'EcarHwIVHAKh|\\tLVUxT]`ZDTJ{Af[o_AuKs{r_?ef',
               loops=False, multiedges=False)
    _circle_embedding(g3,[0, 2, 3, 4, 6, 8, 14, 1, 37, 30, 34, 48, 55, 43, 40,
                          45, 18, 20, 47, 42, 23, 17, 16, 10, 41, 11, 49, 25,
                          51, 26, 54, 9, 22, 15, 21, 12, 24, 7, 52, 31, 32, 36,
                          46, 35, 29, 50, 27, 19, 28, 5, 33, 13, 53, 39, 38, 44])
    g3.name("Klein 3-regular Graph")
    return g3

def Klein7RegularGraph():
    r"""
    Return the Klein 7-regular graph.

    The 7-valent Klein graph has 24 vertices and can be embedded on a surface of
    genus 3. It is the dual of
    :meth:`~sage.graphs.graph_generators.GraphGenerators.Klein3RegularGraph`. For
    more information, see the :wikipedia:`Klein_graphs`.

    EXAMPLE::

        sage: g = graphs.Klein7RegularGraph(); g
        Klein 7-regular Graph: Graph on 24 vertices
        sage: g.order(), g.size()
        (24, 84)
        sage: g.girth()
        3
        sage: g.automorphism_group().cardinality()
        336
        sage: g.chromatic_number()
        4
    """
    from sage.graphs.graph_plot import _circle_embedding
    g7 = Graph(':W__@`AaBbC_CDbDcE`F_AG_@DEH_IgHIJbFGIKaFHILeFGHMdFKN_EKOPaCNP'+
               'Q`HOQRcGLRS`BKMSTdJKLPTU',loops=False,multiedges=False)
    _circle_embedding(g7,[0, 2, 3, 1, 9, 16, 20, 21, 4, 19, 17, 7, 15,
                          10, 8, 13, 11, 5, 23, 22, 14, 12, 18, 6])
    g7.name("Klein 7-regular Graph")
    return g7

def LocalMcLaughlinGraph():
    r"""
    Return the local McLaughlin graph

    The local McLaughlin graph is a strongly regular graph with parameters
    `(162,56,10,24)`. It can be obtained from
    :meth:`~sage.graphs.graph_generators.GraphGenerators.McLaughlinGraph` by
    considering the stabilizer of a point: one of its orbits has cardinality
    162.

    EXAMPLES::

        sage: g = graphs.LocalMcLaughlinGraph(); g   # long time # optional - gap_packages
        Local McLaughlin Graph: Graph on 162 vertices
        sage: g.is_strongly_regular(parameters=True) # long time # optional - gap_packages
        (162, 56, 10, 24)
    """
    g = McLaughlinGraph()
    orbits = g.automorphism_group().stabilizer(1).orbits()
    orbit = [x for x in orbits if len(x) == 162][0]
    g = g.subgraph(vertices=orbit)
    g.relabel()
    g.name("Local McLaughlin Graph")
    return g

def LjubljanaGraph(embedding=1):
    r"""
    Returns the Ljubljana Graph.

    The Ljubljana graph is a bipartite 3-regular graph on 112
    vertices and 168 edges. It is not vertex-transitive as it has
    two orbits which are also independent sets of size 56. See the
    :wikipedia:`Wikipedia page on the Ljubljana Graph
    <Ljubljana_graph>`.

    The default embedding is obtained from the Heawood graph.

    INPUT:

    - ``embedding`` -- two embeddings are available, and can be
      selected by setting ``embedding`` to 1 or 2.

    EXAMPLES::

        sage: g = graphs.LjubljanaGraph()
        sage: g.order()
        112
        sage: g.size()
        168
        sage: g.girth()
        10
        sage: g.diameter()
        8
        sage: g.show(figsize=[10, 10])   # long time
        sage: graphs.LjubljanaGraph(embedding=2).show(figsize=[10, 10])   # long time

    TESTS::

        sage: graphs.LjubljanaGraph(embedding=3)
        Traceback (most recent call last):
        ...
        ValueError: The value of embedding must be 1 or 2.
    """

    L = [47, -23, -31, 39, 25, -21, -31, -41, 25, 15, 29, -41, -19, 15,
         -49, 33, 39, -35, -21, 17, -33, 49, 41, 31, -15, -29, 41, 31,
         -15, -25, 21, 31, -51, -25, 23, 9, -17, 51, 35, -29, 21, -51,
         -39, 33, -9, -51, 51, -47, -33, 19, 51, -21, 29, 21, -31, -39]

    from sage.graphs.generators.families import LCFGraph
    g = LCFGraph(112, L, 2)
    g.name("Ljubljana graph")

    if embedding == 1:
        dh = HeawoodGraph().get_pos()

        # Correspondence between the vertices of the Heawood Graph and
        # 8-sets of the Ljubljana Graph.

        d = {
            0: [1, 21, 39, 57, 51, 77, 95, 107],
            1: [2, 22, 38, 58, 50, 78, 94, 106],
            2: [3, 23, 37, 59, 49, 79, 93, 105],
            3: [4, 24, 36, 60, 48, 80, 92, 104],
            4: [5, 25, 35, 61, 15, 81, 91, 71],
            9: [6, 26, 44, 62, 16, 82, 100, 72],
            10: [7, 27, 45, 63, 17, 83, 101, 73],
            11: [8, 28, 46, 64, 18, 84, 102, 74],
            12: [9, 29, 47, 65, 19, 85, 103, 75],
            13: [10, 30, 0, 66, 20, 86, 56, 76],
            8: [11, 31, 111, 67, 99, 87, 55, 43],
            7: [12, 32, 110, 68, 98, 88, 54, 42],
            6: [13, 33, 109, 69, 97, 89, 53, 41],
            5: [14, 34, 108, 70, 96, 90, 52, 40]
            }

        # The vertices of each 8-set are plotted on a circle, and the
        # circles are slowly shifted to obtain a symmetric drawing.

        for i, (u, vertices) in enumerate(d.iteritems()):
            _circle_embedding(g, vertices, center=dh[u], radius=.1,
                    shift=8.*i/14)

        return g

    elif embedding == 2:
        return g

    else:
        raise ValueError("The value of embedding must be 1 or 2.")

def LivingstoneGraph():
    r"""
    Returns the Livingstone Graph.

    The Livingstone graph is a distance-transitive graph on 266 vertices whose
    automorphism group is the :class:`J1 group
    <sage.groups.perm_gps.permgroup_named.JankoGroup>`. For more information,
    see the :wikipedia:`Livingstone_graph`.

    EXAMPLES::

        sage: g = graphs.LivingstoneGraph() # optional - gap_packages internet
        sage: g.order()                     # optional - gap_packages internet
        266
        sage: g.size()                      # optional - gap_packages internet
        1463
        sage: g.girth()                     # optional - gap_packages internet
        5
        sage: g.is_vertex_transitive()      # optional - gap_packages internet
        True
        sage: g.is_distance_regular()       # optional - gap_packages internet
        True
    """
    from sage.groups.perm_gps.permgroup_named import JankoGroup
    from sage.graphs.graph import Graph
    G = JankoGroup(1)
    edges = map(tuple,G.orbit((1,24),action="OnSets"))
    return Graph(edges,name="Livingstone Graph")

def M22Graph():
    r"""
    Returns the M22 graph.

    The `M_{22}` graph is the unique strongly regular graph with parameters
    `v = 77, k = 16, \lambda = 0, \mu = 4`.

    For more information on the `M_{22}` graph, see
    `<http://www.win.tue.nl/~aeb/graphs/M22.html>`_.

    EXAMPLES::

        sage: g = graphs.M22Graph()
        sage: g.order()
        77
        sage: g.size()
        616
        sage: g.is_strongly_regular(parameters = True)
        (77, 16, 0, 4)
    """
    from sage.groups.perm_gps.permgroup_named import MathieuGroup
    sets = [tuple(_) for _ in MathieuGroup(22).orbit((1,2,3,7,10,20), action = "OnSets")]
    g = Graph([sets, lambda x,y : not any(xx in y for xx in x)], name="M22 Graph")
    g.relabel()
    ordering = [0, 1, 3, 4, 5, 6, 7, 10, 12, 19, 20, 31, 2, 24, 35, 34, 22, 32,
                36, 23, 27, 25, 40, 26, 16, 71, 61, 63, 50, 68, 39, 52, 48, 44,
                69, 28, 9, 64, 60, 17, 38, 49, 45, 65, 14, 70, 72, 21, 43, 56,
                33, 73, 58, 55, 41, 29, 66, 54, 76, 46, 67, 11, 51, 47, 62, 53,
                15, 8, 18, 13, 59, 37, 30, 57, 75, 74, 42]

    _circle_embedding(g, ordering)

    return g

def MarkstroemGraph():
    r"""
    Returns the Markström Graph.

    The Markström Graph is a cubic planar graph with no cycles of length 4 nor
    8, but containing cycles of length 16. For more information, see the
    `Wolfram page about the Markström Graph
    <http://mathworld.wolfram.com/MarkstroemGraph.html>`_.

    EXAMPLES::

        sage: g = graphs.MarkstroemGraph()
        sage: g.order()
        24
        sage: g.size()
        36
        sage: g.is_planar()
        True
        sage: g.is_regular(3)
        True
        sage: g.subgraph_search(graphs.CycleGraph(4)) is None
        True
        sage: g.subgraph_search(graphs.CycleGraph(8)) is None
        True
        sage: g.subgraph_search(graphs.CycleGraph(16))
        Subgraph of (Markstroem Graph): Graph on 16 vertices
    """
    g = Graph(name="Markstroem Graph")

    g.add_cycle(range(9))
    g.add_path([0,9,10,11,2,1,11])
    g.add_path([3,12,13,14,5,4,14])
    g.add_path([6,15,16,17,8,7,17])
    g.add_cycle([10,9,18])
    g.add_cycle([12,13,19])
    g.add_cycle([15,16,20])
    g.add_cycle([21,22,23])
    g.add_edges([(19,22),(18,21),(20,23)])

    _circle_embedding(g, sum([[9+3*i+j for j in range(3)]+[0]*2 for i in range(3)],[]), radius=.6, shift=.7)
    _circle_embedding(g, [18,19,20], radius=.35, shift=.25)
    _circle_embedding(g, [21,22,23], radius=.15, shift=.25)
    _circle_embedding(g, range(9))

    return g

def McGeeGraph(embedding=2):
    r"""
    Returns the McGee Graph.

    See the :wikipedia:`Wikipedia page on the McGee Graph
    <McGee_graph>`.

    INPUT:

    - ``embedding`` -- two embeddings are available, and can be
      selected by setting ``embedding`` to 1 or 2.

    EXAMPLES::

        sage: g = graphs.McGeeGraph()
        sage: g.order()
        24
        sage: g.size()
        36
        sage: g.girth()
        7
        sage: g.diameter()
        4
        sage: g.show()
        sage: graphs.McGeeGraph(embedding=1).show()

    TESTS::

        sage: graphs.McGeeGraph(embedding=3)
        Traceback (most recent call last):
        ...
        ValueError: The value of embedding must be 1 or 2.
    """

    L = [47, -23, -31, 39, 25, -21, -31, -41, 25, 15, 29, -41, -19, 15,
         -49, 33, 39, -35, -21, 17, -33, 49, 41, 31, -15, -29, 41, 31,
         -15, -25, 21, 31, -51, -25, 23, 9, -17, 51, 35, -29, 21, -51,
         -39, 33, -9, -51, 51, -47, -33, 19, 51, -21, 29, 21, -31, -39]

    from sage.graphs.generators.families import LCFGraph
    g = LCFGraph(24, [12, 7, -7], 8)
    g.name('McGee graph')

    if embedding == 1:
        return g

    elif embedding == 2:

        o = [[7, 2, 13, 8, 19, 14, 1, 20],
             [5, 4, 11, 10, 17, 16, 23, 22],
             [3, 12, 9, 18, 15, 0, 21, 6]]

        _circle_embedding(g, o[0], radius=1.5)
        _circle_embedding(g, o[1], radius=3, shift=-.5)
        _circle_embedding(g, o[2], radius=2.25, shift=.5)

        return g

    else:
        raise ValueError("The value of embedding must be 1 or 2.")

def McLaughlinGraph():
    r"""
    Returns the McLaughlin Graph.

    The McLaughlin Graph is the unique strongly regular graph of parameters
    `(275, 112, 30, 56)`.

    For more information on the McLaughlin Graph, see its web page on `Andries
    Brouwer's website <http://www.win.tue.nl/~aeb/graphs/McL.html>`_ which gives
    the definition that this method implements.

    .. NOTE::

        To create this graph you must have the gap_packages spkg installed.

    EXAMPLES::

        sage: g = graphs.McLaughlinGraph()           # optional gap_packages
        sage: g.is_strongly_regular(parameters=True) # optional gap_packages
        (275, 112, 30, 56)
        sage: set(g.spectrum()) == {112, 2, -28}     # optional gap_packages
        True
    """
    from sage.combinat.designs.block_design import WittDesign
    from itertools import combinations
    from sage.sets.set import Set

    blocks = [Set(_) for _ in WittDesign(23).blocks()]

    B = [b for b in blocks if 0     in b]
    C = [b for b in blocks if 0 not in b]
    g = Graph()
    for b in B:
        for x in range(1,23):
            if not x in b:
                g.add_edge(b, x)

    for b in C:
        for x in b:
            g.add_edge(b, x)

    for b, bb in combinations(B, 2):
        if len(b & bb) == 1:
            g.add_edge(b, bb)

    for c, cc in combinations(C, 2):
        if len(c & cc) == 1:
            g.add_edge(c, cc)

    for b in B:
        for c in C:
            if len(b & c) == 3:
                g.add_edge(b, c)

    # Here we relabel the elements of g in an architecture-independent way
    g.relabel({v:i for i,v in enumerate(range(1,23)+sorted(blocks,key=sorted))})
    g.name("McLaughlin")
    return g

def MoebiusKantorGraph():
    """
    Returns a Möbius-Kantor Graph.

    A Möbius-Kantor graph is a cubic symmetric graph. (See also the
    Heawood graph). It has 16 nodes and 24 edges. It is nonplanar and
    Hamiltonian. It has diameter = 4, girth = 6, and chromatic number =
    2. It is identical to the Generalized Petersen graph, P[8,3].

    PLOTTING: See the plotting section for the generalized Petersen graphs.

    REFERENCES:

    - [1] Weisstein, E. (1999). "Möbius-Kantor Graph - from
      Wolfram MathWorld". [Online] Available:
      http://mathworld.wolfram.com/Moebius-KantorGraph.html [2007,
      February 17]

    EXAMPLES::

        sage: MK = graphs.MoebiusKantorGraph()
        sage: MK
        Moebius-Kantor Graph: Graph on 16 vertices
        sage: MK.graph6_string()
        'OhCGKE?O@?ACAC@I?Q_AS'
        sage: (graphs.MoebiusKantorGraph()).show() # long time
    """
    from sage.graphs.generators.families import GeneralizedPetersenGraph
    G=GeneralizedPetersenGraph(8,3)
    G.name("Moebius-Kantor Graph")
    return G

def MoserSpindle():
    r"""
    Returns the Moser spindle.

    For more information, see this
    `MathWorld article on the Moser spindle <http://mathworld.wolfram.com/MoserSpindle.html>`_.

    EXAMPLES:

    The Moser spindle is a planar graph having 7 vertices and 11 edges. ::

        sage: G = graphs.MoserSpindle(); G
        Moser spindle: Graph on 7 vertices
        sage: G.is_planar()
        True
        sage: G.order()
        7
        sage: G.size()
        11

    It is a Hamiltonian graph with radius 2, diameter 2, and girth 3. ::

        sage: G.is_hamiltonian()
        True
        sage: G.radius()
        2
        sage: G.diameter()
        2
        sage: G.girth()
        3

    The Moser spindle has chromatic number 4 and its automorphism
    group is isomorphic to the dihedral group `D_4`. ::

        sage: G.chromatic_number()
        4
        sage: ag = G.automorphism_group()
        sage: ag.is_isomorphic(DihedralGroup(4))
        True
    """
    edge_dict = {
        0: [1,4,5,6],
        1: [2,5],
        2: [3,5],
        3: [4,6],
        4: [6]}
    pos_dict = {
        0: [0, 2],
        1: [-1.90211303259031, 0.618033988749895],
        2: [-1.17557050458495, -1.61803398874989],
        3: [1.17557050458495, -1.61803398874989],
        4: [1.90211303259031, 0.618033988749895],
        5: [1, 0],
        6: [-1, 0]}
    return Graph(edge_dict, pos=pos_dict, name="Moser spindle")


def NauruGraph(embedding=2):
    """
    Returns the Nauru Graph.

    See the :wikipedia:`Wikipedia page on the Nauru Graph
    <Nauru_graph>`.

    INPUT:

    - ``embedding`` -- two embeddings are available, and can be
      selected by setting ``embedding`` to 1 or 2.

    EXAMPLES::

        sage: g = graphs.NauruGraph()
        sage: g.order()
        24
        sage: g.size()
        36
        sage: g.girth()
        6
        sage: g.diameter()
        4
        sage: g.show()
        sage: graphs.NauruGraph(embedding=1).show()

    TESTS::

        sage: graphs.NauruGraph(embedding=3)
        Traceback (most recent call last):
        ...
        ValueError: The value of embedding must be 1 or 2.
        sage: graphs.NauruGraph(embedding=1).is_isomorphic(g)
        True
    """

    if embedding == 1:
        from sage.graphs.generators.families import LCFGraph
        g = LCFGraph(24, [5, -9, 7, -7, 9, -5], 4)
        g.name('Nauru Graph')
        return g
    elif embedding == 2:
        from sage.graphs.generators.families import GeneralizedPetersenGraph
        g = GeneralizedPetersenGraph(12, 5)
        g.name("Nauru Graph")
        return g
    else:
        raise ValueError("The value of embedding must be 1 or 2.")

def PappusGraph():
    """
    Returns the Pappus graph, a graph on 18 vertices.

    The Pappus graph is cubic, symmetric, and distance-regular.

    EXAMPLES::

        sage: G = graphs.PappusGraph()
        sage: G.show()  # long time
        sage: L = graphs.LCFGraph(18, [5,7,-7,7,-7,-5], 3)
        sage: L.show()  # long time
        sage: G.is_isomorphic(L)
        True
    """
    pos_dict = {}
    for i in range(6):
        pos_dict[i] = [float(cos(pi/2 + ((2*pi)/6)*i)),\
                       float(sin(pi/2 + ((2*pi)/6)*i))]
        pos_dict[6 + i] = [(2/3.0)*float(cos(pi/2 + ((2*pi)/6)*i)),\
                           (2/3.0)*float(sin(pi/2 + ((2*pi)/6)*i))]
        pos_dict[12 + i] = [(1/3.0)*float(cos(pi/2 + ((2*pi)/6)*i)),\
                            (1/3.0)*float(sin(pi/2 + ((2*pi)/6)*i))]
    return Graph({0:[1,5,6],1:[2,7],2:[3,8],3:[4,9],4:[5,10],\
                        5:[11],6:[13,17],7:[12,14],8:[13,15],9:[14,16],\
                        10:[15,17],11:[12,16],12:[15],13:[16],14:[17]},\
                       pos=pos_dict, name="Pappus Graph")

def PoussinGraph():
    r"""
    Returns the Poussin Graph.

    For more information on the Poussin Graph, see its corresponding `Wolfram
    page <http://mathworld.wolfram.com/PoussinGraph.html>`_.

    EXAMPLES::

        sage: g = graphs.PoussinGraph()
        sage: g.order()
        15
        sage: g.is_planar()
        True
    """
    g = Graph({2:[7,8,3,4],1:[7,6],0:[6,5,4],3:[5]},name="Poussin Graph")

    g.add_cycle(range(3))
    g.add_cycle(range(3,9))
    g.add_cycle(range(9,14))
    g.add_path([8,12,7,11,6,10,5,9,3,13,8,12])
    g.add_edges([(14,i) for i in range(9,14)])
    _circle_embedding(g, range(3), shift=.75)
    _circle_embedding(g, range(3,9), radius=.4, shift=0)
    _circle_embedding(g, range(9,14), radius=.2, shift=.4)
    g.get_pos()[14] = (0,0)

    return g

def PetersenGraph():
    """
    The Petersen Graph is a named graph that consists of 10 vertices
    and 15 edges, usually drawn as a five-point star embedded in a
    pentagon.

    The Petersen Graph is a common counterexample. For example, it is
    not Hamiltonian.

    PLOTTING: See the plotting section for the generalized Petersen graphs.

    EXAMPLES: We compare below the Petersen graph with the default
    spring-layout versus a planned position dictionary of [x,y]
    tuples::

        sage: petersen_spring = Graph({0:[1,4,5], 1:[0,2,6], 2:[1,3,7], 3:[2,4,8], 4:[0,3,9], 5:[0,7,8], 6:[1,8,9], 7:[2,5,9], 8:[3,5,6], 9:[4,6,7]})
        sage: petersen_spring.show() # long time
        sage: petersen_database = graphs.PetersenGraph()
        sage: petersen_database.show() # long time
    """
    from sage.graphs.generators.families import GeneralizedPetersenGraph
    P=GeneralizedPetersenGraph(5,2)
    P.name("Petersen graph")
    return P

def PerkelGraph():
    r"""
    Return the Perkel Graph.

    The Perkel Graph is a 6-regular graph with `57` vertices and `171` edges. It
    is the unique distance-regular graph with intersection array
    `(6,5,2;1,1,3)`. For more information, see the :wikipedia:`Perkel_graph` or
    http://www.win.tue.nl/~aeb/graphs/Perkel.html.

    EXAMPLE::

        sage: g = graphs.PerkelGraph(); g
        Perkel Graph: Graph on 57 vertices
        sage: g.is_distance_regular(parameters=True)
        ([6, 5, 2, None], [None, 1, 1, 3])
    """
    g = Graph(name="Perkel Graph")
    for i in range(19):
        g.add_edges(((0, i), (1, (i + j) % 19)) for j in [2, 5, 7])
        g.add_edges(((0, i), (2, (i + j) % 19)) for j in [5, -4, -8])
        g.add_edges(((1, i), (2, (i + j) % 19)) for j in [7, -4, -5])
    g.relabel()
    _circle_embedding(g,[0, 2, 3, 35, 8, 33, 45, 5, 53, 51, 18, 50, 29, 46, 30,
                         48, 40, 17, 20, 27, 43, 16, 7, 14, 6, 4, 15, 41, 24, 37,
                         28, 9, 55, 38, 19, 34, 39, 36, 54, 52, 44, 23, 12, 22,
                         32, 10, 13, 26, 1, 21, 42, 56, 49, 31, 47, 11, 25])
    return g

def RobertsonGraph():
    """
    Returns the Robertson graph.

    See the :wikipedia:`Wikipedia page on the Robertson Graph
    <Robertson_graph>`.

    EXAMPLE::

        sage: g = graphs.RobertsonGraph()
        sage: g.order()
        19
        sage: g.size()
        38
        sage: g.diameter()
        3
        sage: g.girth()
        5
        sage: g.charpoly().factor()
        (x - 4) * (x - 1)^2 * (x^2 + x - 5) * (x^2 + x - 1) * (x^2 - 3)^2 * (x^2 + x - 4)^2 * (x^2 + x - 3)^2
        sage: g.chromatic_number()
        3
        sage: g.is_hamiltonian()
        True
        sage: g.is_vertex_transitive()
        False
    """
    from sage.graphs.generators.families import LCFGraph
    lcf = [8, 4, 7, 4, 8, 5, 7, 4, 7, 8, 4, 5, 7, 8, 4, 8, 4, 8, 4]
    g = LCFGraph(19, lcf, 1)
    g.name("Robertson Graph")
    return g


def SchlaefliGraph():
    r"""
    Returns the Schläfli graph.

    The Schläfli graph is the only strongly regular graphs of parameters
    `(27,16,10,8)` (see [GodsilRoyle]_).

    For more information, see the :wikipedia:`Wikipedia article on the
    Schläfli graph <Schläfli_graph>`.

    .. SEEALSO::

        :meth:`Graph.is_strongly_regular` -- tests whether a graph is strongly
        regular and/or returns its parameters.

    .. TODO::

        Find a beautiful layout for this beautiful graph.

    EXAMPLE:

    Checking that the method actually returns the Schläfli graph::

        sage: S = graphs.SchlaefliGraph()
        sage: S.is_strongly_regular(parameters = True)
        (27, 16, 10, 8)

    The graph is vertex-transitive::

        sage: S.is_vertex_transitive()
        True

    The neighborhood of each vertex is isomorphic to the complement of the
    Clebsch graph::

        sage: neighborhood = S.subgraph(vertices = S.neighbors(0))
        sage: graphs.ClebschGraph().complement().is_isomorphic(neighborhood)
        True
    """
    from sage.graphs.graph import Graph
    G = Graph('ZBXzr|}^z~TTitjLth|dmkrmsl|if}TmbJMhrJX]YfFyTbmsseztKTvyhDvw')
    order = [1,8,5,10,2,6,11,15,17,13,18,12,9,24,25,3,26,7,16,20,23,0,21,14,22,4,19]
    _circle_embedding(G, order)
    G.name("Schläfli graph")
    return G

def ShrikhandeGraph():
    """
    Returns the Shrikhande graph.

    For more information, see the `MathWorld article on the Shrikhande graph
    <http://mathworld.wolfram.com/ShrikhandeGraph.html>`_ or the
    :wikipedia:`Wikipedia article on the Shrikhande graph <Shrikhande_graph>`.

    .. SEEALSO::

        :meth:`Graph.is_strongly_regular` -- tests whether a graph is strongly
        regular and/or returns its parameters.

    EXAMPLES:

    The Shrikhande graph was defined by S. S. Shrikhande in 1959. It has
    `16` vertices and `48` edges, and is strongly regular of degree `6` with
    parameters `(2,2)`::

        sage: G = graphs.ShrikhandeGraph(); G
        Shrikhande graph: Graph on 16 vertices
        sage: G.order()
        16
        sage: G.size()
        48
        sage: G.is_regular(6)
        True
        sage: set([ len([x for x in G.neighbors(i) if x in G.neighbors(j)])
        ....:     for i in range(G.order())
        ....:     for j in range(i) ])
        {2}

    It is non-planar, and both Hamiltonian and Eulerian::

        sage: G.is_planar()
        False
        sage: G.is_hamiltonian()
        True
        sage: G.is_eulerian()
        True

    It has radius `2`, diameter `2`, and girth `3`::

        sage: G.radius()
        2
        sage: G.diameter()
        2
        sage: G.girth()
        3

    Its chromatic number is `4` and its automorphism group is of order
    `192`::

        sage: G.chromatic_number()
        4
        sage: G.automorphism_group().cardinality()
        192

    It is an integral graph since it has only integral eigenvalues::

        sage: G.characteristic_polynomial().factor()
        (x - 6) * (x - 2)^6 * (x + 2)^9

    It is a toroidal graph, and its embedding on a torus is dual to an
    embedding of the Dyck graph (:meth:`DyckGraph <GraphGenerators.DyckGraph>`).
    """
    pos_dict = {}
    for i in range(8):
        pos_dict[i] = [float(cos((2*i) * pi/8)),
                       float(sin((2*i) * pi/8))]
        pos_dict[8 + i] = [0.5 * pos_dict[i][0],
                           0.5 * pos_dict[i][1]]
    edge_dict = {
        0O00: [0O06, 0O07, 0O01, 0O02,   0O11, 0O17],
        0O01: [0O07, 0O00, 0O02, 0O03,   0O12, 0O10],
        0O02: [0O00, 0O01, 0O03, 0O04,   0O13, 0O11],
        0O03: [0O01, 0O02, 0O04, 0O05,   0O14, 0O12],
        0O04: [0O02, 0O03, 0O05, 0O06,   0O15, 0O13],
        0O05: [0O03, 0O04, 0O06, 0O07,   0O16, 0O14],
        0O06: [0O04, 0O05, 0O07, 0O00,   0O17, 0O15],
        0O07: [0O05, 0O06, 0O00, 0O01,   0O10, 0O16],

        0O10: [0O12, 0O13, 0O15, 0O16,   0O07, 0O01],
        0O11: [0O13, 0O14, 0O16, 0O17,   0O00, 0O02],
        0O12: [0O14, 0O15, 0O17, 0O10,   0O01, 0O03],
        0O13: [0O15, 0O16, 0O10, 0O11,   0O02, 0O04],
        0O14: [0O16, 0O17, 0O11, 0O12,   0O03, 0O05],
        0O15: [0O17, 0O10, 0O12, 0O13,   0O04, 0O06],
        0O16: [0O10, 0O11, 0O13, 0O14,   0O05, 0O07],
        0O17: [0O11, 0O12, 0O14, 0O15,   0O06, 0O00]
    }

    return Graph(edge_dict, pos=pos_dict, name="Shrikhande graph")

def SylvesterGraph():
    """
    Returns the Sylvester Graph.

    This graph is obtained from the Hoffman Singleton graph by considering the
    graph induced by the vertices at distance two from the vertices of an (any)
    edge.

    For more information on the Sylvester graph, see
    `<http://www.win.tue.nl/~aeb/graphs/Sylvester.html>`_.

    .. SEEALSO::

        * :meth:`~sage.graphs.graph_generators.GraphGenerators.HoffmanSingletonGraph`.

    EXAMPLE::

        sage: g = graphs.SylvesterGraph(); g
        Sylvester Graph: Graph on 36 vertices
        sage: g.order()
        36
        sage: g.size()
        90
        sage: g.is_regular(k=5)
        True
    """
    g = HoffmanSingletonGraph()
    e = next(g.edge_iterator(labels = False))
    g.delete_vertices(g.neighbors(e[0]) + g.neighbors(e[1]))
    g.relabel()
    ordering = [0, 1, 2, 4, 5, 9, 16, 35, 15, 18, 20, 30, 22, 6, 33, 32, 14,
                10, 28, 29, 7, 24, 23, 26, 19, 12, 13, 21, 11, 31, 3, 27, 25,
                17, 8, 34]
    _circle_embedding(g,ordering, shift=.5)
    g.name("Sylvester Graph")
    return g

def SimsGewirtzGraph():
    """
    Returns the Sims-Gewirtz Graph.

    This graph is obtained from the Higman Sims graph by considering the graph
    induced by the vertices at distance two from the vertices of an (any)
    edge. It is the only strongly regular graph with parameters `v = 56, k = 10,
    \lambda = 0, \mu = 2`

    For more information on the Sylvester graph, see
    `<http://www.win.tue.nl/~aeb/graphs/Sims-Gewirtz.html>`_ or its
    :wikipedia:`Wikipedia page <Gewirtz graph>`.

    .. SEEALSO::

        * :meth:`~sage.graphs.graph_generators.GraphGenerators.HigmanSimsGraph`.

    EXAMPLE::

        sage: g = graphs.SimsGewirtzGraph(); g
        Sims-Gewirtz Graph: Graph on 56 vertices
        sage: g.order()
        56
        sage: g.size()
        280
        sage: g.is_strongly_regular(parameters = True)
        (56, 10, 0, 2)

    """
    g = HigmanSimsGraph()
    e = next(g.edge_iterator(labels = False))
    g.delete_vertices(g.neighbors(e[0]) + g.neighbors(e[1]))
    g.relabel()
    ordering = [0, 2, 3, 4, 6, 7, 8, 17, 1, 41, 49, 5, 22, 26, 11, 27, 15, 47,
                53, 52, 38, 43, 44, 18, 20, 32, 19, 42, 54, 36, 51, 30, 33, 35,
                37, 28, 34, 12, 29, 23, 55, 25, 40, 24, 9, 14, 48, 39, 45, 16,
                13, 21, 31, 50, 10, 46]
    _circle_embedding(g,ordering)
    g.name("Sims-Gewirtz Graph")
    return g

def SousselierGraph():
    r"""
    Returns the Sousselier Graph.

    The Sousselier graph is a hypohamiltonian graph on 16 vertices and 27
    edges. For more information, see the corresponding `Wikipedia page (in
    French) <http://fr.wikipedia.org/wiki/Graphe_de_Sousselier>`_.

    EXAMPLES::

        sage: g = graphs.SousselierGraph()
        sage: g.order()
        16
        sage: g.size()
        27
        sage: g.radius()
        2
        sage: g.diameter()
        3
        sage: g.automorphism_group().cardinality()
        2
        sage: g.is_hamiltonian()
        False
        sage: g.delete_vertex(g.random_vertex())
        sage: g.is_hamiltonian()
        True
    """
    g = Graph(name="Sousselier Graph")

    g.add_cycle(range(15))
    g.add_path([12,8,3,14])
    g.add_path([9,5,0,11])
    g.add_edge(6,2)
    g.add_edges([(15,i) for i in range(15) if i%3==1])

    _circle_embedding(g, range(15), shift=-.25)
    g.get_pos()[15] = (0,0)

    return g

def SzekeresSnarkGraph():
    r"""
    Returns the Szekeres Snark Graph.

    The Szekeres graph is a snark with 50 vertices and 75 edges. For more
    information on this graph, see the :wikipedia:`Szekeres_snark`.

    EXAMPLES::

        sage: g = graphs.SzekeresSnarkGraph()
        sage: g.order()
        50
        sage: g.size()
        75
        sage: g.chromatic_number()
        3
    """
    g = Graph(name="Szekeres Snark Graph")

    for i in range(5):
        g.add_cycle([(i,j) for j in range(9)])
        g.delete_edge((i,0),(i,8))
        g.add_edge((i,1),i)
        g.add_edge((i,4),i)
        g.add_edge((i,7),i)
        g.add_edge((i,0),(i,5))
        g.add_edge((i,8),(i,3))

        g.add_edge((i,0),((i+1)%5,8))
        g.add_edge((i,6),((i+2)%5,2))
        _circle_embedding(g, [(i,j) for j in range(9)],
                          radius=.3,
                          center=(cos(2*(i+.25)*pi/5),sin(2*(i+.25)*pi/5)),
                          shift=5.45+1.8*i)

    _circle_embedding(g, range(5), radius=1, shift=.25)

    g.relabel()
    return g


def ThomsenGraph():
    """
    Returns the Thomsen Graph.

    The Thomsen Graph is actually a complete bipartite graph with `(n1, n2) =
    (3, 3)`. It is also called the Utility graph.

    PLOTTING: See CompleteBipartiteGraph.

    EXAMPLES::

        sage: T = graphs.ThomsenGraph()
        sage: T
        Thomsen graph: Graph on 6 vertices
        sage: T.graph6_string()
        'EFz_'
        sage: (graphs.ThomsenGraph()).show() # long time
    """
    edges = {0:[3, 4, 5], 1:[3, 4, 5], 2:[3, 4, 5]}
    pos_dict = {0:(-1,1),1:(0,1),2:(1,1),3:(-1,0),4:(0,0),5:(1,0)}
    return Graph(edges, pos=pos_dict, name="Thomsen graph")

def TietzeGraph():
    r"""
    Returns the Tietze Graph.

    For more information on the Tietze Graph, see the
    :wikipedia:`Tietze's_graph`.

    EXAMPLES::

        sage: g = graphs.TietzeGraph()
        sage: g.order()
        12
        sage: g.size()
        18
        sage: g.diameter()
        3
        sage: g.girth()
        3
        sage: g.automorphism_group().cardinality()
        12
        sage: g.automorphism_group().is_isomorphic(groups.permutation.Dihedral(6))
        True
    """
    g = Graph([(0,9),(3,10),(6,11),(1,5),(2,7),(4,8)], name="Tietze Graph")
    g.add_cycle(range(9))
    g.add_cycle([9,10,11])
    _circle_embedding(g,range(9))
    _circle_embedding(g,[9,10,11],radius=.5)

    return g

def TruncatedIcosidodecahedralGraph():
    r"""
    Return the truncated icosidodecahedron.

    The truncated icosidodecahedron is an Archimedean solid with 30 square
    faces, 20 regular hexagonal faces, 12 regular decagonal faces, 120 vertices
    and 180 edges. For more information, see the
    :wikipedia:`Truncated_icosidodecahedron`.

    EXAMPLE::

        sage: g = graphs.TruncatedIcosidodecahedralGraph(); g
        Truncated Icosidodecahedron: Graph on 120 vertices
        sage: g.order(), g.size()
        (120, 180)
    """
    from sage.geometry.polyhedron.library import polytopes
    G = polytopes.icosidodecahedron(exact=False).edge_truncation().graph()
    G.name("Truncated Icosidodecahedron")
    return G

def TruncatedTetrahedralGraph():
    r"""
    Return the truncated tetrahedron.

    The truncated tetrahedron is an Archimedean solid with 12 vertices and 18
    edges. For more information, see the :wikipedia:`Truncated_tetrahedron`.

    EXAMPLE::

        sage: g = graphs.TruncatedTetrahedralGraph(); g
        Truncated Tetrahedron: Graph on 12 vertices
        sage: g.order(), g.size()
        (12, 18)
        sage: g.is_isomorphic(polytopes.simplex(3).edge_truncation().graph())
        True
    """
    g = Graph(':K`ESwC_EOyDl\\MCi', loops=False, multiedges=False)
    _circle_embedding(g, range(6), radius=1)
    _circle_embedding(g, range(6,9), radius=.6, shift=.25)
    _circle_embedding(g, range(9,12), radius=.2, shift=.25)
    g.name("Truncated Tetrahedron")
    return g

def Tutte12Cage():
    r"""
    Returns Tutte's 12-Cage.

    See the :wikipedia:`Wikipedia page on the Tutte 12-Cage
    <Tutte_12-cage>`.

    EXAMPLES::

        sage: g = graphs.Tutte12Cage()
        sage: g.order()
        126
        sage: g.size()
        189
        sage: g.girth()
        12
        sage: g.diameter()
        6
        sage: g.show()
    """
    L = [17, 27, -13, -59, -35, 35, -11, 13, -53, 53, -27, 21, 57, 11,
         -21, -57, 59, -17]

    from sage.graphs.generators.families import LCFGraph
    g = LCFGraph(126, L, 7)
    g.name("Tutte 12-Cage")
    return g

def TutteCoxeterGraph(embedding=2):
    r"""
    Returns the Tutte-Coxeter graph.

    See the :wikipedia:`Wikipedia page on the Tutte-Coxeter Graph
    <Tutte-Coxeter_graph>`.

    INPUT:

    - ``embedding`` -- two embeddings are available, and can be
      selected by setting ``embedding`` to 1 or 2.

    EXAMPLES::

        sage: g = graphs.TutteCoxeterGraph()
        sage: g.order()
        30
        sage: g.size()
        45
        sage: g.girth()
        8
        sage: g.diameter()
        4
        sage: g.show()
        sage: graphs.TutteCoxeterGraph(embedding=1).show()

    TESTS::

        sage: graphs.TutteCoxeterGraph(embedding=3)
        Traceback (most recent call last):
        ...
        ValueError: The value of embedding must be 1 or 2.
    """

    from sage.graphs.generators.families import LCFGraph
    g = LCFGraph(30, [-13, -9, 7, -7, 9, 13], 5)
    g.name("Tutte-Coxeter graph")

    if embedding == 1:
        d = {
            0: [1, 3, 5, 7, 29],
            1: [2, 4, 6, 28, 0],
            2: [8, 18, 26, 22, 12],
            3: [9, 13, 23, 27, 17],
            4: [11, 15, 21, 25, 19],
            5: [10, 14, 24, 20, 16]
            }

        _circle_embedding(g, d[0], center=(-1, 1), radius=.25)
        _circle_embedding(g, d[1], center=(1, 1), radius=.25)
        _circle_embedding(g, d[2], center=(-.8, 0), radius=.25, shift=2.5)
        _circle_embedding(g, d[3], center=(1.2, 0), radius=.25)
        _circle_embedding(g, d[4], center=(-1, -1), radius=.25, shift=2)
        _circle_embedding(g, d[5], center=(1, -1), radius=.25)

        return g

    elif embedding == 2:
        return g

    else:
        raise ValueError("The value of embedding must be 1 or 2.")

def TutteGraph():
    r"""
    Returns the Tutte Graph.

    The Tutte graph is a 3-regular, 3-connected, and planar non-hamiltonian
    graph. For more information on the Tutte Graph, see the
    :wikipedia:`Tutte_graph`.

    EXAMPLES::

        sage: g = graphs.TutteGraph()
        sage: g.order()
        46
        sage: g.size()
        69
        sage: g.is_planar()
        True
        sage: g.vertex_connectivity() # long
        3
        sage: g.girth()
        4
        sage: g.automorphism_group().cardinality()
        3
        sage: g.is_hamiltonian()
        False
    """
    g = Graph(name="Tutte Graph")
    from sage.graphs.graph_plot import _circle_embedding

    g.add_cycle([(i,j) for i in range(3) for j in range(3) ])
    for i in range(3):
        g.add_cycle([(i,j) for j in range(9)])
        g.add_cycle([(i,j) for j in range(9,14)])
        g.add_edge((i,5),0)
        g.add_edge((i,13),(i,3))
        g.add_edge((i,12),(i,1))
        g.add_edge((i,11),(i,8))
        g.add_edge((i,10),(i,7))
        g.add_edge((i,6),(i,14))
        g.add_edge((i,4),(i,14))
        g.add_edge((i,9),(i,14))

    _circle_embedding(g, [(i,j) for i in range(3)  for j in range(6)], shift=.5)
    _circle_embedding(g, [(i,14) for i in range(3) ], radius=.3,shift=.25)

    for i in range(3):
        _circle_embedding(g, [(i,j) for j in range(3,9)]+[0]*5,
                          shift=3.7*(i-2)+.75,
                          radius=.4,
                          center=(.6*cos(2*(i+.25)*pi/3),.6*sin(2*(i+.25)*pi/3)))
        _circle_embedding(g, [(i,j) for j in range(9,14)],
                          shift=1.7*(i-2)+1,
                          radius=.2,
                          center=(.6*cos(2*(i+.25)*pi/3),.6*sin(2*(i+.25)*pi/3)))

    g.get_pos()[0] = (0,0)

    return g

def WagnerGraph():
    """
    Returns the Wagner Graph.

    See the :wikipedia:`Wikipedia page on the Wagner Graph
    <Wagner_graph>`.

    EXAMPLES::

        sage: g = graphs.WagnerGraph()
        sage: g.order()
        8
        sage: g.size()
        12
        sage: g.girth()
        4
        sage: g.diameter()
        2
        sage: g.show()
    """
    from sage.graphs.generators.families import LCFGraph
    g = LCFGraph(8, [4], 8)
    g.name("Wagner Graph")
    return g

def WatkinsSnarkGraph():
    r"""
    Returns the Watkins Snark Graph.

    The Watkins Graph is a snark with 50 vertices and 75 edges. For more
    information, see the :wikipedia:`Watkins_snark`.

    EXAMPLES::

        sage: g = graphs.WatkinsSnarkGraph()
        sage: g.order()
        50
        sage: g.size()
        75
        sage: g.chromatic_number()
        3
    """
    g = Graph(name="Watkins Snark Graph")

    for i in range(5):
        g.add_cycle([(i,j) for j in range(9)])
        _circle_embedding(g,
                          [(i,j) for j in range(4)]+[0]*2+[(i,4)]+[0]*2+[(i,j) for j in range(5,9)],
                          radius=.3,
                          center=(cos(2*(i+.25)*pi/5),sin(2*(i+.25)*pi/5)),
                          shift=2.7*i+7.55)
        g.add_edge((i,5),((i+1)%5,0))
        g.add_edge((i,8),((i+2)%5,3))
        g.add_edge((i,1),i)
        g.add_edge((i,7),i)
        g.add_edge((i,4),i)
        g.add_edge((i,6),(i,2))

    _circle_embedding(g, range(5), shift=.25, radius=1.1)
    return g

def WienerArayaGraph():
    r"""
    Returns the Wiener-Araya Graph.

    The Wiener-Araya Graph is a planar hypohamiltonian graph on 42 vertices and
    67 edges. For more information, see the `Wolfram Page on the Wiener-Araya
    Graph <http://mathworld.wolfram.com/Wiener-ArayaGraph.html>`_ or its
    `(french) Wikipedia page
    <http://fr.wikipedia.org/wiki/Graphe_de_Wiener-Araya>`_.

    EXAMPLES::

        sage: g = graphs.WienerArayaGraph()
        sage: g.order()
        42
        sage: g.size()
        67
        sage: g.girth()
        4
        sage: g.is_planar()
        True
        sage: g.is_hamiltonian() # not tested -- around 30s long
        False
        sage: g.delete_vertex(g.random_vertex())
        sage: g.is_hamiltonian()
        True
    """
    g = Graph(name="Wiener-Araya Graph")
    from sage.graphs.graph_plot import _circle_embedding

    g.add_cycle([(0,i) for i in range(4)])
    g.add_cycle([(1,i) for i in range(12)])
    g.add_cycle([(2,i) for i in range(20)])
    g.add_cycle([(3,i) for i in range(6)])
    _circle_embedding(g, [(0,i) for i in range(4)], shift=.5)
    _circle_embedding(g,
                      sum([[(1,3*i),(1,3*i+1)]+[0]*3+[(1,3*i+2)]+[0]*3 for i in range(4)],[]),
                      shift=4,
                      radius=.65)
    _circle_embedding(g, [(2,i) for i in range(20)], radius=.5)
    _circle_embedding(g, [(3,i) for i in range(6)], radius=.3, shift=.5)

    for i in range(4):
        g.delete_edge((1,3*i),(1,3*i+1))
        g.add_edge((1,3*i),(0,i))
        g.add_edge((1,3*i+1),(0,i))
        g.add_edge((2,5*i+2),(1,3*i))
        g.add_edge((2,5*i+3),(1,3*i+1))
        g.add_edge((2,(5*i+5)%20),(1,3*i+2))
        g.add_edge((2,(5*i+1)%20),(3,i+(i>=1)+(i>=3)))
        g.add_edge((2,(5*i+4)%20),(3,i+(i>=1)+(i>=3)))

    g.delete_edge((3,1),(3,0))
    g.add_edge((3,1),(2,4))
    g.delete_edge((3,4),(3,3))
    g.add_edge((3,4),(2,14))
    g.add_edge((3,1),(3,4))

    g.get_pos().pop(0)
    g.relabel()
    return g

def _EllipticLinesProjectivePlaneScheme(k):
    r"""
    Pseudo-cyclic association scheme for action of `O(3,2^k)` on elliptic lines

    The group `O(3,2^k)` acts naturally on the `q(q-1)/2` lines of `PG(2,2^k)`
    skew to the conic preserved by it, see Sect. 12.7.B of [BCN89]_ and Sect. 6.D
    in [BvL84]_. Compute the orbitals of this action and return them.

    This is a helper for :func:`sage.graphs.generators.smallgraphs.MathonStronglyRegularGraph`.

    INPUT:

    - ``k`` (integer) -- the exponent of 2 to get the field size

    TESTS::

        sage: from sage.graphs.generators.smallgraphs import _EllipticLinesProjectivePlaneScheme
        sage: _EllipticLinesProjectivePlaneScheme(2)
        [
        [1 0 0 0 0 0]  [0 1 1 1 1 0]  [0 0 0 0 0 1]
        [0 1 0 0 0 0]  [1 0 1 1 0 1]  [0 0 0 0 1 0]
        [0 0 1 0 0 0]  [1 1 0 0 1 1]  [0 0 0 1 0 0]
        [0 0 0 1 0 0]  [1 1 0 0 1 1]  [0 0 1 0 0 0]
        [0 0 0 0 1 0]  [1 0 1 1 0 1]  [0 1 0 0 0 0]
        [0 0 0 0 0 1], [0 1 1 1 1 0], [1 0 0 0 0 0]
        ]
    """
    from sage.libs.gap.libgap import libgap
    from sage.matrix.constructor import matrix
    from itertools import product
    q = 2**k
    g0 = libgap.GeneralOrthogonalGroup(3,q) # invariant form x0^2+x1*x2
    g = libgap.Group(libgap.List(g0.GeneratorsOfGroup(),libgap.TransposedMat))
    W = libgap.FullRowSpace(libgap.GF(q), 3)
    l=sum(libgap.Elements(libgap.Basis(W)))
    gp = libgap.Action(g,libgap.Orbit(g,l,libgap.OnLines),libgap.OnLines)
    orbitals = gp.Orbits(list(product(gp.Orbit(1),gp.Orbit(1))),libgap.OnTuples)
    mats = map(lambda o: map(lambda x: (int(x[0])-1,int(x[1])-1), o), orbitals)
    return map(lambda x: matrix(q*(q-1)/2, lambda i,j: 1 if (i,j) in x else 0), mats)


def MathonStronglyRegularGraph(t):
    r"""
    return one of Mathon's graphs on 784 vertices

    INPUT:

    - ``t`` (integer) -- the number of the graph, from 0 to 2.

    EXAMPLE::

        sage: from sage.graphs.generators.smallgraphs import MathonStronglyRegularGraph
        sage: G = MathonStronglyRegularGraph(0)        # long time
        sage: G.is_strongly_regular(parameters=True)   # long time
        (784, 243, 82, 72)

    TESTS::

        sage: G = graphs.MathonStronglyRegularGraph(1)        # long time
        sage: G.is_strongly_regular(parameters=True)   # long time
        (784, 270, 98, 90)
        sage: G = graphs.MathonStronglyRegularGraph(2)        # long time
        sage: G.is_strongly_regular(parameters=True)   # long time
        (784, 297, 116, 110)

    """
    from sage.graphs.generators.families import MathonPseudocyclicMergingGraph
    ES = _EllipticLinesProjectivePlaneScheme(3)
    return MathonPseudocyclicMergingGraph(ES, t)

def JankoKharaghaniGraph(v):
    r"""
    Returns a (936, 375, 150, 150)-srg or a (1800, 1029, 588, 588)-srg

    This functions returns a strongly regular graph for the two sets of
    parameters shown to be realizable in [JK02]_. The paper also uses a
    construction from [GM87]_.

    INPUT:

    - ``v`` (integer) -- one of 936 or 1800.

    EXAMPLE::

        sage: g = graphs.JankoKharaghaniGraph(936)   # long time
        sage: g.is_strongly_regular(parameters=True) # long time
        (936, 375, 150, 150)

        sage: g = graphs.JankoKharaghaniGraph(1800)  # not tested (30s)
        sage: g.is_strongly_regular(parameters=True) # not tested (30s)
        (1800, 1029, 588, 588)

    REFERENCES:

    .. [JK02] Janko, Kharaghani,
       A block negacyclic Bush-type Hadamard matrix and two strongly regular graphs.
       J. Combin. Theory Ser. A 98 (2002), no. 1, 118–126.
       http://dx.doi.org/10.1006/jcta.2001.3231

    .. [GM87] Gibbons, Mathon,
       Construction methods for Bhaskar Rao and related designs,
       J. Austral. Math. Soc. Ser. A 42 (1987), no. 1, 5–30.
       http://journals.cambridge.org/article_S1446788700033929

    """
    from sage.rings.finite_rings.finite_field_constructor import FiniteField as GF
    from sage.matrix.constructor import matrix

    # The notations of [JK02] are rather tricky, and so this code attempts to
    # stick as much as possible to the paper's variable names.

    assert v in [1800,936]

    J = matrix.ones
    I = matrix.identity

    # Definition of the 36x36 matrix H ([JK02], section 2)
    A = J(6)
    B = ("111---","1---11","1--1-1","--111-","-1-11-","-11--1")
    C = ("-1-1-1","1---11","--11-1","1-1-1-","-1-11-","111---")
    D = ("--1-11","-11-1-","11-1--","--11-1","11---1","1--11-")
    E = ("-1--11","1-1--1","-11-1-","---111","1-11--","11-1--")
    F = ("-1-1-1","11--1-","--111-","1-11--","-11--1","1---11")
    B,C,D,E,F = [matrix([map({'1':1,'-':-1}.get,r) for r in m])
                 for m in [B,C,D,E,F]]

    H = [A,B,C,D,E,F]
    H = [[-x for x in H[6-i:]] + H[:6-i] for i in range(6)]
    H = matrix.block(H)

    # Definition of the BGW matrix W with the cyclotomic method
    # ([JK02] Lemma 1, and [GM87] Construction 1)
    m = 12
    t = (2 if v == 936 else 4)
    k = m
    q = m*t+1
    K = GF(q,'alpha')
    a = K.primitive_element()
    Ci= [[K(0)]] + map(set,[[a**(k*j+i) for j in range(t)] for i in range(m)])
    Kelem_to_Ci = {v:i for i,s in enumerate(Ci) for v in s} # maps v to [0,...,12]

    W = ([[0]+ [1]*(len(K))] +
         [[1]+[Kelem_to_Ci[aj-ai] for aj in K] for ai in K])

    # The nonzero elements of W are considered as elements of C_12, generated by
    # a matrix Omega of order 12
    n = 18
    U = matrix.circulant([int(i==1) for i in range(2*n)])
    N = matrix.diagonal([1 if i else -1 for i in range(2*n)])
    Omega = (U*N)**6
    assert Omega**12 == I(36)

    # The value w_{ij} is understood in the paper as matrix generated by Omega
    # acting on the left of a matrix L, which we now define.
    M = H-I(6).tensor_product(J(6))
    L = matrix(list(reversed(I(6).rows()))).tensor_product(I(6))

    # w_ij represents in the paper the matrix w_{ij}*L. We perform this action while
    # computing what is noted '[ M w_{ij} ]' in the paper.
    D = [[M*0 if w == 0 else M*(Omega**w)*L for w in R]
        for R in W]
    D = matrix.block(D)

    # for v=1800 the construction is slightly different, and we must add to D a
    # matrix which we now compute.
    if v == 1800:
        abs = lambda M: matrix([[1 if x else 0 for x in R] for R in M.rows()])

        M = (J(6)+I(6)).tensor_product(J(6)) # we define M = (J(6)+I(6)) x J(6)
        D2 = [[M*0 if w == 0 else M*abs((Omega**w)*L) for w in R] # '[ (J(6)+I(6)) x J(6) |w_{ij}| ]'
              for R in W]
        D = (D+matrix.block(D2))/2

    return Graph([e for e,v in D.dict().iteritems() if v == 1],
                 multiedges=False,
                 name="Janko-Kharaghani")

def JankoKharaghaniTonchevGraph():
    r"""
    Returns a (324,153,72,72)-strongly regular graph from [JKT01]_

    Build the graph using the description given in [JKT01]_, taking
    sets B1 and B163 in the text as adjacencies of vertices 1 and 163,
    respectively, and taking the edge orbits of the group `G` provided.

    EXAMPLES::

        sage: Gamma=graphs.JankoKharaghaniTonchevGraph()  # long time
        sage: Gamma.is_strongly_regular(parameters=True)  # long time
        (324, 153, 72, 72)

    REFERENCES:

    .. [JKT01] Z.Janko, H.Kharaghani, V.D.Tonchev
       The existence of a Bush-type Hadamard matrix of order 324
       and two new infinite classes of symmetric designs.
       Des. Codes Cryptogr. 24(2001), 225-232

    """
    from itertools import product
    from sage.misc.misc_c import prod
    from sage.combinat.permutation import Permutation as P
    from sage.libs.gap.libgap import libgap

    m1=prod([P((9*x+k,9*x+k+3,9*x+k+6)) for k,x in product(xrange(1,4),xrange(36))])
    m2=prod([P((3*x+1,3*x+2,3*x+3)) for x in xrange(108)])
    t=prod(prod(map(P,[(9*x+2,9*x+3),(9*x+4,9*x+7),(9*x+5,9*x+9),(9*x+6,9*x+8)])) for
        x in xrange(36))
    n1=prod(prod(map(P,[(1+x,19+x,37+x),(55+x,73+x,91+x),(109+x,127+x,145+x),
                (163+x,181+x,199+x),(217+x,235+x,253+x),(271+x,289+x,307+x)]))
                 for x in xrange(18))
    n2=prod(prod(map(P,[(1+x,55+x,109+x),(19+x,73+x,127+x),(37+x,91+x,145+x),
                (163+x,217+x,271+x),(181+x,235+x,289+x),(199+x,253+x,307+x)]))
                 for x in xrange(18))
    s=prod(prod(map(P,[(19+x,37+x),(55+x,109+x),(73+x,145+x),(91+x,127+x),
                (181+x,199+x),(217+x,271+x),(235+x,307+x),(253+x,289+x)]))
                 for x in xrange(18))
    k=prod(prod(map(P,[(18*x+1,18*x+10),(18*x+2,18*x+11),(18*x+3,18*x+12),
                (18*x+4,18*x+13),(18*x+5,18*x+14),(18*x+6,18*x+15),(18*x+7,18*x+16),
                (18*x+8,18*x+17),(18*x+9,18*x+18)]))
                 for x in xrange(18))
    G=libgap.Group(map(lambda p: libgap.PermList(p), [m1,m2,t,n1,n2,s,k]))
    st=libgap.Group(map(lambda p: libgap.PermList(p), [t,s]))
    B1=(19,22,25,29,30,31,33,34,35,37,40,43,47,48,49,51,52,53,55,56,57,65,
        66,67,68,70,72,76,77,78,79,80,81,82,86,90,92,93,95,96,98,99,100,105,107,
        109,110,111,119,120,121,122,124,126,128,129,131,132,134,135,136,141,143,
        148,149,150,151,152,153,154,158,162,167,168,170,171,172,176,177,179,180,
        184,186,187,188,190,191,192,193,196,202,204,205,206,208,209,210,211,214,
        218,219,221,225,226,227,228,229,232,236,237,238,241,244,245,246,249,251,
        254,255,256,259,262,265,266,268,270,272,273,275,279,280,281,282,283,286,
        290,291,292,295,298,301,302,304,306,308,309,310,313,316,317,318,321,323)
    B163=(5,6,8,9,10,14,15,17,18,22,24,25,26,28,29,30,31,34,40,42,43,44,46,
        47,48,49,52,56,57,59,63,64,65,66,67,70,74,75,76,79,82,83,84,87,89,92,93,
        94,97,100,103,104,106,108,110,111,113,117,118,119,120,121,124,128,129,
        130,133,136,139,140,142,144,146,147,148,151,154,155,156,159,161,181,185,
        189,191,192,194,195,197,198,199,203,207,209,210,212,213,215,216,217,222,
        224,229,230,231,232,233,234,236,237,238,240,241,242,244,245,246,254,255,
        256,257,259,261,262,265,268,271,276,278,283,284,285,286,287,288,290,291,
        292,293,295,297,298,301,304,308,309,310,312,313,314,316,317,318)
    Gamma=Graph(multiedges=False,name='Janko-Kharaghani-Tonchev')
    for i,b in ((1,B1),(163,B163)):
        for j in map(lambda x: x[0], st.OrbitsDomain(b)):
            Gamma.add_edges(map(tuple,G.Orbit(libgap.Set([i,j]), libgap.OnSets)))
    Gamma.relabel()
    return Gamma<|MERGE_RESOLUTION|>--- conflicted
+++ resolved
@@ -1949,11 +1949,7 @@
     """
     from sage.graphs.generators.families import CubeGraph
     from sage.coding.hamming_code import HammingCode
-<<<<<<< HEAD
-    from sage.rings.finite_rings.constructor import FiniteField
-=======
     from sage.rings.finite_rings.finite_field_constructor import FiniteField
->>>>>>> c6904435
 
     from string import join
     g = CubeGraph(7)
