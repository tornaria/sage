r"""
Tangent-space automorphism fields

The class :class:`AutomorphismField` implements fields of automorphisms of
tangent spaces to a generic (i.e. a priori not parallelizable) differentiable
manifold, while the class :class:`AutomorphismFieldParal`
is devoted to fields of automorphisms of tangent spaces to a parallelizable
manifold. The latter play the important role of transitions between vector
frames sharing the same domain on a differentiable manifold.

AUTHORS:

- Eric Gourgoulhon (2015): initial version

"""

#******************************************************************************
#       Copyright (C) 2015 Eric Gourgoulhon <eric.gourgoulhon@obspm.fr>
#
#  Distributed under the terms of the GNU General Public License (GPL)
#  as published by the Free Software Foundation; either version 2 of
#  the License, or (at your option) any later version.
#                  http://www.gnu.org/licenses/
#******************************************************************************

from sage.tensor.modules.free_module_tensor import FreeModuleTensor
from sage.tensor.modules.free_module_automorphism import FreeModuleAutomorphism
from sage.manifolds.differentiable.tensorfield import TensorField
from sage.manifolds.differentiable.tensorfield_paral import TensorFieldParal

class AutomorphismField(TensorField):
    r"""
    Field of automorphisms of tangent spaces to a generic (i.e. a priori
    not parallelizable) differentiable manifold.

    Given a differentiable manifold `U` and a differentiable map
    `\Phi: U \rightarrow M` to a differentiable manifold `M`,
    a *field of tangent-space automorphisms along* `U` *with values on*
    `M\supset\Phi(U)` is a differentiable map

    .. MATH::

        a:\ U  \longrightarrow T^{(1,1)}M

    (`T^{(1,1)}M` being the tensor bundle of type `(1,1)` over `M`) such
    that

    .. MATH::

        \forall p \in U,\ a(p) \in \mathrm{Aut}(T_{\Phi(p)} M)

    i.e. `a(p)` is an automorphism of the tangent space to `M` at the point
    `\Phi(p)`.

    The standard case of a field of tangent-space automorphisms *on* a
    manifold corresponds to `U=M` and `\Phi = \mathrm{Id}_M`. Other
    common cases are `\Phi` being an immersion and `\Phi` being a curve in `M`
    (`U` is then an open interval of `\RR`).

    If `M` is parallelizable, the class :class:`AutomorphismFieldParal`
    must be used instead.

    This is a Sage *element* class, the corresponding *parent* class being
    :class:`~sage.manifolds.differentiable.automorphismfield_group.AutomorphismFieldGroup`.

    INPUT:

    - ``vector_field_module`` -- module `\mathcal{X}(U,\Phi)` of vector
      fields along `U` with values on `M` via the map `\Phi`
    - ``name`` -- (default: ``None``) name given to the field
    - ``latex_name`` -- (default: ``None``) LaTeX symbol to denote the field;
      if none is provided, the LaTeX symbol is set to ``name``
    - ``is_identity`` -- (default: ``False``) determines whether the
      constructed object is a field of identity automorphisms

    EXAMPLE:

    Field of tangent-space automorphisms on a non-parallelizable 2-dimensional
    manifold::

        sage: M = DiffManifold(2, 'M')
        sage: U = M.open_subset('U') ; V = M.open_subset('V')
        sage: M.declare_union(U,V)   # M is the union of U and V
        sage: c_xy.<x,y> = U.chart() ; c_uv.<u,v> = V.chart()
        sage: transf = c_xy.transition_map(c_uv, (x+y, x-y), intersection_name='W',
        ....:                              restrictions1= x>0, restrictions2= u+v>0)
        sage: inv = transf.inverse()
        sage: a = M.automorphism_field('a') ; a
        Field of tangent-space automorphisms a on the 2-dimensional
         differentiable manifold M
        sage: a.parent()
        General linear group of the Module X(M) of vector fields on the
         2-dimensional differentiable manifold M

    We first define the components of `a` w.r.t the coordinate frame on `U`::

        sage: eU = c_xy.frame() ; eV = c_uv.frame()
        sage: a[eU,:] = [[1,x], [0,2]]

    We then set the components w.r.t. the coordinate frame on `V` by extending
    the expressions of the components in the corresponding subframe on
    `W = U\cap V`::

        sage: W = U.intersection(V)
        sage: a.add_comp_by_continuation(eV, W, c_uv)

    At this stage, the automorphims field `a` is fully defined::

        sage: a.display(eU)
        a = d/dx*dx + x d/dx*dy + 2 d/dy*dy
        sage: a.display(eV)
        a = (1/4*u + 1/4*v + 3/2) d/du*du + (-1/4*u - 1/4*v - 1/2) d/du*dv
         + (1/4*u + 1/4*v - 1/2) d/dv*du + (-1/4*u - 1/4*v + 3/2) d/dv*dv

    In particular, we may ask for its inverse on the whole manifold `M`::

        sage: ia = a.inverse() ; ia
        Field of tangent-space automorphisms a^(-1) on the 2-dimensional
         differentiable manifold M
        sage: ia.display(eU)
        a^(-1) = d/dx*dx - 1/2*x d/dx*dy + 1/2 d/dy*dy
        sage: ia.display(eV)
        a^(-1) = (-1/8*u - 1/8*v + 3/4) d/du*du + (1/8*u + 1/8*v + 1/4) d/du*dv
         + (-1/8*u - 1/8*v + 1/4) d/dv*du + (1/8*u + 1/8*v + 3/4) d/dv*dv

    Equivalently, one can use the power minus one to get the inverse::

        sage: ia is a^(-1)
        True

    or the operator ``~``::

        sage: ia is ~a
        True

    """
    def __init__(self, vector_field_module, name=None, latex_name=None,
                 is_identity=False):
        r"""
        Construct a field of tangent-space automorphisms on a
        non-parallelizable manifold.

        TESTS:

        Construction via ``parent.element_class``, and not via a direct call
        to ``AutomorphismField``, to fit with the category framework::

            sage: M = DiffManifold(2, 'M')
            sage: U = M.open_subset('U') ; V = M.open_subset('V')
            sage: M.declare_union(U,V)   # M is the union of U and V
            sage: c_xy.<x,y> = U.chart() ; c_uv.<u,v> = V.chart()
            sage: transf = c_xy.transition_map(c_uv, (x+y, x-y), intersection_name='W',
            ....:                              restrictions1= x>0, restrictions2= u+v>0)
            sage: inv = transf.inverse()
            sage: XM = M.vector_field_module()
            sage: GL = XM.general_linear_group()
            sage: a = GL.element_class(XM, name='a'); a
            Field of tangent-space automorphisms a on the 2-dimensional
             differentiable manifold M
            sage: a[c_xy.frame(), :] = [[1+x^2, 0], [0, 1+y^2]]
            sage: a.add_comp_by_continuation(c_uv.frame(), U.intersection(V), c_uv)
            sage: TestSuite(a).run(skip='_test_pickling')

        Construction of the identity field::

            sage: b = GL.element_class(XM, is_identity=True); b
            Field of tangent-space identity maps on the 2-dimensional
             differentiable manifold M
            sage: TestSuite(b).run(skip='_test_pickling')

        Construction with ``DiffManifold.automorphism_field``::

            sage: a1 = M.automorphism_field(name='a'); a1
            Field of tangent-space automorphisms a on the 2-dimensional
             differentiable manifold M
            sage: type(a1) == type(a)
            True

        .. TODO::

            fix _test_pickling (in the superclass TensorField)

        """
        if is_identity:
            if name is None:
                name = 'Id'
            if latex_name is None and name == 'Id':
                latex_name = r'\mathrm{Id}'
        TensorField.__init__(self, vector_field_module, (1,1), name=name,
                             latex_name=latex_name,
                             parent=vector_field_module.general_linear_group())
        self._is_identity = is_identity
        self._init_derived() # initialization of derived quantities
        # Specific initializations for the field of identity maps:
        if self._is_identity:
            self._inverse = self
            for dom in self._domain._subsets:
                if dom.is_manifestly_parallelizable():
                    fmodule = dom.vector_field_module()
                    self._restrictions[dom] = fmodule.identity_map(name=name,
                                                         latex_name=latex_name)

    def _repr_(self):
        r"""
        Return a string representation of the object.

        TESTS::

            sage: M = DiffManifold(2, 'M')
            sage: a = M.automorphism_field(name='a')
            sage: a._repr_()
            'Field of tangent-space automorphisms a on the 2-dimensional differentiable manifold M'
            sage: repr(a)  # indirect doctest
            'Field of tangent-space automorphisms a on the 2-dimensional differentiable manifold M'
            sage: a  # indirect doctest
            Field of tangent-space automorphisms a on the 2-dimensional
             differentiable manifold M

        """
        description = "Field of tangent-space "
        if self._is_identity:
            description += "identity maps "
        else:
            description += "automorphisms "
            if self._name is not None:
                description += self._name + " "
        return self._final_repr(description)

    def _init_derived(self):
        r"""
        Initialize the derived quantities

        TEST::

            sage: M = DiffManifold(2, 'M')
            sage: a = M.automorphism_field(name='a')
            sage: a._init_derived()

        """
        TensorField._init_derived(self)
        self._inverse = None  # inverse not set yet

    def _del_derived(self):
        r"""
        Delete the derived quantities.

        TEST::

            sage: M = DiffManifold(2, 'M')
            sage: a = M.automorphism_field(name='a')
            sage: a._del_derived()

        """
        # First delete the derived quantities pertaining to the mother class:
        TensorField._del_derived(self)
        # then deletes the inverse automorphism:
        self._inverse = None

    def _new_instance(self):
        r"""
        Create an instance of the same class as ``self`` on the same
        vector field module.

        TEST::

            sage: M = DiffManifold(5, 'M')
            sage: a = M.automorphism_field(name='a')
            sage: a._new_instance()
            Field of tangent-space automorphisms on the 5-dimensional
             differentiable manifold M
            sage: a._new_instance().parent() is a.parent()
            True

        """
        return self.__class__(self._vmodule)

    def __call__(self, *arg):
        r"""
        Redefinition of
        :meth:`~sage.manifolds.differentiable.tensorfield.TensorField.__call__`
        to allow for a proper treatment of the identity map and of the call
        with a single argument

        TESTS:

        Field of identity maps on the 2-sphere::

            sage: M = DiffManifold(2, 'M') # the 2-dimensional sphere S^2
            sage: U = M.open_subset('U') # complement of the North pole
            sage: c_xy.<x,y> = U.chart() # stereographic coordinates from the North pole
            sage: V = M.open_subset('V') # complement of the South pole
            sage: c_uv.<u,v> = V.chart() # stereographic coordinates from the South pole
            sage: M.declare_union(U,V)   # S^2 is the union of U and V
            sage: xy_to_uv = c_xy.transition_map(c_uv, (x/(x^2+y^2), y/(x^2+y^2)),
            ....:                                intersection_name='W', restrictions1= x^2+y^2!=0,
            ....:                                restrictions2= u^2+v^2!=0)
            sage: uv_to_xy = xy_to_uv.inverse()
            sage: e_xy = c_xy.frame(); e_uv = c_uv.frame()
            sage: w = M.vector_field(name='w')
            sage: w[e_xy, :] = [3, 1]
            sage: w.add_comp_by_continuation(e_uv, U.intersection(V), c_uv)
            sage: z = M.one_form(name='z')
            sage: z[e_xy, :] = [-y, x]
            sage: z.add_comp_by_continuation(e_uv, U.intersection(V), c_uv)
            sage: Id = M.tangent_identity_field()
            sage: s = Id(w); s
            Vector field w on the 2-dimensional differentiable manifold M
            sage: s == w
            True
            sage: s = Id(z, w); s
            Scalar field z(w) on the 2-dimensional differentiable manifold M
            sage: s == z(w)
            True

        Field of automorphisms on the 2-sphere::

            sage: a = M.automorphism_field(name='a')
            sage: a[e_xy, :] = [[-1, 0], [0, 1]]
            sage: a.add_comp_by_continuation(e_uv, U.intersection(V), c_uv)

        Call with a single argument::

            sage: s = a(w); s
            Vector field a(w) on the 2-dimensional differentiable manifold M
            sage: s.display(e_xy)
            a(w) = -3 d/dx + d/dy
            sage: s.display(e_uv)
            a(w) = (3*u^2 - 2*u*v - 3*v^2) d/du + (u^2 + 6*u*v - v^2) d/dv
            sage: s.restrict(U) == a.restrict(U)(w.restrict(U))
            True
            sage: s.restrict(V) == a.restrict(V)(w.restrict(V))
            True
            sage: s.restrict(U) == a(w.restrict(U))
            True
            sage: s.restrict(U) == a.restrict(U)(w)
            True

        Call with two arguments::

            sage: s = a(z, w); s
            Scalar field a(z,w) on the 2-dimensional differentiable manifold M
            sage: s.display()
            a(z,w): M --> R
            on U: (x, y) |--> x + 3*y
            on V: (u, v) |--> (u + 3*v)/(u^2 + v^2)
            sage: s.restrict(U) == a.restrict(U)(z.restrict(U), w.restrict(U))
            True
            sage: s.restrict(V) == a.restrict(V)(z.restrict(V), w.restrict(V))
            True
            sage: s.restrict(U) == a(z.restrict(U), w.restrict(U))
            True
            sage: s.restrict(U) == a(z, w.restrict(U))
            True

        """
        if self._is_identity:
            if len(arg) == 1:
                # The identity map acting as such, on a vector field:
                vector = arg[0]
                if vector._tensor_type != (1,0):
                    raise TypeError("the argument must be a vector field")
                dom = self._domain.intersection(vector._domain)
                return vector.restrict(dom)
            elif len(arg) == 2:
                # self acting as a type-(1,1) tensor on a pair
                # (1-form, vector field), returning a scalar field:
                oneform = arg[0]
                vector = arg[1]
                dom = self._domain.intersection(
                                  oneform._domain).intersection(vector._domain)
                return oneform.restrict(dom)(vector.restrict(dom))
            else:
                raise TypeError("wrong number of arguments")
        # Generic case
        if len(arg) == 1:
            # The field of automorphisms acting on a vector field:
            vector = arg[0]
            if vector._tensor_type != (1,0):
                raise TypeError("the argument must be a vector field")
            dom = self._domain.intersection(vector._domain)
            vector_dom = vector.restrict(dom)
            if dom != self._domain:
                return self.restrict(dom)(vector_dom)
            resu = dom.vector_field()
            if self._name is not None and vector._name is not None:
                resu._name = self._name + "(" + vector._name + ")"
            if self._latex_name is not None and vector._latex_name is not None:
                resu._latex_name = self._latex_name + r"\left(" + \
                                   vector._latex_name + r"\right)"
            for sdom, automorph in self._restrictions.items():
                resu._restrictions[sdom] = automorph(vector_dom.restrict(sdom))
            return resu
        # Case of 2 arguments:
        return TensorField.__call__(self, *arg)


    #### MultiplicativeGroupElement methods ####

    def __invert__(self):
        r"""
        Return the inverse automorphism.

        EXAMPLE:

        Inverse of a field of tangent-space automorphisms on a
        non-parallelizable 2-dimensional manifold::

            sage: M = DiffManifold(2, 'M')
            sage: U = M.open_subset('U') ; V = M.open_subset('V')
            sage: M.declare_union(U,V)   # M is the union of U and V
            sage: c_xy.<x,y> = U.chart() ; c_uv.<u,v> = V.chart()
            sage: transf = c_xy.transition_map(c_uv, (x+y, x-y),
            ....:    intersection_name='W', restrictions1= x>0, restrictions2= u+v>0)
            sage: inv = transf.inverse()
            sage: a = M.automorphism_field('a')
            sage: eU = c_xy.frame() ; eV = c_uv.frame()
            sage: a[eU,:] = [[1,x], [0,2]]
            sage: W = U.intersection(V)
            sage: a.add_comp_by_continuation(eV, W, c_uv)
            sage: ia = a.inverse() ; ia
            Field of tangent-space automorphisms a^(-1) on the 2-dimensional
             differentiable manifold M
            sage: a[eU,:], ia[eU,:]
            (
            [1 x]  [     1 -1/2*x]
            [0 2], [     0    1/2]
            )
            sage: a[eV,:], ia[eV,:]
            (
            [ 1/4*u + 1/4*v + 3/2 -1/4*u - 1/4*v - 1/2]
            [ 1/4*u + 1/4*v - 1/2 -1/4*u - 1/4*v + 3/2],
            [-1/8*u - 1/8*v + 3/4  1/8*u + 1/8*v + 1/4]
            [-1/8*u - 1/8*v + 1/4  1/8*u + 1/8*v + 3/4]
            )

        Let us check that ia is indeed the inverse of a::

            sage: s = a.contract(ia)
            sage: s[eU,:], s[eV,:]
            (
            [1 0]  [1 0]
            [0 1], [0 1]
            )
            sage: s = ia.contract(a)
            sage: s[eU,:], s[eV,:]
            (
            [1 0]  [1 0]
            [0 1], [0 1]
            )

        The result is cached::

            sage: a.inverse() is ia
            True

        Instead of ``inverse()``, one can use the power minus one to get the
        inverse::

            sage: ia is a^(-1)
            True

        or the operator ``~``::

            sage: ia is ~a
            True

        """
        if self._is_identity:
            return self
        if self._inverse is None:
            if self._name is None:
                inv_name = None
            else:
                inv_name = self._name  + '^(-1)'
            if self._latex_name is None:
                inv_latex_name = None
            else:
                inv_latex_name = self._latex_name + r'^{-1}'
            self._inverse = self._vmodule.automorphism(name=inv_name,
                                                     latex_name=inv_latex_name)
            for dom, rst in self._restrictions.iteritems():
                self._inverse._restrictions[dom] = rst.inverse()
        return self._inverse

    inverse = __invert__

    def _mul_(self, other):
        r"""
        Automorphism composition.

        This implements the group law of GL(X(U,Phi)), X(U,Phi) being the
        module of ``self``.

        INPUT:

        - ``other`` -- an automorphism of the same module as ``self``

        OUPUT:

        - the automorphism resulting from the composition of ``other`` and
        ``self.``

        TEST::

            sage: M = DiffManifold(2, 'M') # the 2-dimensional sphere S^2
            sage: U = M.open_subset('U') # complement of the North pole
            sage: c_xy.<x,y> = U.chart() # stereographic coordinates from the North pole
            sage: V = M.open_subset('V') # complement of the South pole
            sage: c_uv.<u,v> = V.chart() # stereographic coordinates from the South pole
            sage: M.declare_union(U,V)   # S^2 is the union of U and V
            sage: xy_to_uv = c_xy.transition_map(c_uv, (x/(x^2+y^2), y/(x^2+y^2)),
            ....:                                intersection_name='W', restrictions1= x^2+y^2!=0,
            ....:                                restrictions2= u^2+v^2!=0)
            sage: uv_to_xy = xy_to_uv.inverse()
            sage: e_xy = c_xy.frame(); e_uv = c_uv.frame()
            sage: a = M.automorphism_field(name='a')
            sage: a[e_xy, :] = [[-1, 0], [0, 1]]
            sage: a.add_comp_by_continuation(e_uv, U.intersection(V), c_uv)
            sage: b = M.automorphism_field(name='b')
            sage: b[e_uv, :] = [[1, 0], [0, -2]]
            sage: b.add_comp_by_continuation(e_xy, U.intersection(V), c_xy)
            sage: s = a._mul_(b); s
            Field of tangent-space automorphisms on the 2-dimensional
             differentiable manifold M
            sage: s.display(e_xy)
            -(x^4 - 10*x^2*y^2 + y^4)/(x^4 + 2*x^2*y^2 + y^4) d/dx*dx
             - 6*(x^3*y - x*y^3)/(x^4 + 2*x^2*y^2 + y^4) d/dx*dy
             + 6*(x^3*y - x*y^3)/(x^4 + 2*x^2*y^2 + y^4) d/dy*dx
             - 2*(x^4 - 4*x^2*y^2 + y^4)/(x^4 + 2*x^2*y^2 + y^4) d/dy*dy
            sage: s.display(e_uv)
            -(u^4 - 6*u^2*v^2 + v^4)/(u^4 + 2*u^2*v^2 + v^4) d/du*du
             + 8*(u^3*v - u*v^3)/(u^4 + 2*u^2*v^2 + v^4) d/du*dv
             - 4*(u^3*v - u*v^3)/(u^4 + 2*u^2*v^2 + v^4) d/dv*du
            - 2*(u^4 - 6*u^2*v^2 + v^4)/(u^4 + 2*u^2*v^2 + v^4) d/dv*dv
            sage: w = M.vector_field(name='w')
            sage: w[e_xy, :] = [3, 1]
            sage: w.add_comp_by_continuation(e_uv, U.intersection(V), c_uv)
            sage: s(w) == a(b(w))
            True

        """
        # No need for consistency check since self and other are guaranteed
        # to have the same parent. In particular, they are defined on the same
        # module.
        #
        # Special cases:
        if self._is_identity:
            return other
        if other._is_identity:
            return self
        if other is self._inverse or self is other._inverse:
            return self.parent().one()
        # General case:
        resu = self.__class__(self._vmodule)
        for dom in self._common_subdomains(other):
            resu._restrictions[dom] = self._restrictions[dom] * \
                                      other._restrictions[dom]
        return resu

    #### End of MultiplicativeGroupElement methods ####

    def __mul__(self, other):
        r"""
        Redefinition of
        :meth:`~sage.manifolds.differentiable.tensorfield.TensorField.__mul__`
        so that * dispatches either to automorphism composition or to the
        tensor product.

        TESTS::

            sage: M = DiffManifold(2, 'M') # the 2-dimensional sphere S^2
            sage: U = M.open_subset('U') # complement of the North pole
            sage: c_xy.<x,y> = U.chart() # stereographic coordinates from the North pole
            sage: V = M.open_subset('V') # complement of the South pole
            sage: c_uv.<u,v> = V.chart() # stereographic coordinates from the South pole
            sage: M.declare_union(U,V)   # S^2 is the union of U and V
            sage: xy_to_uv = c_xy.transition_map(c_uv, (x/(x^2+y^2), y/(x^2+y^2)),
            ....:                                intersection_name='W', restrictions1= x^2+y^2!=0,
            ....:                                restrictions2= u^2+v^2!=0)
            sage: uv_to_xy = xy_to_uv.inverse()
            sage: e_xy = c_xy.frame(); e_uv = c_uv.frame()
            sage: a = M.automorphism_field(name='a')
            sage: a[e_xy, :] = [[-1, 0], [0, 1]]
            sage: a.add_comp_by_continuation(e_uv, U.intersection(V), c_uv)
            sage: b = M.automorphism_field(name='b')
            sage: b[e_uv, :] = [[1, 0], [0, -2]]
            sage: b.add_comp_by_continuation(e_xy, U.intersection(V), c_xy)
            sage: w = M.vector_field(name='w')
            sage: w[e_xy, :] = [3, 1]
            sage: w.add_comp_by_continuation(e_uv, U.intersection(V), c_uv)
            sage: s = a.__mul__(b); s  # automorphism composition
            Field of tangent-space automorphisms on the 2-dimensional differentiable manifold M
            sage: s(w) == a(b(w))
            True
            sage: s = a.__mul__(w); s  # tensor product
            Tensor field of type (2,1) on the 2-dimensional differentiable manifold M

        """
        if isinstance(other, AutomorphismField):
            return self._mul_(other)  # general linear group law
        else:
            return TensorField.__mul__(self, other)  # tensor product

    def __imul__(self, other):
        r"""
        Redefinition of
        :meth:`~sage.manifolds.differentiable.tensorfield.TensorField.__imul__`

        TESTS::

            sage: M = DiffManifold(2, 'M') # the 2-dimensional sphere S^2
            sage: U = M.open_subset('U') # complement of the North pole
            sage: c_xy.<x,y> = U.chart() # stereographic coordinates from the North pole
            sage: V = M.open_subset('V') # complement of the South pole
            sage: c_uv.<u,v> = V.chart() # stereographic coordinates from the South pole
            sage: M.declare_union(U,V)   # S^2 is the union of U and V
            sage: xy_to_uv = c_xy.transition_map(c_uv, (x/(x^2+y^2), y/(x^2+y^2)),
            ....:                                intersection_name='W', restrictions1= x^2+y^2!=0,
            ....:                                restrictions2= u^2+v^2!=0)
            sage: uv_to_xy = xy_to_uv.inverse()
            sage: e_xy = c_xy.frame(); e_uv = c_uv.frame()
            sage: a = M.automorphism_field(name='a')
            sage: a[e_xy, :] = [[-1, 0], [0, 1]]
            sage: a.add_comp_by_continuation(e_uv, U.intersection(V), c_uv)
            sage: b = M.automorphism_field(name='b')
            sage: b[e_uv, :] = [[1, 0], [0, -2]]
            sage: b.add_comp_by_continuation(e_xy, U.intersection(V), c_xy)
            sage: a.__imul__(b)
            Field of tangent-space automorphisms on the 2-dimensional differentiable manifold M
            sage: s = a*b
            sage: a *= b
            sage: a == s
            True

       """
        return self.__mul__(other)

    def restrict(self, subdomain, dest_map=None):
        r"""
        Return the restriction of ``self`` to some subdomain.

        This is a redefinition of
        :meth:`sage.manifolds.differentiable.tensorfield.TensorField.restrict`
        to take into account the identity map.

        INPUT:

        - ``subdomain`` -- open subset `V` of ``self._domain`` (must be an
          instance of
          :class:`~sage.manifolds.differentiable.manifold.DiffManifold`)
        - ``dest_map`` -- (default: ``None``) destination map
          `\Phi:\ V \rightarrow N`, where `N` is a subdomain of
          ``self._codomain``
          (type: :class:`~sage.manifolds.differentiable.diff_map.DiffMap`)
          If None, the restriction of ``self._vmodule._dest_map`` to `V` is
          used.

        OUTPUT:

        - instance of :class:`AutomorphismField` representing the restriction.

        EXAMPLES:

        Restrictions of an automorphism field on the 2-sphere::

            sage: M = DiffManifold(2, 'S^2', start_index=1)
            sage: U = M.open_subset('U') # the complement of the North pole
            sage: stereoN.<x,y> = U.chart()  # stereographic coordinates from the North pole
            sage: eN = stereoN.frame() # the associated vector frame
            sage: V =  M.open_subset('V') # the complement of the South pole
            sage: stereoS.<u,v> = V.chart()  # stereographic coordinates from the South pole
            sage: eS = stereoS.frame() # the associated vector frame
            sage: transf = stereoN.transition_map(stereoS, (x/(x^2+y^2), y/(x^2+y^2)), intersection_name='W', \
                                                  restrictions1= x^2+y^2!=0, restrictions2= u^2+v^2!=0)
            sage: inv = transf.inverse() # transformation from stereoS to stereoN
            sage: W = U.intersection(V) # the complement of the North and South poles
            sage: stereoN_W = W.atlas()[0]  # restriction of stereographic coord. from North pole to W
            sage: stereoS_W = W.atlas()[1]  # restriction of stereographic coord. from South pole to W
            sage: eN_W = stereoN_W.frame() ; eS_W = stereoS_W.frame()
            sage: a = M.automorphism_field(name='a') ; a
            Field of tangent-space automorphisms a on the 2-dimensional
             differentiable manifold S^2
            sage: a[eN,:] = [[1, atan(x^2+y^2)], [0,3]]
            sage: a.add_comp_by_continuation(eS, W, chart=stereoS)
            sage: a.restrict(U)
            Field of tangent-space automorphisms a on the Open subset U of the
             2-dimensional differentiable manifold S^2
            sage: a.restrict(U)[eN,:]
            [                1 arctan(x^2 + y^2)]
            [                0                 3]
            sage: a.restrict(V)
            Field of tangent-space automorphisms a on the Open subset V of the
             2-dimensional differentiable manifold S^2
            sage: a.restrict(V)[eS,:]
            [   (u^4 + 10*u^2*v^2 + v^4 + 2*(u^3*v - u*v^3)*arctan(1/(u^2 + v^2)))/(u^4 + 2*u^2*v^2 + v^4)  -(4*u^3*v - 4*u*v^3 + (u^4 - 2*u^2*v^2 + v^4)*arctan(1/(u^2 + v^2)))/(u^4 + 2*u^2*v^2 + v^4)]
            [                    4*(u^2*v^2*arctan(1/(u^2 + v^2)) - u^3*v + u*v^3)/(u^4 + 2*u^2*v^2 + v^4) (3*u^4 - 2*u^2*v^2 + 3*v^4 - 2*(u^3*v - u*v^3)*arctan(1/(u^2 + v^2)))/(u^4 + 2*u^2*v^2 + v^4)]
            sage: a.restrict(W)
            Field of tangent-space automorphisms a on the Open subset W of the
             2-dimensional differentiable manifold S^2
            sage: a.restrict(W)[eN_W,:]
            [                1 arctan(x^2 + y^2)]
            [                0                 3]

        Restrictions of the field of tangent-space identity maps::

            sage: id = M.tangent_identity_field() ; id
            Field of tangent-space identity maps on the 2-dimensional
             differentiable manifold S^2
            sage: id.restrict(U)
            Field of tangent-space identity maps on the Open subset U of the
             2-dimensional differentiable manifold S^2
            sage: id.restrict(U)[eN,:]
            [1 0]
            [0 1]
            sage: id.restrict(V)
            Field of tangent-space identity maps on the Open subset V of the
             2-dimensional differentiable manifold S^2
            sage: id.restrict(V)[eS,:]
            [1 0]
            [0 1]
            sage: id.restrict(W)[eN_W,:]
            [1 0]
            [0 1]
            sage: id.restrict(W)[eS_W,:]
            [1 0]
            [0 1]

        """
        if subdomain == self._domain:
            return self
        if subdomain not in self._restrictions:
            if not self._is_identity:
                return TensorField.restrict(self, subdomain, dest_map=dest_map)
            # Special case of the identity map:
            if not subdomain.is_subset(self._domain):
                raise ValueError("the provided domain is not a subset of " +
                                 "the field's domain.")
            if dest_map is None:
                dest_map = self._vmodule._dest_map.restrict(subdomain)
            elif not dest_map._codomain.is_subset(self._ambient_domain):
                raise ValueError("the argument 'dest_map' is not compatible " +
                                 "with the ambient domain of " +
                                 "the {}".format(self))
            smodule = subdomain.vector_field_module(dest_map=dest_map)
            self._restrictions[subdomain] = smodule.identity_map()
        return self._restrictions[subdomain]


#******************************************************************************

class AutomorphismFieldParal(FreeModuleAutomorphism, TensorFieldParal):
    r"""
    Field of tangent-space automorphisms with values on a parallelizable
    manifold.

    Given a differentiable manifold `U` and a differentiable map
    `\Phi: U \rightarrow M` to a parallelizable manifold `M`,
    a *field of tangent-space automorphisms along* `U` *with values on*
    `M\supset\Phi(U)` is a differentiable map

    .. MATH::

        a:\ U  \longrightarrow T^{(1,1)}M

    (`T^{(1,1)}M` being the tensor bundle of type `(1,1)` over `M`) such
    that

    .. MATH::

        \forall p \in U,\ a(p) \in \mathrm{Aut}(T_{\Phi(p)} M)

    i.e. `a(p)` is an automorphism of the tangent space to `M` at the point
    `\Phi(p)`.

    The standard case of a field of tangent-space automorphisms *on* a
    manifold corresponds to `U=M` and `\Phi = \mathrm{Id}_M`. Other
    common cases are `\Phi` being an immersion and `\Phi` being a curve in `M`
    (`U` is then an open interval of `\RR`).

    If `M` is not parallelizable, the class :class:`AutomorphismField`
    must be used instead.

    This is a Sage *element* class, the corresponding *parent* class being
    :class:`~sage.manifolds.differentiable.automorphismfield_group.AutomorphismFieldParalGroup`.

    INPUT:

    - ``vector_field_module`` -- free module `\mathcal{X}(U,\Phi)` of vector
      fields along `U` with values on `M` via the map `\Phi`
    - ``name`` -- (default: ``None``) name given to the field
    - ``latex_name`` -- (default: ``None``) LaTeX symbol to denote the field;
      if none is provided, the LaTeX symbol is set to ``name``
    - ``is_identity`` -- (default: ``False``) determines whether the
      constructed object is a field of identity automorphisms

    EXAMPLES:

    A pi/3-rotation in the Euclidean 2-plane::

        sage: M = DiffManifold(2,'R^2')
        sage: c_xy.<x,y> = M.chart()
        sage: rot = M.automorphism_field('R') ; rot
        Field of tangent-space automorphisms R on the 2-dimensional
         differentiable manifold R^2
        sage: rot[:] = [[sqrt(3)/2, -1/2], [1/2, sqrt(3)/2]]
        sage: rot.parent()
        General linear group of the Free module X(R^2) of vector fields on the
         2-dimensional differentiable manifold R^2

    The inverse automorphism is obtained via the method :meth:`inverse`::

        sage: inv = rot.inverse() ; inv
        Field of tangent-space automorphisms R^(-1) on the 2-dimensional
         differentiable manifold R^2
        sage: latex(inv)
        R^{-1}
        sage: inv[:]
        [1/2*sqrt(3)         1/2]
        [       -1/2 1/2*sqrt(3)]
        sage: rot[:]
        [1/2*sqrt(3)        -1/2]
        [        1/2 1/2*sqrt(3)]
        sage: inv[:] * rot[:]  # check
        [1 0]
        [0 1]

    Equivalently, one can use the power minus one to get the inverse::

        sage: inv is rot^(-1)
        True

    or the operator ``~``::

        sage: inv is ~rot
        True

    """
    def __init__(self, vector_field_module, name=None, latex_name=None,
                 is_identity=False):
        r"""
        Construct a field of tangent-space automorphisms.

        TESTS:

        Construction via ``parent.element_class``, and not via a direct call
        to ``AutomorphismFieldParal``, to fit with the category framework::

            sage: DiffManifold._clear_cache_() # for doctests only
            sage: M = DiffManifold(2, 'M')
            sage: X.<x,y> = M.chart()  # makes M parallelizable
            sage: XM = M.vector_field_module()
            sage: GL = XM.general_linear_group()
            sage: a = GL.element_class(XM, name='a'); a
            Field of tangent-space automorphisms a on the 2-dimensional
             differentiable manifold M
            sage: a[:] = [[1+x^2, x*y], [0, 1+y^2]]
            sage: a.parent()
            General linear group of the Free module X(M) of vector fields on
             the 2-dimensional differentiable manifold M
            sage: a.parent() is M.automorphism_field_group()
            True
            sage: TestSuite(a).run()

        Construction of the field of identity maps::

            sage: b = GL.element_class(XM, is_identity=True); b
            Field of tangent-space identity maps on the 2-dimensional
             differentiable manifold M
            sage: b[:]
            [1 0]
            [0 1]
            sage: TestSuite(b).run()

        """
        FreeModuleAutomorphism.__init__(self, vector_field_module,
                                        name=name, latex_name=latex_name,
                                        is_identity=is_identity)
        # TensorFieldParal attributes:
        self._vmodule = vector_field_module
        self._domain = vector_field_module._domain
        self._ambient_domain = vector_field_module._ambient_domain
        # Initialization of derived quantities:
        TensorFieldParal._init_derived(self)

    def _repr_(self):
        r"""
        Return a string representation of the object.

        TESTS::

            sage: M = DiffManifold(2, 'M')
            sage: X.<x,y> = M.chart()
            sage: a = M.automorphism_field(name='a')
            sage: a._repr_()
            'Field of tangent-space automorphisms a on the 2-dimensional differentiable manifold M'
            sage: repr(a)  # indirect doctest
            'Field of tangent-space automorphisms a on the 2-dimensional differentiable manifold M'
            sage: a  # indirect doctest
            Field of tangent-space automorphisms a on the 2-dimensional
             differentiable manifold M

        """
        description = "Field of tangent-space "
        if self._is_identity:
            description += "identity maps "
        else:
            description += "automorphisms "
            if self._name is not None:
                description += self._name + " "
        return self._final_repr(description)

    def _del_derived(self, del_restrictions=True):
        r"""
        Delete the derived quantities.

        INPUT:

        - ``del_restrictions`` -- (default: ``True``) determines whether the
          restrictions of ``self`` to subdomains are deleted.

        TEST::

            sage: M = DiffManifold(2, 'M')
            sage: X.<x,y> = M.chart()
            sage: a = M.automorphism_field(name='a')
            sage: a._del_derived()

        """
        # Delete the derived quantities pertaining to the mother classes:
        FreeModuleAutomorphism._del_derived(self)
        TensorFieldParal._del_derived(self, del_restrictions=del_restrictions)

     # Method _new_instance() is defined in mother class FreeModuleAutomorphism

    def __call__(self, *arg):
        r"""
        Redefinition of
        :meth:`~sage.tensor.modules.free_module_automorphism.FreeModuleAutomorphism.__call__`
        to allow for domain treatment.

        TESTS::

            sage: M = DiffManifold(2, 'M')
            sage: X.<x,y> = M.chart()
            sage: a = M.automorphism_field(name='a')
            sage: a[:] = [[0, 1], [-1, 0]]
            sage: v = M.vector_field(name='v')
            sage: v[:] = [-y, x]
            sage: z = M.one_form(name='z')
            sage: z[:] = [1+y^2, x*y]
            sage: s = a.__call__(v); s
            Vector field a(v) on the 2-dimensional differentiable manifold M
            sage: s.display()
            a(v) = x d/dx + y d/dy
            sage: s = a.__call__(z, v); s
            Scalar field a(z,v) on the 2-dimensional differentiable manifold M
            sage: s.display()
            a(z,v): M --> R
               (x, y) |--> 2*x*y^2 + x
            sage: U = M.open_subset('U', coord_def={X: x>0})
            sage: s = a.__call__(v.restrict(U)); s
            Vector field a(v) on the Open subset U of the 2-dimensional
             differentiable manifold M
            sage: s = a.__call__(z.restrict(U), v); s
            Scalar field a(z,v) on the Open subset U of the 2-dimensional
             differentiable manifold M
            sage: s.display()
            a(z,v): U --> R
               (x, y) |--> 2*x*y^2 + x

        """
        if len(arg) == 1:
            # the automorphism acting as such (map of a vector field to a
            # vector field)
            vector = arg[0]
            dom = self._domain.intersection(vector._domain)
            return FreeModuleAutomorphism.__call__(self.restrict(dom),
                                                   vector.restrict(dom))
        elif len(arg) == 2:
            # the automorphism acting as a type (1,1) tensor on a pair
            # (1-form, vector field), returning a scalar field:
            oneform = arg[0]
            vector = arg[1]
            dom = self._domain.intersection(oneform._domain).intersection(
                                                                vector._domain)
            return FreeModuleAutomorphism.__call__(self.restrict(dom),
                                                   oneform.restrict(dom),
                                                   vector.restrict(dom))
        else:
            raise TypeError("wrong number of arguments")

    def __invert__(self):
        r"""
        Return the inverse automorphism.

        EXAMPLE::

            sage: M = DiffManifold(2, 'M')
            sage: X.<x,y> = M.chart()
            sage: a = M.automorphism_field(name='a')
            sage: a[:] = [[0, 2], [-1, 0]]
            sage: b = a.inverse(); b
            Field of tangent-space automorphisms a^(-1) on the 2-dimensional
             differentiable manifold M
            sage: b[:]
            [  0  -1]
            [1/2   0]
            sage: a[:]
            [ 0  2]
            [-1  0]

        The result is cached::

            sage: a.inverse() is b
            True

        Instead of ``inverse()``, one can use the power minus one to get the
        inverse::

            sage: b is a^(-1)
            True

        or the operator ``~``::

            sage: b is ~a
            True

        """
        from sage.matrix.constructor import matrix
        from sage.tensor.modules.comp import Components
        from sage.manifolds.differentiable.vectorframe import CoordFrame
        from sage.manifolds.utilities import simplify_chain_real, \
                                             simplify_chain_generic
        if self._is_identity:
            return self
        if self._inverse is None:
            if self._name is None:
                inv_name = None
            else:
                inv_name = self._name  + '^(-1)'
            if self._latex_name is None:
                inv_latex_name = None
            else:
                inv_latex_name = self._latex_name + r'^{-1}'
            fmodule = self._fmodule
            si = fmodule._sindex ; nsi = fmodule._rank + si
            self._inverse = fmodule.automorphism(name=inv_name,
                                                 latex_name=inv_latex_name)
            if self._domain.base_field() == 'real':
                simplify_chain = simplify_chain_real
            else:
                simplify_chain = simplify_chain_generic
            for frame in self._components:
                if isinstance(frame, CoordFrame):
                    chart = frame._chart
                else:
                    chart = self._domain._def_chart #!# to be improved
                try:
                    mat_self = matrix(
                              [[self.comp(frame)[i, j, chart]._express
                              for j in range(si, nsi)] for i in range(si, nsi)])
                except (KeyError, ValueError):
                    continue
                mat_inv = mat_self.inverse()
                cinv = Components(fmodule._ring, frame, 2, start_index=si,
                                  output_formatter=fmodule._output_formatter)
                for i in range(si, nsi):
                    for j in range(si, nsi):
                        cinv[i, j] = {chart: simplify_chain(mat_inv[i-si,j-si])}
                self._inverse._components[frame] = cinv
        return self._inverse

    inverse = __invert__

    def restrict(self, subdomain, dest_map=None):
        r"""
        Return the restriction of ``self`` to some subset of its domain.

        If such restriction has not been defined yet, it is constructed here.

        This is a redefinition of
        :meth:`sage.manifolds.differentiable.tensorfield_paral.TensorFieldParal.restrict`
        to take into account the identity map.

        INPUT:

        - ``subdomain`` -- open subset `V` of ``self._domain`` (must be an
          instance of
          :class:`~sage.manifolds.differentiable.manifold.DiffManifold`)
        - ``dest_map`` -- (default: ``None``) destination map
          `\Phi:\ V \rightarrow N`, where `N` is a subset of
          ``self._codomain``
          (type: :class:`~sage.manifolds.differentiable.diff_map.DiffMap`)
          If None, the restriction of ``self._vmodule._dest_map`` to `V` is
          used.

        OUTPUT:

        - instance of :class:`AutomorphismFieldParal` representing the
          restriction.

        EXAMPLES:

        Restriction of an automorphism field defined on `\RR^2` to a disk::

            sage: M = DiffManifold(2, 'R^2')
            sage: c_cart.<x,y> = M.chart() # Cartesian coordinates on R^2
            sage: D = M.open_subset('D') # the unit open disc
            sage: c_cart_D = c_cart.restrict(D, x^2+y^2<1)
            sage: a = M.automorphism_field(name='a') ; a
            Field of tangent-space automorphisms a on the 2-dimensional
             differentiable manifold R^2
            sage: a[:] = [[1, x*y], [0, 3]]
            sage: a.restrict(D)
            Field of tangent-space automorphisms a on the Open subset D of the
             2-dimensional differentiable manifold R^2
            sage: a.restrict(D)[:]
            [  1 x*y]
            [  0   3]

        Restriction to the disk of the field of tangent-space identity maps::

            sage: id = M.tangent_identity_field() ; id
            Field of tangent-space identity maps on the 2-dimensional
             differentiable manifold R^2
            sage: id.restrict(D)
            Field of tangent-space identity maps on the Open subset D of the
             2-dimensional differentiable manifold R^2
            sage: id.restrict(D)[:]
            [1 0]
            [0 1]
            sage: id.restrict(D) == D.tangent_identity_field()
            True

        """
        if subdomain == self._domain:
            return self
        if subdomain not in self._restrictions:
            if not self._is_identity:
                return TensorFieldParal.restrict(self, subdomain,
                                                 dest_map=dest_map)
            # Special case of the identity map:
            if not subdomain.is_subset(self._domain):
                raise ValueError("the provided domain is not a subset of " +
                                 "the field's domain.")
            if dest_map is None:
                dest_map = self._fmodule._dest_map.restrict(subdomain)
            elif not dest_map._codomain.is_subset(self._ambient_domain):
                raise ValueError("the argument 'dest_map' is not compatible " +
                                 "with the ambient domain of " +
                                 "the {}".format(self))
            smodule = subdomain.vector_field_module(dest_map=dest_map)
            self._restrictions[subdomain] = smodule.identity_map()
<<<<<<< HEAD
        return self._restrictions[subdomain]
=======
        return self._restrictions[subdomain]

    def at(self, point):
        r"""
        Value of the field of tangent-space automorphisms at a given point.

        If the current field of tangent-space automorphisms is

        .. MATH::

            a:\ U  \longrightarrow T^{(1,1)} M

        associated with the differentiable map

        .. MATH::

            \Phi:\ U \longrightarrow M

        where `U` and `M` are two manifolds (possibly `U=M` and
        `\Phi=\mathrm{Id}_M`), then for any point `p\in U`, `a(p)` is an
        automorphism of the tangent space `T_{\Phi(p)}M`.

        INPUT:

        - ``point`` -- (instance of
          :class:`~sage.manifolds.point.TopManifoldPoint`) point `p` in the
          domain of the field of automorphisms `a`

        OUTPUT:

        - instance of
          :class:`~sage.tensor.modules.free_module_automorphism.FreeModuleAutomorphism`
          representing the automorphism `a(p)` of the tangent vector space
          `T_{\Phi(p)}M`

        EXAMPLES:

        Automorphism at some point of a tangent space of a 2-dimensional
        manifold::

            sage: DiffManifold._clear_cache_() # for doctests only
            sage: M = DiffManifold(2, 'M')
            sage: c_xy.<x,y> = M.chart()
            sage: a = M.automorphism_field(name='a')
            sage: a[:] = [[1+exp(y), x*y], [0, 1+x^2]]
            sage: a.display()
            a = (e^y + 1) d/dx*dx + x*y d/dx*dy + (x^2 + 1) d/dy*dy
            sage: p = M.point((-2,3), name='p') ; p
            Point p on the 2-dimensional differentiable manifold M
            sage: ap = a.at(p) ; ap
            Automorphism a of the Tangent space at Point p on the
             2-dimensional differentiable manifold M
            sage: ap.display()
            a = (e^3 + 1) d/dx*dx - 6 d/dx*dy + 5 d/dy*dy
            sage: ap.parent()
            General linear group of the Tangent space at Point p on the
             2-dimensional differentiable manifold M

        The identity map of the tangent space at point ``p``::

            sage: id = M.tangent_identity_field() ; id
            Field of tangent-space identity maps on the 2-dimensional
             differentiable manifold M
            sage: idp = id.at(p) ; idp
            Identity map of the Tangent space at Point p on the 2-dimensional
             differentiable manifold M
            sage: idp is M.tangent_space(p).identity_map()
            True
            sage: idp.display()
            Id = d/dx*dx + d/dy*dy
            sage: idp.parent()
            General linear group of the Tangent space at Point p on the
             2-dimensional differentiable manifold M
            sage: idp * ap == ap
            True

        """
        if point not in self._domain:
            raise TypeError("the {} is not in the domain of the {}".format(
                                                                  point, self))
        dest_map = self._fmodule._dest_map
        if dest_map.is_identity():
            amb_point = point
        else:
            amb_point = dest_map(point)  #  "ambient" point
        ts = amb_point._manifold.tangent_space(amb_point)
        if self._is_identity:
            return ts.identity_map()
        resu = ts.automorphism(name=self._name, latex_name=self._latex_name)
        for frame, comp in self._components.iteritems():
            comp_resu = resu.add_comp(frame.at(point))
            for ind, val in comp._comp.iteritems():
                comp_resu._comp[ind] = val(point)
        return resu
>>>>>>> 513f5ba4
<|MERGE_RESOLUTION|>--- conflicted
+++ resolved
@@ -1151,9 +1151,6 @@
                                  "the {}".format(self))
             smodule = subdomain.vector_field_module(dest_map=dest_map)
             self._restrictions[subdomain] = smodule.identity_map()
-<<<<<<< HEAD
-        return self._restrictions[subdomain]
-=======
         return self._restrictions[subdomain]
 
     def at(self, point):
@@ -1247,5 +1244,4 @@
             comp_resu = resu.add_comp(frame.at(point))
             for ind, val in comp._comp.iteritems():
                 comp_resu._comp[ind] = val(point)
-        return resu
->>>>>>> 513f5ba4
+        return resu