--- conflicted
+++ resolved
@@ -532,9 +532,6 @@
             False
 
         """
-<<<<<<< HEAD
-        return any(bool(form) for form in self)
-=======
         if self._is_zero:
             return False
         if any(bool(form) for form in self._comp):
@@ -542,7 +539,6 @@
             return True
         self._is_zero = True
         return False
->>>>>>> 906b12b1
 
     __nonzero__ = __bool__  # For Python2 compatibility
 
@@ -656,20 +652,14 @@
             True
 
         """
-<<<<<<< HEAD
-        resu = self._new_instance()
-        resu[:] = [self[j] + other[j] for j in self.irange()]
-=======
         # Case zero:
         if self._is_zero:
             return other
         if other._is_zero:
             return self
         # Generic case:
-        resu_comp = [self[j] + other[j]
-                     for j in range(self._max_deg + 1)]
-        resu = type(self)(self.parent(), comp=resu_comp)
->>>>>>> 906b12b1
+        resu = self._new_instance()
+        resu[:] = [self[j] + other[j] for j in self.irange()]
         # Compose name:
         if self._name is not None and other._name is not None:
             resu._name = self._name + '+' + other._name
@@ -736,20 +726,14 @@
             True
 
         """
-<<<<<<< HEAD
-        resu = self._new_instance()
-        resu[:] = [self[j] - other[j] for j in self.irange()]
-=======
         # Case zero:
         if self._is_zero:
             return -other
         if other._is_zero:
             return self
         # Generic case:
-        resu_comp = [self[j] - other[j]
-                     for j in range(self._max_deg + 1)]
-        resu = type(self)(self.parent(), comp=resu_comp)
->>>>>>> 906b12b1
+        resu = self._new_instance()
+        resu[:] = [self[j] - other[j] for j in self.irange()]
         # Compose name:
         from sage.tensor.modules.format_utilities import is_atomic
 
@@ -860,11 +844,6 @@
             A/\eta = [0] + [x*y dy] + [x*y dx/\dy] + [-y*z dx/\dy/\dz]
 
         """
-<<<<<<< HEAD
-        resu = self._new_instance()
-        for j in self.irange():
-            resu[j] = sum(self[k].wedge(other[j - k]) for k in range(j + 1))
-=======
         # Case zero:
         if self._is_zero or other._is_zero:
             return self.parent().zero()
@@ -874,16 +853,9 @@
         if other is self.parent().one():
             return self
         # Generic case:
-        resu_comp = [None] * (self._max_deg + 1)
-        resu_comp[0] = self[0] * other[0]
-        for j in range(1, self._max_deg + 1):
-            resu_comp[j] = self[j] * other[0]
-            resu_comp[j] = resu_comp[j] + self[0] * other[j]
-            for k in range(1, j):
-                resu_comp[j] = (resu_comp[j] +
-                               self[k].wedge(other[j - k]))
-        resu = type(self)(self.parent(), comp=resu_comp)
->>>>>>> 906b12b1
+        resu = self._new_instance()
+        for j in self.irange():
+            resu[j] = sum(self[k].wedge(other[j - k]) for k in range(j + 1))
         # Compose name:
         from sage.tensor.modules.format_utilities import (format_mul_txt,
                                                           format_mul_latex)
@@ -1063,14 +1035,9 @@
             [x] + [x dx] + [0]
 
         """
-<<<<<<< HEAD
         resu = self._new_instance()
         resu[:] = [form.copy() for form in self]
-=======
-        resu = type(self)(self.parent(),
-                          comp=[form.copy() for form in self._comp])
         resu._is_zero = self._is_zero
->>>>>>> 906b12b1
         return resu
 
     def __setitem__(self, index, values):
