"""
Reduction Theory
"""
from copy import deepcopy
from sage.matrix.constructor import matrix
from sage.misc.lazy_import import lazy_import
from sage.misc.mrange import mrange
from sage.modules.free_module_element import vector
from sage.rings.integer_ring import ZZ
lazy_import("sage.functions.all", "floor")


def reduced_binary_form1(self):
    r"""
    Reduce the form `ax^2 + bxy+cy^2` to satisfy the reduced condition `|b| \le
    a \le c`, with `b \ge 0` if `a = c`. This reduction occurs within the
    proper class, so all transformations are taken to have determinant 1.

    EXAMPLES::

        sage: QuadraticForm(ZZ, 2, [5,5,2]).reduced_binary_form1()                      # needs sage.symbolic
        (
        Quadratic form in 2 variables over Integer Ring with coefficients:
        [ 2 -1 ]
        [ * 2 ]                                                            ,
        <BLANKLINE>
        [ 0 -1]
        [ 1  1]
        )

    TESTS::

<<<<<<< HEAD
        sage: QuadraticForm(ZZ, 2, [4,-7,6]).reduced_binary_form1()[0]               # optional - sage.symbolic
=======
        sage: QuadraticForm(ZZ, 2, [4,-7,6]).reduced_binary_form1()[0]                  # needs sage.symbolic
>>>>>>> 6ea1fe93
        Quadratic form in 2 variables over Integer Ring with coefficients:
        [ 3 -1 ]
        [ * 4 ]

<<<<<<< HEAD
        sage: QuadraticForm(ZZ, 3, [1,2,3,4,5,6]).reduced_binary_form1()             # optional - sage.symbolic
=======
        sage: QuadraticForm(ZZ, 3, [1,2,3,4,5,6]).reduced_binary_form1()                # needs sage.symbolic
>>>>>>> 6ea1fe93
        Traceback (most recent call last):
        ...
        TypeError: only available for binary forms
    """
    if self.dim() != 2:
        raise TypeError("only available for binary forms")

    R = self.base_ring()
    interior_reduced_flag = False
    Q = deepcopy(self)
    M = matrix(R, 2, 2, [1, 0, 0, 1])

    while not interior_reduced_flag:
        interior_reduced_flag = True

        # Arrange for a <= c
        if Q[0, 0] > Q[1, 1]:
            M_new = matrix(R, 2, 2, [0, -1, 1, 0])
            Q = Q(M_new)
            M = M * M_new
            interior_reduced_flag = False

        # Arrange for |b| <= a
        if abs(Q[0, 1]) > Q[0, 0]:
            r = R(floor(round(Q[0, 1] / (2 * Q[0, 0]))))
            M_new = matrix(R, 2, 2, [1, -r, 0, 1])
            Q = Q(M_new)
            M = M * M_new
            interior_reduced_flag = False

    return Q, M


def reduced_ternary_form__Dickson(self):
    """
    Find the unique reduced ternary form according to the conditions
    of Dickson's "Studies in the Theory of Numbers", pp164-171.

    EXAMPLES::

        sage: Q = DiagonalQuadraticForm(ZZ, [1, 1, 1])
        sage: Q.reduced_ternary_form__Dickson()
        Traceback (most recent call last):
        ...
        NotImplementedError
    """
    raise NotImplementedError


def reduced_binary_form(self):
    """
    Find a form which is reduced in the sense that no further binary
    form reductions can be done to reduce the original form.

    EXAMPLES::

        sage: QuadraticForm(ZZ, 2, [5,5,2]).reduced_binary_form()                       # needs sage.symbolic
        (
        Quadratic form in 2 variables over Integer Ring with coefficients:
        [ 2 -1 ]
        [ * 2 ]                                                            ,
        <BLANKLINE>
        [ 0 -1]
        [ 1  1]
        )
    """
    R = self.base_ring()
    n = self.dim()
    interior_reduced_flag = False
    Q = deepcopy(self)
    M = matrix(R, n, n, 1)

    while not interior_reduced_flag:
        interior_reduced_flag = True

        # Arrange for (weakly) increasing diagonal entries
        for i in range(n):
            for j in range(i + 1, n):
                if Q[i, i] > Q[j, j]:
                    M_new = matrix(R, n, n, 1)
                    M_new[i, j] = -1
                    M_new[j, i] = 1
                    M_new[i, i] = 0
                    M_new[j, j] = 1

                    Q = Q(M_new)
                    M = M * M_new
                    interior_reduced_flag = False

                # Arrange for |b| <= a
                if abs(Q[i, j]) > Q[i, i]:
                    r = R(floor(round(Q[i, j] / (2 * Q[i, i]))))

                    M_new = matrix(R, n, n, 1)
                    M_new[i, j] = -r

                    Q = Q(M_new)
                    M = M * M_new
                    interior_reduced_flag = False

    return Q, M


def minkowski_reduction(self):
    r"""
    Find a Minkowski-reduced form equivalent to the given one.

    This means that

    .. MATH::

            Q(v_k) \leq Q(s_1\cdot v_1 + ... + s_n\cdot v_n)

    for all `s_i` where `\gcd(s_k, ... s_n) = 1`.

    .. NOTE::

        When `Q` has dim `\leq 4` we can take all `s_i` in `\{1, 0, -1\}`.

    REFERENCES:

    - Schulze-Pillot's paper on "An algorithm for computing genera
      of ternary and quaternary quadratic forms", p138.
    - Donaldson's 1979 paper "Minkowski Reduction of Integral Matrices", p203.

    EXAMPLES::

        sage: Q = QuadraticForm(ZZ, 4, [30, 17, 11, 12, 29, 25, 62, 64, 25, 110])
        sage: Q
        Quadratic form in 4 variables over Integer Ring with coefficients:
        [ 30 17 11 12 ]
        [ * 29 25 62 ]
        [ * * 64 25 ]
        [ * * * 110 ]
        sage: Q.minkowski_reduction()
        (
        Quadratic form in 4 variables over Integer Ring with coefficients:
        [ 30 17 11 -5 ]
        [ * 29 25 4 ]
        [ * * 64 0 ]
        [ * * * 77 ]                                                       ,
        <BLANKLINE>
        [ 1  0  0  0]
        [ 0  1  0 -1]
        [ 0  0  1  0]
        [ 0  0  0  1]
        )

    ::

        sage: Q = QuadraticForm(ZZ,4,[1, -2, 0, 0, 2, 0, 0, 2, 0, 2])
        sage: Q
        Quadratic form in 4 variables over Integer Ring with coefficients:
        [ 1 -2 0 0 ]
        [ * 2 0 0 ]
        [ * * 2 0 ]
        [ * * * 2 ]
        sage: Q.minkowski_reduction()
        (
        Quadratic form in 4 variables over Integer Ring with coefficients:
        [ 1 0 0 0 ]
        [ * 1 0 0 ]
        [ * * 2 0 ]
        [ * * * 2 ]                                                        ,
        <BLANKLINE>
        [1 1 0 0]
        [0 1 0 0]
        [0 0 1 0]
        [0 0 0 1]
        )

    TESTS::

        sage: Q = QuadraticForm(ZZ,5,[2,2,0,0,0,2,2,0,0,2,2,0,2,2,2])
        sage: Q.Gram_matrix()
        [2 1 0 0 0]
        [1 2 1 0 0]
        [0 1 2 1 0]
        [0 0 1 2 1]
        [0 0 0 1 2]
        sage: Q.minkowski_reduction()
        Traceback (most recent call last):
        ...
        NotImplementedError: this algorithm is only for dimensions less than 5

        sage: Q = QuadraticForm(ZZ,2,[4,-11,6])
        sage: Q.minkowski_reduction()
        Traceback (most recent call last):
        ...
        TypeError: Minkowski reduction only works for positive definite forms
    """
    from sage.quadratic_forms.quadratic_form import QuadraticForm
    from sage.quadratic_forms.quadratic_form import matrix
    if not self.is_positive_definite():
        raise TypeError("Minkowski reduction only works for positive definite forms")
    if self.dim() > 4:
        raise NotImplementedError("this algorithm is only for dimensions less than 5")

    R = self.base_ring()
    n = self.dim()
    Q = deepcopy(self)
    M = matrix(R, n, n, 1)

    # Begin the reduction
    done_flag = False
    while not done_flag:

        # Loop through possible shorted vectors until
        done_flag = True
        for j in range(n - 1, -1, -1):
            for a_first in mrange([3 for i in range(j)]):
                y = [x - 1 for x in a_first] + [1] + [0] * (n - 1 - j)
                e_j = [0] * n
                e_j[j] = 1

                # Reduce if a shorter vector is found
                if Q(y) < Q(e_j):

                    # Create the transformation matrix
                    M_new = matrix(R, n, n, 1)
                    for k in range(n):
                        M_new[k, j] = y[k]

                    # Perform the reduction and restart the loop
                    Q = QuadraticForm(M_new.transpose() * Q.matrix() * M_new)
                    M = M * M_new
                    done_flag = False

                if not done_flag:
                    break

            if not done_flag:
                break

    # Return the results
    return Q, M


def minkowski_reduction_for_4vars__SP(self):
    r"""
    Find a Minkowski-reduced form equivalent to the given one.
    This means that

    .. MATH::

        Q(v_k) \leq Q(s_1\cdot v_1 + ... + s_n\cdot v_n)

    for all `s_i` where GCD(`s_k, ... s_n`) = 1.

    .. NOTE::

        When `Q` has dim `\leq 4`, we can take all `s_i` in `\{1, 0, -1\}`.

    REFERENCES:

    - Schulze-Pillot's paper on "An algorithm for computing genera
      of ternary and quaternary quadratic forms", p138.
    - Donaldson's 1979 paper "Minkowski Reduction of Integral Matrices", p203.

    EXAMPLES::

        sage: Q = QuadraticForm(ZZ, 4, [30,17,11,12,29,25,62,64,25,110]); Q
        Quadratic form in 4 variables over Integer Ring with coefficients:
        [ 30 17 11 12 ]
        [ * 29 25 62 ]
        [ * * 64 25 ]
        [ * * * 110 ]
        sage: Q.minkowski_reduction_for_4vars__SP()
        (
        Quadratic form in 4 variables over Integer Ring with coefficients:
        [ 29 -17 25 4 ]
        [ * 30 -11 5 ]
        [ * * 64 0 ]
        [ * * * 77 ]                                                       ,
        <BLANKLINE>
        [ 0  1  0  0]
        [ 1  0  0 -1]
        [ 0  0  1  0]
        [ 0  0  0  1]
        )

    TESTS::

        sage: Q = QuadraticForm(ZZ, 2, [3,4,5])
        sage: Q.minkowski_reduction_for_4vars__SP()
        Traceback (most recent call last):
        ...
        TypeError: the given quadratic form has 2 != 4 variables
    """
    R = self.base_ring()
    n = self.dim()
    Q = deepcopy(self)
    M = matrix(R, n, n, 1)

    # Only allow 4-variable forms
    if n != 4:
        raise TypeError(f"the given quadratic form has {n} != 4 variables")

    # Step 1: Begin the reduction
    done_flag = False
    while not done_flag:

        # Loop through possible shorter vectors
        done_flag = True
        for j in range(n - 1, -1, -1):
            for a_first in mrange([2 for i in range(j)]):
                y = [x - 1 for x in a_first] + [1] + [0] * (n - 1 - j)
                e_j = [0] * n
                e_j[j] = 1

                # Reduce if a shorter vector is found
                if Q(y) < Q(e_j):

                    # Further n=4 computations
                    B_y_vec = Q.matrix() * vector(ZZ, y)
                    # SP's B = our self.matrix()/2
                    # SP's A = coeff matrix of his B
                    # Here we compute the double of both and compare.
                    B_sum = sum([abs(B_y_vec[i]) for i in range(4) if i != j])
                    A_sum = sum([abs(Q[i, j]) for i in range(4) if i != j])
                    B_max = max(abs(B_y_vec[i]) for i in range(4) if i != j)
                    A_max = max(abs(Q[i, j]) for i in range(4) if i != j)

                    if B_sum < A_sum or (B_sum == A_sum and B_max < A_max):

                        # Create the transformation matrix
                        M_new = matrix(R, n, n, 1)
                        for k in range(n):
                            M_new[k, j] = y[k]

                        # Perform the reduction and restart the loop
                        Q = Q(M_new)
                        M = M * M_new
                        done_flag = False

                if not done_flag:
                    break

            if not done_flag:
                break

    # Step 2: Order A by certain criteria
    for i in range(4):
        for j in range(i + 1, 4):

            # Condition (a)
            if Q[i, i] > Q[j, j]:
                Q.swap_variables(i, j, in_place=True)
                M_new = matrix(R, n, n)
                M_new[i, j] = -1
                M_new[j, i] = 1
                for r in range(4):
                    if r == i or r == j:
                        M_new[r, r] = 0
                    else:
                        M_new[r, r] = 1
                M = M * M_new

            elif Q[i, i] == Q[j, j]:
                i_sum = sum([abs(Q[i, k]) for k in range(4) if k != i])
                j_sum = sum([abs(Q[j, k]) for k in range(4) if k != j])

                # Condition (b)
                if i_sum > j_sum:
                    Q.swap_variables(i, j, in_place=True)
                    M_new = matrix(R, n, n)
                    M_new[i, j] = -1
                    M_new[j, i] = 1
                    for r in range(4):
                        if r == i or r == j:
                            M_new[r, r] = 0
                        else:
                            M_new[r, r] = 1
                    M = M * M_new

                elif i_sum == j_sum:
                    for k in [2, 1, 0]:  # TO DO: These steps are a little redundant...
                        Q1 = Q.matrix()

                        c_flag = all(abs(Q1[i, l]) == abs(Q1[j, l])
                                     for l in range(k + 1, 4))

                        # Condition (c)
                        if c_flag and abs(Q1[i, k]) > abs(Q1[j, k]):
                            Q.swap_variables(i, j, in_place=True)
                            M_new = matrix(R, n, n)
                            M_new[i, j] = -1
                            M_new[j, i] = 1
                            for r in range(4):
                                if r == i or r == j:
                                    M_new[r, r] = 0
                                else:
                                    M_new[r, r] = 1
                            M = M * M_new

    # Step 3: Order the signs
    for i in range(4):
        if Q[i, 3] < 0:
            Q.multiply_variable(-1, i, in_place=True)
            M_new = matrix(R, n, n)
            for r in range(4):
                if r == i:
                    M_new[r, r] = -1
                else:
                    M_new[r, r] = 1
            M = M * M_new

    for i in range(4):
        j = 3
        while Q[i, j] == 0:
            j += -1
        if Q[i, j] < 0:
            Q.multiply_variable(-1, i, in_place=True)
            M_new = matrix(R, n, n)
            for r in range(4):
                if r == i:
                    M_new[r, r] = -1
                else:
                    M_new[r, r] = 1
            M = M * M_new

    if Q[1, 2] < 0:
        # Test a row 1 sign change
        if (Q[1, 3] <= 0 and (Q[1, 3] < 0
                              or Q[1, 2] < 0
                              or (Q[1, 2] == 0 and Q[1, 1] < 0))):
            Q.multiply_variable(-1, i, in_place=True)
            M_new = matrix(R, n, n)
            for r in range(4):
                if r == i:
                    M_new[r, r] = -1
                else:
                    M_new[r, r] = 1
            M = M * M_new

        elif (Q[2, 3] <= 0 and ((Q[2, 3] < 0)
                                or Q[2, 2] < 0
                                or (Q[2, 2] == 0 and Q[2, 1] < 0))):
            Q.multiply_variable(-1, i, in_place=True)
            M_new = matrix(R, n, n)
            for r in range(4):
                if r == i:
                    M_new[r, r] = -1
                else:
                    M_new[r, r] = 1
            M = M * M_new

    # Return the results
    return Q, M<|MERGE_RESOLUTION|>--- conflicted
+++ resolved
@@ -30,20 +30,12 @@
 
     TESTS::
 
-<<<<<<< HEAD
-        sage: QuadraticForm(ZZ, 2, [4,-7,6]).reduced_binary_form1()[0]               # optional - sage.symbolic
-=======
         sage: QuadraticForm(ZZ, 2, [4,-7,6]).reduced_binary_form1()[0]                  # needs sage.symbolic
->>>>>>> 6ea1fe93
         Quadratic form in 2 variables over Integer Ring with coefficients:
         [ 3 -1 ]
         [ * 4 ]
 
-<<<<<<< HEAD
-        sage: QuadraticForm(ZZ, 3, [1,2,3,4,5,6]).reduced_binary_form1()             # optional - sage.symbolic
-=======
         sage: QuadraticForm(ZZ, 3, [1,2,3,4,5,6]).reduced_binary_form1()                # needs sage.symbolic
->>>>>>> 6ea1fe93
         Traceback (most recent call last):
         ...
         TypeError: only available for binary forms
