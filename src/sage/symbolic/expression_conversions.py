"""
Conversion of symbolic expressions to other types

This module provides routines for converting new symbolic expressions
to other types.  Primarily, it provides a class :class:`Converter`
which will walk the expression tree and make calls to methods
overridden by subclasses.
"""
###############################################################################
#   Sage: Open Source Mathematical Software
#       Copyright (C) 2009 Mike Hansen <mhansen@gmail.com>
#
#  Distributed under the terms of the GNU General Public License (GPL),
#  version 2 or any later version.  The full text of the GPL is available at:
#                  https://www.gnu.org/licenses/
###############################################################################

from operator import eq, ne, gt, lt, ge, le, mul, pow, neg, add, truediv
from functools import reduce

import sage.rings.abc

from sage.misc.lazy_import import lazy_import
from sage.symbolic.ring import SR
from sage.structure.element import Expression
from sage.functions.all import exp
from sage.symbolic.operators import arithmetic_operators, relation_operators, FDerivativeOperator, add_vararg, mul_vararg
from sage.rings.number_field.number_field_element_base import NumberFieldElement_base
from sage.rings.universal_cyclotomic_field import UniversalCyclotomicField

lazy_import('sage.symbolic.expression_conversion_sympy', ['SympyConverter', 'sympy_converter'])
lazy_import('sage.symbolic.expression_conversion_algebraic', ['AlgebraicConverter', 'algebraic'])


class FakeExpression():
    r"""
    Pynac represents `x/y` as `xy^{-1}`.  Often, tree-walkers would prefer
    to see divisions instead of multiplications and negative exponents.
    To allow for this (since Pynac internally doesn't have division at all),
    there is a possibility to pass use_fake_div=True; this will rewrite
    an Expression into a mixture of Expression and FakeExpression nodes,
    where the FakeExpression nodes are used to represent divisions.
    These nodes are intended to act sufficiently like Expression nodes
    that tree-walkers won't care about the difference.
    """

    def __init__(self, operands, operator):
        """
        EXAMPLES::

            sage: from sage.symbolic.expression_conversions import FakeExpression
            sage: import operator; x,y = var('x,y')
            sage: FakeExpression([x, y], operator.truediv)
            FakeExpression([x, y], <built-in function truediv>)
        """
        self._operands = operands
        self._operator = operator

    def __repr__(self):
        """
        EXAMPLES::

            sage: from sage.symbolic.expression_conversions import FakeExpression
            sage: import operator; x,y = var('x,y')
            sage: FakeExpression([x, y], operator.truediv)
            FakeExpression([x, y], <built-in function truediv>)
        """
        return "FakeExpression(%r, %r)" % (self._operands, self._operator)

    def pyobject(self):
        """
        EXAMPLES::

            sage: from sage.symbolic.expression_conversions import FakeExpression
            sage: import operator; x,y = var('x,y')
            sage: f = FakeExpression([x, y], operator.truediv)
            sage: f.pyobject()
            Traceback (most recent call last):
            ...
            TypeError: self must be a numeric expression
        """
        raise TypeError('self must be a numeric expression')

    def operands(self):
        """
        EXAMPLES::

            sage: from sage.symbolic.expression_conversions import FakeExpression
            sage: import operator; x,y = var('x,y')
            sage: f = FakeExpression([x, y], operator.truediv)
            sage: f.operands()
            [x, y]
        """
        return self._operands

    def __getitem__(self, i):
        """
        EXAMPLES::

            sage: from sage.symbolic.expression_conversions import FakeExpression
            sage: import operator; x,y = var('x,y')
            sage: f = FakeExpression([x, y], operator.truediv)
            sage: f[0]
            x
        """
        return self._operands[i]

    def operator(self):
        """
        EXAMPLES::

            sage: from sage.symbolic.expression_conversions import FakeExpression
            sage: import operator; x,y = var('x,y')
            sage: f = FakeExpression([x, y], operator.truediv)
            sage: f.operator()
            <built-in function truediv>
        """
        return self._operator

    def _fast_callable_(self, etb):
        """
        EXAMPLES::

            sage: from sage.symbolic.expression_conversions import FakeExpression
            sage: import operator; x,y = var('x,y')
            sage: f = FakeExpression([x, y], operator.truediv)
            sage: fast_callable(f, vars=['x','y']).op_list()
            [('load_arg', 0), ('load_arg', 1), 'div', 'return']
        """
        return fast_callable(self, etb)


class Converter():
    def __init__(self, use_fake_div=False):
        """
        If use_fake_div is set to True, then the converter will try to
        replace expressions whose operator is operator.mul with the
        corresponding expression whose operator is operator.truediv.

        EXAMPLES::

            sage: from sage.symbolic.expression_conversions import Converter
            sage: c = Converter(use_fake_div=True)
            sage: c.use_fake_div
            True
        """
        self.use_fake_div = use_fake_div

    def __call__(self, ex=None):
        """
        .. NOTE::

            If this object does not have an attribute ``ex``, then an argument
            must be passed into :meth:`__call__`.

        EXAMPLES::

            sage: from sage.symbolic.expression_conversions import Converter
            sage: c = Converter(use_fake_div=True)
            sage: c(SR(2))
            Traceback (most recent call last):
            ...
            NotImplementedError: pyobject
            sage: c(x+2)
            Traceback (most recent call last):
            ...
            NotImplementedError: arithmetic
            sage: c(x)
            Traceback (most recent call last):
            ...
            NotImplementedError: symbol
            sage: c(x==2)
            Traceback (most recent call last):
            ...
            NotImplementedError: relation
            sage: c(sin(x))
            Traceback (most recent call last):
            ...
            NotImplementedError: composition
            sage: c(function('f')(x).diff(x))
            Traceback (most recent call last):
            ...
            NotImplementedError: derivative

        We can set a default value for the argument by setting
        the ``ex`` attribute::

            sage: c.ex = SR(2)
            sage: c()
            Traceback (most recent call last):
            ...
            NotImplementedError: pyobject
        """
        if ex is None:
            ex = self.ex

        try:
            obj = ex.pyobject()
            return self.pyobject(ex, obj)
        except TypeError as err:
            if 'self must be a numeric expression' not in err.args:
                raise err

        operator = ex.operator()
        if operator is None:
            return self.symbol(ex)

        if operator in arithmetic_operators:
            if getattr(self, 'use_fake_div', False) and (operator is mul or operator is mul_vararg):
                div = self.get_fake_div(ex)
                return self.arithmetic(div, div.operator())
            return self.arithmetic(ex, operator)
        elif operator in relation_operators:
            return self.relation(ex, operator)
        elif isinstance(operator, FDerivativeOperator):
            return self.derivative(ex, operator)
        elif operator == tuple:
            return self.tuple(ex)
        else:
            return self.composition(ex, operator)

    def get_fake_div(self, ex):
        """
        EXAMPLES::

            sage: from sage.symbolic.expression_conversions import Converter
            sage: c = Converter(use_fake_div=True)
            sage: c.get_fake_div(sin(x)/x)
            FakeExpression([sin(x), x], <built-in function truediv>)
            sage: c.get_fake_div(-1*sin(x))
            FakeExpression([sin(x)], <built-in function neg>)
            sage: c.get_fake_div(-x)
            FakeExpression([x], <built-in function neg>)
            sage: c.get_fake_div((2*x^3+2*x-1)/((x-2)*(x+1)))
            FakeExpression([2*x^3 + 2*x - 1, FakeExpression([x + 1, x - 2], <built-in function mul>)], <built-in function truediv>)

        Check if :issue:`8056` is fixed, i.e., if numerator is 1.::

            sage: c.get_fake_div(1/pi/x)
            FakeExpression([1, FakeExpression([pi, x], <built-in function mul>)], <built-in function truediv>)
        """
        d = []
        n = []
        for arg in ex.operands():
            ops = arg.operands()
            try:
                if arg.operator() is pow and repr(ops[1]) == '-1':
                    d.append(ops[0])
                else:
                    n.append(arg)
            except TypeError:
                n.append(arg)

        len_d = len(d)
        if len_d == 0:
            repr_n = [repr(_) for _ in n]
            if len(n) == 2 and "-1" in repr_n:
                a = n[0] if repr_n[1] == "-1" else n[1]
                return FakeExpression([a], neg)
            else:
                return ex
        elif len_d == 1:
            d = d[0]
        else:
            d = FakeExpression(d, mul)

        if len(n) == 0:
            return FakeExpression([SR.one(), d], truediv)
        elif len(n) == 1:
            n = n[0]
        else:
            n = FakeExpression(n, mul)

        return FakeExpression([n, d], truediv)

    def pyobject(self, ex, obj):
        """
        The input to this method is the result of calling
        :meth:`pyobject` on a symbolic expression.

        .. note::

           Note that if a constant such as ``pi`` is encountered in
           the expression tree, its corresponding pyobject which is an
           instance of :class:`sage.symbolic.constants.Pi` will be
           passed into this method.  One cannot do arithmetic using
           such an object.

        TESTS::

            sage: from sage.symbolic.expression_conversions import Converter
            sage: f = SR(1)
            sage: Converter().pyobject(f, f.pyobject())
            Traceback (most recent call last):
            ...
            NotImplementedError: pyobject
        """
        raise NotImplementedError("pyobject")

    def symbol(self, ex):
        """
        The input to this method is a symbolic expression which
        corresponds to a single variable.  For example, this method
        could be used to return a generator for a polynomial ring.

        TESTS::

            sage: from sage.symbolic.expression_conversions import Converter
            sage: Converter().symbol(x)
            Traceback (most recent call last):
            ...
            NotImplementedError: symbol
        """
        raise NotImplementedError("symbol")

    def relation(self, ex, operator):
        """
        The input to this method is a symbolic expression which
        corresponds to a relation.

        TESTS::

            sage: from sage.symbolic.expression_conversions import Converter
            sage: import operator
            sage: Converter().relation(x==3, operator.eq)
            Traceback (most recent call last):
            ...
            NotImplementedError: relation
            sage: Converter().relation(x==3, operator.lt)
            Traceback (most recent call last):
            ...
            NotImplementedError: relation
        """
        raise NotImplementedError("relation")

    def derivative(self, ex, operator):
        """
        The input to this method is a symbolic expression which
        corresponds to a relation.

        TESTS::

            sage: from sage.symbolic.expression_conversions import Converter
            sage: a = function('f')(x).diff(x); a
            diff(f(x), x)
            sage: Converter().derivative(a, a.operator())
            Traceback (most recent call last):
            ...
            NotImplementedError: derivative
        """
        raise NotImplementedError("derivative")

    def arithmetic(self, ex, operator):
        """
        The input to this method is a symbolic expression and the
        infix operator corresponding to that expression. Typically,
        one will convert all of the arguments and then perform the
        operation afterward.

        TESTS::

            sage: from sage.symbolic.expression_conversions import Converter
            sage: f = x + 2
            sage: Converter().arithmetic(f, f.operator())
            Traceback (most recent call last):
            ...
            NotImplementedError: arithmetic
        """
        raise NotImplementedError("arithmetic")

    def composition(self, ex, operator):
        """
        The input to this method is a symbolic expression and its
        operator.  This method will get called when you have a symbolic
        function application.

        TESTS::

            sage: from sage.symbolic.expression_conversions import Converter
            sage: f = sin(2)
            sage: Converter().composition(f, f.operator())
            Traceback (most recent call last):
            ...
            NotImplementedError: composition
        """
        raise NotImplementedError("composition")


class InterfaceInit(Converter):
    def __init__(self, interface):
        """
        EXAMPLES::

            sage: from sage.symbolic.expression_conversions import InterfaceInit
            sage: m = InterfaceInit(maxima)
            sage: a = pi + 2
            sage: m(a)
            '(%pi)+(2)'
            sage: m(sin(a))
            'sin((%pi)+(2))'
            sage: m(exp(x^2) + pi + 2)
            '(%pi)+(exp((_SAGE_VAR_x)^(2)))+(2)'

        """
        self.name_init = "_%s_init_" % interface.name()
        self.interface = interface
        self.relation_symbols = interface._relation_symbols()

    def symbol(self, ex):
        """
        EXAMPLES::

            sage: from sage.symbolic.expression_conversions import InterfaceInit
            sage: m = InterfaceInit(maxima)
            sage: m.symbol(x)
            '_SAGE_VAR_x'
            sage: f(x) = x
            sage: m.symbol(f)
            '_SAGE_VAR_x'
            sage: ii = InterfaceInit(gp)
            sage: ii.symbol(x)
            'x'
            sage: g = InterfaceInit(giac)
            sage: g.symbol(x)
            'sageVARx'
        """
        if self.interface.name() == 'maxima':
            return '_SAGE_VAR_' + repr(SR(ex))
        if self.interface.name() == 'giac':
            return 'sageVAR' + repr(SR(ex))
        return repr(SR(ex))

    def pyobject(self, ex, obj):
        """
        EXAMPLES::

            sage: from sage.symbolic.expression_conversions import InterfaceInit
            sage: ii = InterfaceInit(gp)
            sage: f = 2+SR(I)
            sage: ii.pyobject(f, f.pyobject())
            'I + 2'

            sage: ii.pyobject(SR(2), 2)
            '2'

            sage: ii.pyobject(pi, pi.pyobject())
            'Pi'
        """
        if (self.interface.name() in ['pari', 'gp'] and isinstance(obj, NumberFieldElement_base)):
            from sage.rings.number_field.number_field_element_quadratic import NumberFieldElement_gaussian
            if isinstance(obj, NumberFieldElement_gaussian):
                return repr(obj)
        try:
            return getattr(obj, self.name_init)()
        except AttributeError:
            return repr(obj)

    def relation(self, ex, operator):
        """
        EXAMPLES::

            sage: import operator
            sage: from sage.symbolic.expression_conversions import InterfaceInit
            sage: m = InterfaceInit(maxima)
            sage: m.relation(x==3, operator.eq)
            '_SAGE_VAR_x = 3'
            sage: m.relation(x==3, operator.lt)
            '_SAGE_VAR_x < 3'
        """
        return "%s %s %s" % (self(ex.lhs()), self.relation_symbols[operator],
                             self(ex.rhs()))

    def tuple(self, ex):
        """
        EXAMPLES::

            sage: from sage.symbolic.expression_conversions import InterfaceInit
            sage: m = InterfaceInit(maxima)
            sage: t = SR._force_pyobject((3, 4, e^x))
            sage: m.tuple(t)
            '[3,4,exp(_SAGE_VAR_x)]'
        """
        x = map(self, ex.operands())
        X = ','.join(x)
        return str(self.interface._left_list_delim()) + X + str(self.interface._right_list_delim())

    def derivative(self, ex, operator):
        """
        EXAMPLES::

            sage: from sage.symbolic.expression_conversions import InterfaceInit
            sage: m = InterfaceInit(maxima)
            sage: f = function('f')
            sage: a = f(x).diff(x); a
            diff(f(x), x)
            sage: print(m.derivative(a, a.operator()))
            diff('f(_SAGE_VAR_x), _SAGE_VAR_x, 1)
            sage: b = f(x).diff(x, x)
            sage: print(m.derivative(b, b.operator()))
            diff('f(_SAGE_VAR_x), _SAGE_VAR_x, 2)

        We can also convert expressions where the argument is not just a
        variable, but the result is an "at" expression using temporary
        variables::

            sage: y = var('y')
            sage: t = (f(x*y).diff(x))/y
            sage: t
            D[0](f)(x*y)
            sage: m.derivative(t, t.operator())
            "at(diff('f(_SAGE_VAR__symbol0), _SAGE_VAR__symbol0, 1), [_SAGE_VAR__symbol0 = (_SAGE_VAR_x)*(_SAGE_VAR_y)])"

        TESTS:

        Most of these confirm that :issue:`7401` was fixed::

            sage: t = var('t'); f = function('f')(t)
            sage: a = 2^e^t * f.subs(t=e^t) * diff(f, t).subs(t=e^t) + 2*t
            sage: solve(a == 0, diff(f, t).subs(t=e^t))
            [D[0](f)(e^t) == -2^(-e^t + 1)*t/f(e^t)]

        ::

            sage: f = function('f')(x)
            sage: df = f.diff(x); df
            diff(f(x), x)
            sage: maxima(df)
            'diff('f(_SAGE_VAR_x),_SAGE_VAR_x,1)

        ::

            sage: a = df.subs(x=exp(x)); a
            D[0](f)(e^x)
            sage: b = maxima(a); b
            %at('diff('f(_SAGE_VAR__symbol0),_SAGE_VAR__symbol0,1), _SAGE_VAR__symbol0 = %e^_SAGE_VAR_x)
            sage: bool(b.sage() == a)
            True

        ::

            sage: a = df.subs(x=4); a
            D[0](f)(4)
            sage: b = maxima(a); b
            %at('diff('f(_SAGE_VAR__symbol0),_SAGE_VAR__symbol0,1), _SAGE_VAR__symbol0 = 4)
            sage: bool(b.sage() == a)
            True

        It also works with more than one variable.  Note the preferred
        syntax ``function('f')(x, y)`` to create a general symbolic
        function of more than one variable::

            sage: x, y = var('x y')
            sage: f = function('f')(x, y)
            sage: f_x = f.diff(x); f_x
            diff(f(x, y), x)
            sage: maxima(f_x)
            'diff('f(_SAGE_VAR_x,_SAGE_VAR_y),_SAGE_VAR_x,1)

        ::

            sage: a = f_x.subs(x=4); a
            D[0](f)(4, y)
            sage: b = maxima(a); b
            %at('diff('f(_SAGE_VAR__symbol0,_SAGE_VAR_y),_SAGE_VAR__symbol0,1), _SAGE_VAR__symbol0 = 4)
            sage: bool(b.sage() == a)
            True

        ::

            sage: a = f_x.subs(x=4).subs(y=8); a
            D[0](f)(4, 8)
            sage: b = maxima(a); b
            %at('diff('f(_SAGE_VAR__symbol0,8),_SAGE_VAR__symbol0,1), _SAGE_VAR__symbol0 = 4)
            sage: bool(b.sage() == a)
            True

        Test a special case (:issue:`16697`)::

            sage: x,y = var('x,y')
            sage: (gamma_inc(x,y).diff(x))
            diff(gamma(x, y), x)
            sage: (gamma_inc(x,x+1).diff(x)).simplify()
            -(x + 1)^(x - 1)*e^(-x - 1) + D[0](gamma)(x, x + 1)
        """
        # This code should probably be moved into the interface
        # object in a nice way.
        if self.name_init != "_maxima_init_":
            raise NotImplementedError
        args = ex.operands()
        if (not all(isinstance(v, Expression) and v.is_symbol() for v in args) or
                len(args) != len(set(args))):
            # An evaluated derivative of the form f'(1) is not a
            # symbolic variable, yet we would like to treat it like
            # one. So, we replace the argument `1` with a temporary
            # variable e.g. `_symbol0` and then evaluate the
            # derivative f'(_symbol0) symbolically at _symbol0=1. See
            # trac #12796. Note that we cannot use SR.temp_var here
            # since two conversions of the same expression have to be
            # equal.
            temp_args = [SR.symbol("_symbol%s" % i) for i in range(len(args))]
            f = operator.function()(*temp_args)
            params = operator.parameter_set()
            params = ["%s, %s" % (temp_args[i]._maxima_init_(), params.count(i)) for i in set(params)]
            subs = ["%s = %s" % (t._maxima_init_(), a._maxima_init_())
                    for t, a in zip(temp_args, args)]
            outstr = "at(diff(%s, %s), [%s])" % (f._maxima_init_(),
                                                 ", ".join(params),
                                                 ", ".join(subs))
        else:
            f = operator.function()(*args)
            params = operator.parameter_set()
            params = ["%s, %s" % (args[i]._maxima_init_(), params.count(i))
                      for i in set(params)]
            outstr = "diff(%s, %s)" % (f._maxima_init_(),
                                       ", ".join(params))
        return outstr

    def arithmetic(self, ex, operator):
        """
        EXAMPLES::

            sage: import operator
            sage: from sage.symbolic.expression_conversions import InterfaceInit
            sage: m = InterfaceInit(maxima)
            sage: m.arithmetic(x+2, sage.symbolic.operators.add_vararg)
            '(_SAGE_VAR_x)+(2)'
        """
        args = ["(%s)" % self(op) for op in ex.operands()]
        return arithmetic_operators[operator].join(args)

    def composition(self, ex, operator):
        """
        EXAMPLES::

            sage: from sage.symbolic.expression_conversions import InterfaceInit
            sage: m = InterfaceInit(maxima)
            sage: m.composition(sin(x), sin)
            'sin(_SAGE_VAR_x)'
            sage: m.composition(ceil(x), ceil)
            'ceiling(_SAGE_VAR_x)'

            sage: m = InterfaceInit(mathematica)
            sage: m.composition(sin(x), sin)
            'Sin[x]'
        """
        ops = ex.operands()
        # FIXME: consider stripping pyobjects() in ops
        if hasattr(operator, self.name_init + "evaled_"):
            return getattr(operator, self.name_init + "evaled_")(*ops)
        else:
            ops = [self(_) for _ in ops]
        try:
            op = getattr(operator, self.name_init)()
        except (TypeError, AttributeError):
            op = repr(operator)

        return self.interface._function_call_string(op, ops, [])


##########
# FriCAS #
##########
class FriCASConverter(InterfaceInit):
    """
    Converts any expression to FriCAS.

    EXAMPLES::

        sage: var('x,y')
        (x, y)
        sage: f = exp(x^2) - arcsin(pi+x)/y
        sage: f._fricas_()                                                      # optional - fricas
             2
            x
        y %e   - asin(x + %pi)
        ----------------------
                   y

    """
    def __init__(self):
        import sage.interfaces.fricas
        super().__init__(sage.interfaces.fricas.fricas)

    def pyobject(self, ex, obj):
        r"""
        Return a string which, when evaluated by FriCAS, returns the
        object as an expression.

        We explicitly add the coercion to the FriCAS domains
        `Expression Integer` and `Expression Complex Integer` to make
        sure that elements of the symbolic ring are translated to
        these.  In particular, this is needed for integration, see
        :issue:`28641` and :issue:`28647`.

        EXAMPLES::

            sage: 2._fricas_().domainOf()                                       # optional - fricas
            PositiveInteger...

            sage: (-1/2)._fricas_().domainOf()                                  # optional - fricas
            Fraction(Integer...)

            sage: SR(2)._fricas_().domainOf()                                   # optional - fricas
            Expression(Integer...)

            sage: (sqrt(2))._fricas_().domainOf()                               # optional - fricas
            Expression(Integer...)

            sage: pi._fricas_().domainOf()                                      # optional - fricas
            Pi...

            sage: asin(pi)._fricas_()                                           # optional - fricas
            asin(%pi)

            sage: I._fricas_().domainOf()                                   # optional - fricas
            Complex(Integer...)

            sage: SR(I)._fricas_().domainOf()                                   # optional - fricas
            Expression(Complex(Integer...))

            sage: ex = (I+sqrt(2)+2)
            sage: ex._fricas_().domainOf()                                      # optional - fricas
            Expression(Complex(Integer...))

            sage: ex._fricas_()^2                                               # optional - fricas
                       +-+
            (4 + 2 %i)\|2  + 5 + 4 %i

            sage: (ex^2)._fricas_()                                             # optional - fricas
                       +-+
            (4 + 2 %i)\|2  + 5 + 4 %i

        """
        try:
            result = getattr(obj, self.name_init)()
        except AttributeError:
            result = repr(obj)
        else:
            if isinstance(obj, NumberFieldElement_base):
                from sage.rings.number_field.number_field_element_quadratic import NumberFieldElement_gaussian
                if isinstance(obj, NumberFieldElement_gaussian):
                    return "((%s)::EXPR COMPLEX INT)" % result
        return "((%s)::EXPR INT)" % result

    def symbol(self, ex):
        """
        Convert the argument, which is a symbol, to FriCAS.

        In this case, we do not return an `Expression Integer`,
        because FriCAS frequently requires elements of domain
        `Symbol` or `Variable` as arguments, for example to
        `integrate`.  Moreover, FriCAS is able to do the conversion
        itself, whenever the argument should be interpreted as a
        symbolic expression.

        EXAMPLES::

            sage: x._fricas_().domainOf()                                       # optional - fricas
            Variable(x)

            sage: (x^2)._fricas_().domainOf()                                   # optional - fricas
            Expression(Integer...)

            sage: (2*x)._fricas_().integrate(x)                                 # optional - fricas
             2
            x

        """
        return repr(ex)

    def derivative(self, ex, operator):
        """
        Convert the derivative of ``self`` in FriCAS.

        INPUT:

        - ``ex`` -- a symbolic expression

        - ``operator`` -- operator

        Note that ``ex.operator() == operator``.


        EXAMPLES::

            sage: var('x,y,z')
            (x, y, z)
            sage: f = function("F")
            sage: f(x)._fricas_()                                               # optional - fricas
            F(x)
            sage: diff(f(x,y,z), x, z, x)._fricas_()                            # optional - fricas
            F      (x,y,z)
             ,1,1,3

        Check that :issue:`25838` is fixed::

            sage: var('x')
            x
            sage: F = function('F')
            sage: integrate(F(x), x, algorithm="fricas")                        # optional - fricas
            integral(F(x), x)

            sage: integrate(diff(F(x), x)*sin(F(x)), x, algorithm="fricas")     # optional - fricas
            -cos(F(x))

        Check that :issue:`27310` is fixed::

            sage: f = function("F")
            sage: var("y")
            y
            sage: ex = (diff(f(x,y), x, x, y)).subs(y=x+y); ex
            D[0, 0, 1](F)(x, x + y)
            sage: fricas(ex)                                                    # optional - fricas
            F      (x,y + x)
             ,1,1,2

        """
        args = ex.operands()  # the arguments the derivative is evaluated at
        params = operator.parameter_set()
        params_set = set(params)
        mult = ",".join(str(params.count(i)) for i in params_set)
        if (not all(isinstance(v, Expression) and v.is_symbol() for v in args) or
                len(args) != len(set(args))):
            # An evaluated derivative of the form f'(1) is not a
            # symbolic variable, yet we would like to treat it like
            # one. So, we replace the argument `1` with a temporary
            # variable e.g. `_symbol0` and then evaluate the
            # derivative f'(_symbol0) symbolically at _symbol0=1. See
            # trac #12796. Note that we cannot use SR.temp_var here
            # since two conversions of the same expression have to be
            # equal.
            temp_args = [SR.symbol("_symbol%s" % i) for i in range(len(args))]
            f = operator.function()(*temp_args)
            vars = ",".join(temp_args[i]._fricas_init_() for i in params_set)
            subs = ",".join("%s = %s" % (t._fricas_init_(), a._fricas_init_())
                            for t, a in zip(temp_args, args))
            outstr = "eval(D(%s, [%s], [%s]), [%s])" % (f._fricas_init_(), vars, mult, subs)
        else:
            f = operator.function()(*args)
            vars = ",".join(args[i]._fricas_init_() for i in params_set)
            outstr = "D(%s, [%s], [%s])" % (f._fricas_init_(), vars, mult)

        return outstr


fricas_converter = FriCASConverter()


##############
# Polynomial #
##############
class PolynomialConverter(Converter):
    def __init__(self, ex, base_ring=None, ring=None):
        """
        A converter from symbolic expressions to polynomials.

        See :func:`polynomial` for details.

        EXAMPLES::

            sage: from sage.symbolic.expression_conversions import PolynomialConverter
            sage: x, y = var('x,y')
            sage: p = PolynomialConverter(x+y, base_ring=QQ)
            sage: p.base_ring
            Rational Field
            sage: p.ring
            Multivariate Polynomial Ring in x, y over Rational Field

            sage: p = PolynomialConverter(x, base_ring=QQ)
            sage: p.base_ring
            Rational Field
            sage: p.ring
            Univariate Polynomial Ring in x over Rational Field

            sage: p = PolynomialConverter(x, ring=QQ['x,y'])
            sage: p.base_ring
            Rational Field
            sage: p.ring
            Multivariate Polynomial Ring in x, y over Rational Field

            sage: p = PolynomialConverter(x+y, ring=QQ['x'])
            Traceback (most recent call last):
            ...
            TypeError: y is not a variable of Univariate Polynomial Ring in x over Rational Field

        TESTS::

            sage: t, x, z = SR.var('t,x,z')
            sage: QQ[i]['x,y,z,t'](4*I*t + 2*x -12*z + 2)
            2*x - 12*z + (4*I)*t + 2
        """
        if not (ring is None or base_ring is None):
            raise TypeError("either base_ring or ring must be specified, but not both")
        self.ex = ex

        if ring is not None:
            base_ring = ring.base_ring()
            self.varnames = ring.variable_names_recursive()
            for v in ex.variables():
                if repr(v) not in self.varnames and v not in base_ring:
                    raise TypeError("%s is not a variable of %s" % (v, ring))
            self.ring = ring
            self.base_ring = base_ring
        elif base_ring is not None:
            self.base_ring = base_ring
            vars = self.ex.variables()
            if len(vars) == 0:
                vars = ['x']
            from sage.rings.polynomial.polynomial_ring_constructor import PolynomialRing
            self.ring = PolynomialRing(self.base_ring, names=vars)
            self.varnames = self.ring.variable_names()
        else:
            raise TypeError("either a ring or base ring must be specified")

    def symbol(self, ex):
        """
        Returns a variable in the polynomial ring.

        EXAMPLES::

            sage: from sage.symbolic.expression_conversions import PolynomialConverter
            sage: p = PolynomialConverter(x, base_ring=QQ)
            sage: p.symbol(x)
            x
            sage: _.parent()
            Univariate Polynomial Ring in x over Rational Field
            sage: y = var('y')
            sage: p = PolynomialConverter(x*y, ring=SR['x'])
            sage: p.symbol(y)
            y
        """
        try:
            # The symbol is one of the polynomial generators
            return self.ring(repr(ex))
        except TypeError:
            # The symbol should go into the base ring
            return self.base_ring(repr(ex))

    def pyobject(self, ex, obj):
        """
        EXAMPLES::

            sage: from sage.symbolic.expression_conversions import PolynomialConverter
            sage: p = PolynomialConverter(x, base_ring=QQ)
            sage: f = SR(2)
            sage: p.pyobject(f, f.pyobject())
            2
            sage: _.parent()
            Rational Field
        """
        return self.base_ring(obj)

    def composition(self, ex, operator):
        """
        EXAMPLES::

            sage: from sage.symbolic.expression_conversions import PolynomialConverter
            sage: a = sin(2)
            sage: p = PolynomialConverter(a*x, base_ring=RR)
            sage: p.composition(a, a.operator())
            0.909297426825682
        """
        return self.base_ring(ex)

    def relation(self, ex, op):
        """
        EXAMPLES::

            sage: import operator
            sage: from sage.symbolic.expression_conversions import PolynomialConverter

            sage: x, y = var('x, y')
            sage: p = PolynomialConverter(x, base_ring=RR)

            sage: p.relation(x==3, operator.eq)
            x - 3.00000000000000
            sage: p.relation(x==3, operator.lt)
            Traceback (most recent call last):
            ...
            ValueError: Unable to represent as a polynomial

            sage: p = PolynomialConverter(x - y, base_ring=QQ)
            sage: p.relation(x^2 - y^3 + 1 == x^3, operator.eq)
            -x^3 - y^3 + x^2 + 1
        """
        import operator
        if op == operator.eq:
            return self(ex.lhs()) - self(ex.rhs())
        raise ValueError("Unable to represent as a polynomial")

    def arithmetic(self, ex, operator):
        """
        EXAMPLES::

            sage: import operator
            sage: from sage.symbolic.expression_conversions import PolynomialConverter

            sage: x, y = var('x, y')
            sage: p = PolynomialConverter(x, base_ring=RR)
            sage: p.arithmetic(pi+e, operator.add)
            5.85987448204884
            sage: p.arithmetic(x^2, operator.pow)
            x^2

            sage: p = PolynomialConverter(x+y, base_ring=RR)
            sage: p.arithmetic(x*y+y^2, operator.add)
            x*y + y^2

            sage: p = PolynomialConverter(y^(3/2), ring=SR['x'])
            sage: p.arithmetic(y^(3/2), operator.pow)
            y^(3/2)
            sage: _.parent()
            Symbolic Ring
        """
        if not any(repr(v) in self.varnames for v in ex.variables()):
            return self.base_ring(ex)
        elif operator == pow:
            from sage.rings.integer import Integer
            base, exp = ex.operands()
            return self(base)**Integer(exp)
        if operator == add_vararg:
            operator = add
        elif operator == mul_vararg:
            operator = mul
        ops = [self(a) for a in ex.operands()]
        return reduce(operator, ops)


def polynomial(ex, base_ring=None, ring=None):
    """
    Return a polynomial from the symbolic expression ``ex``.

    INPUT:

    - ``ex`` -- a symbolic expression

    - ``base_ring``, ``ring`` -- Either a
      ``base_ring`` or a polynomial ``ring`` can be
      specified for the parent of result.
      If just a ``base_ring`` is given, then the variables
      of the ``base_ring`` will be the variables of the expression ``ex``.

    OUTPUT:

    A polynomial.

    EXAMPLES::

         sage: from sage.symbolic.expression_conversions import polynomial
         sage: f = x^2 + 2
         sage: polynomial(f, base_ring=QQ)
         x^2 + 2
         sage: _.parent()
         Univariate Polynomial Ring in x over Rational Field

         sage: polynomial(f, ring=QQ['x,y'])
         x^2 + 2
         sage: _.parent()
         Multivariate Polynomial Ring in x, y over Rational Field

         sage: x, y = var('x, y')
         sage: polynomial(x + y^2, ring=QQ['x,y'])
         y^2 + x
         sage: _.parent()
         Multivariate Polynomial Ring in x, y over Rational Field

         sage: s,t = var('s,t')
         sage: expr = t^2-2*s*t+1
         sage: expr.polynomial(None,ring=SR['t'])
         t^2 - 2*s*t + 1
         sage: _.parent()
         Univariate Polynomial Ring in t over Symbolic Ring

         sage: polynomial(x*y, ring=SR['x'])
         y*x

         sage: polynomial(y - sqrt(x), ring=SR['y'])
         y - sqrt(x)
         sage: _.list()
         [-sqrt(x), 1]

    The polynomials can have arbitrary (constant) coefficients so long as
    they coerce into the base ring::

         sage: polynomial(2^sin(2)*x^2 + exp(3), base_ring=RR)
         1.87813065119873*x^2 + 20.0855369231877
    """
    converter = PolynomialConverter(ex, base_ring=base_ring, ring=ring)
    res = converter()
    return converter.ring(res)


class LaurentPolynomialConverter(PolynomialConverter):
    def __init__(self, ex, base_ring=None, ring=None):
        """
        A converter from symbolic expressions to Laurent polynomials.

        See :func:`laurent_polynomial` for details.

        TESTS::

            sage: from sage.symbolic.expression_conversions import LaurentPolynomialConverter
            sage: x, y = var('x,y')
            sage: p = LaurentPolynomialConverter(x+1/y, base_ring=QQ)
            sage: p.base_ring
            Rational Field
            sage: p.ring
            Multivariate Laurent Polynomial Ring in x, y over Rational Field
        """
        super().__init__(ex, base_ring, ring)

        if ring is None and base_ring is not None:
            from sage.rings.polynomial.laurent_polynomial_ring import LaurentPolynomialRing
            self.ring = LaurentPolynomialRing(self.base_ring,
                                              names=self.varnames)


def laurent_polynomial(ex, base_ring=None, ring=None):
    """
    Return a Laurent polynomial from the symbolic expression ``ex``.

    INPUT:

    - ``ex`` -- a symbolic expression

    - ``base_ring``, ``ring`` -- Either a
      ``base_ring`` or a Laurent polynomial ``ring`` can be
      specified for the parent of result.
      If just a ``base_ring`` is given, then the variables
      of the ``base_ring`` will be the variables of the expression ``ex``.

    OUTPUT:

    A Laurent polynomial.

    EXAMPLES::

         sage: from sage.symbolic.expression_conversions import laurent_polynomial
         sage: f = x^2 + 2/x
         sage: laurent_polynomial(f, base_ring=QQ)
         2*x^-1 + x^2
         sage: _.parent()
         Univariate Laurent Polynomial Ring in x over Rational Field

         sage: laurent_polynomial(f, ring=LaurentPolynomialRing(QQ, 'x, y'))
         x^2 + 2*x^-1
         sage: _.parent()
         Multivariate Laurent Polynomial Ring in x, y over Rational Field

         sage: x, y = var('x, y')
         sage: laurent_polynomial(x + 1/y^2, ring=LaurentPolynomialRing(QQ, 'x, y'))
         x + y^-2
         sage: _.parent()
         Multivariate Laurent Polynomial Ring in x, y over Rational Field
    """
    converter = LaurentPolynomialConverter(ex, base_ring=base_ring, ring=ring)
    res = converter()
    return converter.ring(res)


#################
# Fast Callable #
#################

class FastCallableConverter(Converter):
    def __init__(self, ex, etb):
        """
        EXAMPLES::

            sage: from sage.symbolic.expression_conversions import FastCallableConverter
            sage: from sage.ext.fast_callable import ExpressionTreeBuilder
            sage: etb = ExpressionTreeBuilder(vars=['x'])
            sage: f = FastCallableConverter(x+2, etb)
            sage: f.ex
            x + 2
            sage: f.etb
            <sage.ext.fast_callable.ExpressionTreeBuilder object at 0x...>
            sage: f.use_fake_div
            True
        """
        self.ex = ex
        self.etb = etb
        Converter.__init__(self, use_fake_div=True)

    def pyobject(self, ex, obj):
        r"""
        EXAMPLES::

            sage: from sage.ext.fast_callable import ExpressionTreeBuilder
            sage: etb = ExpressionTreeBuilder(vars=['x'])
            sage: pi._fast_callable_(etb)
            pi
            sage: etb = ExpressionTreeBuilder(vars=['x'], domain=RDF)
            sage: pi._fast_callable_(etb)
            3.141592653589793
        """
        from sage.symbolic.constants import Constant
        if isinstance(obj, Constant):
            obj = obj.expression()
        return self.etb.constant(obj)

    def relation(self, ex, operator):
        """
        EXAMPLES::

            sage: ff = fast_callable(x == 2, vars=['x'])
            sage: ff(2)
            0
            sage: ff(4)
            2
            sage: ff = fast_callable(x < 2, vars=['x'])
            Traceback (most recent call last):
            ...
            NotImplementedError
        """
        if operator is not eq:
            raise NotImplementedError
        return self(ex.lhs() - ex.rhs())

    def arithmetic(self, ex, operator):
        r"""
        EXAMPLES::

            sage: from sage.ext.fast_callable import ExpressionTreeBuilder
            sage: etb = ExpressionTreeBuilder(vars=['x','y'])
            sage: var('x,y')
            (x, y)
            sage: (x+y)._fast_callable_(etb)
            add(v_0, v_1)
            sage: (-x)._fast_callable_(etb)
            neg(v_0)
            sage: (x+y+x^2)._fast_callable_(etb)
            add(add(ipow(v_0, 2), v_0), v_1)

        TESTS:

        Check if rational functions with numerator 1 can
        be converted. (:issue:`8056`)::

            sage: (1/pi/x)._fast_callable_(etb)
            div(1, mul(pi, v_0))

            sage: etb = ExpressionTreeBuilder(vars=['x'], domain=RDF)
            sage: (x^7)._fast_callable_(etb)
            ipow(v_0, 7)
            sage: f(x)=1/pi/x; plot(f,2,3)
            Graphics object consisting of 1 graphics primitive
        """
        # This used to convert the operands first.  Doing it this way
        # instead gives a chance to notice powers with an integer
        # exponent before the exponent gets (potentially) converted
        # to another type.
        operands = ex.operands()
        if operator is pow:
            exponent = operands[1]
            if exponent == -1:
                return self.etb.call(truediv, 1, operands[0])
            elif exponent == 0.5:
                from sage.misc.functional import sqrt
                return self.etb.call(sqrt, operands[0])
            elif exponent == -0.5:
                from sage.misc.functional import sqrt
                return self.etb.call(truediv, 1, self.etb.call(sqrt, operands[0]))
        elif operator is neg:
            return self.etb.call(operator, operands[0])
        if operator == add_vararg:
            operator = add
        elif operator == mul_vararg:
            operator = mul
        return reduce(lambda x, y: self.etb.call(operator, x, y), operands)

    def symbol(self, ex):
        r"""
        Given an ExpressionTreeBuilder, return an Expression representing
        this value.

        EXAMPLES::

            sage: from sage.ext.fast_callable import ExpressionTreeBuilder
            sage: etb = ExpressionTreeBuilder(vars=['x','y'])
            sage: x, y, z = var('x,y,z')
            sage: x._fast_callable_(etb)
            v_0
            sage: y._fast_callable_(etb)
            v_1
            sage: z._fast_callable_(etb)
            Traceback (most recent call last):
            ...
            ValueError: Variable 'z' not found...
        """
        return self.etb.var(SR(ex))

    def composition(self, ex, function):
        r"""
        Given an ExpressionTreeBuilder, return an Expression representing
        this value.

        EXAMPLES::

            sage: from sage.ext.fast_callable import ExpressionTreeBuilder
            sage: etb = ExpressionTreeBuilder(vars=['x','y'])
            sage: x,y = var('x,y')
            sage: sin(sqrt(x+y))._fast_callable_(etb)
            sin(sqrt(add(v_0, v_1)))
            sage: arctan2(x,y)._fast_callable_(etb)
            {arctan2}(v_0, v_1)
        """
        return self.etb.call(function, *ex.operands())

    def tuple(self, ex):
        r"""
        Given a symbolic tuple, return its elements as a Python list.

        EXAMPLES::

            sage: from sage.ext.fast_callable import ExpressionTreeBuilder
            sage: etb = ExpressionTreeBuilder(vars=['x'])
            sage: SR._force_pyobject((2, 3, x^2))._fast_callable_(etb)
            [2, 3, x^2]
        """
        return ex.operands()


def fast_callable(ex, etb):
    """
    Given an ExpressionTreeBuilder *etb*, return an Expression representing
    the symbolic expression *ex*.

    EXAMPLES::

        sage: from sage.ext.fast_callable import ExpressionTreeBuilder
        sage: etb = ExpressionTreeBuilder(vars=['x','y'])
        sage: x,y = var('x,y')
        sage: f = y+2*x^2
        sage: f._fast_callable_(etb)
        add(mul(ipow(v_0, 2), 2), v_1)

        sage: f = (2*x^3+2*x-1)/((x-2)*(x+1))
        sage: f._fast_callable_(etb)
        div(add(add(mul(ipow(v_0, 3), 2), mul(v_0, 2)), -1), mul(add(v_0, 1), add(v_0, -2)))

    """
    return FastCallableConverter(ex, etb)()


class RingConverter(Converter):
    def __init__(self, R, subs_dict=None):
        """
        A class to convert expressions to other rings.

        EXAMPLES::

            sage: from sage.symbolic.expression_conversions import RingConverter
            sage: R = RingConverter(RIF, subs_dict={x:2})
            sage: R.ring
            Real Interval Field with 53 bits of precision
            sage: R.subs_dict
            {x: 2}
            sage: R(pi+e)
            5.85987448204884?
            sage: loads(dumps(R))
            <sage.symbolic.expression_conversions.RingConverter object at 0x...>
        """
        self.subs_dict = {} if subs_dict is None else subs_dict
        self.ring = R

    def symbol(self, ex):
        """
        All symbols appearing in the expression must either appear in
        *subs_dict* or be convertible by the ring's element
        constructor in order for the conversion to be successful.

        EXAMPLES::

            sage: from sage.symbolic.expression_conversions import RingConverter
            sage: R = RingConverter(RIF, subs_dict={x:2})
            sage: R(x+pi)
            5.141592653589794?

            sage: R = RingConverter(RIF)
            sage: R(x+pi)
            Traceback (most recent call last):
            ...
            TypeError: unable to simplify to a real interval approximation

            sage: R = RingConverter(QQ['x'])
            sage: R(x^2+x)
            x^2 + x
            sage: R(x^2+x).parent()
            Univariate Polynomial Ring in x over Rational Field
        """
        try:
            return self.ring(self.subs_dict[ex])
        except KeyError:
            return self.ring(ex)

    def pyobject(self, ex, obj):
        """
        EXAMPLES::

            sage: from sage.symbolic.expression_conversions import RingConverter
            sage: R = RingConverter(RIF)
            sage: R(SR(5/2))
            2.5000000000000000?
        """
        return self.ring(obj)

    def arithmetic(self, ex, operator):
        """
        EXAMPLES::

            sage: from sage.symbolic.expression_conversions import RingConverter
            sage: P.<z> = ZZ[]
            sage: R = RingConverter(P, subs_dict={x:z})
            sage: a = 2*x^2 + x + 3
            sage: R(a)
            2*z^2 + z + 3
        """
        if operator not in [pow, add_vararg, mul_vararg]:
            raise TypeError

        operands = ex.operands()
        if operator is pow:
            from sage.rings.integer import Integer
            from sage.rings.rational import Rational
            base, expt = operands

            if expt == Rational(((1, 2))):
                from sage.misc.functional import sqrt
                return sqrt(self(base))
            try:
                expt = Integer(expt)
            except TypeError:
                pass

            base = self(base)
            return base ** expt

        if operator == add_vararg:
            operator = add
        elif operator == mul_vararg:
            operator = mul
        return reduce(operator, map(self, operands))

    def composition(self, ex, operator):
        """
        EXAMPLES::

            sage: from sage.symbolic.expression_conversions import RingConverter
            sage: R = RingConverter(RIF)
            sage: R(cos(2))
            -0.4161468365471424?
        """
        res = operator(*[self(op) for op in ex.operands()])
        if res.parent() is not self.ring:
            raise TypeError
        else:
            return res


class ExpressionTreeWalker(Converter):
    def __init__(self, ex):
        """
        A class that walks the tree. Mainly for subclassing.

        EXAMPLES::

            sage: from sage.symbolic.expression_conversions import ExpressionTreeWalker
            sage: from sage.symbolic.random_tests import random_expr
            sage: ex = sin(atan(0,hold=True)+hypergeometric((1,),(1,),x))
            sage: s = ExpressionTreeWalker(ex)
            sage: bool(s() == ex)
            True
            sage: set_random_seed(0)  # random_expr is unstable
            sage: foo = random_expr(20, nvars=2)
            sage: s = ExpressionTreeWalker(foo)
            sage: bool(s() == foo)
            True
        """
        self.ex = ex

    def symbol(self, ex):
        """
        EXAMPLES::

            sage: from sage.symbolic.expression_conversions import ExpressionTreeWalker
            sage: s = ExpressionTreeWalker(x)
            sage: bool(s.symbol(x) == x)
            True
        """
        return ex

    def pyobject(self, ex, obj):
        """
        EXAMPLES::

            sage: from sage.symbolic.expression_conversions import ExpressionTreeWalker
            sage: f = SR(2)
            sage: s = ExpressionTreeWalker(f)
            sage: bool(s.pyobject(f, f.pyobject()) == f.pyobject())
            True
        """
        return ex

    def relation(self, ex, operator):
        """
        EXAMPLES::

            sage: from sage.symbolic.expression_conversions import ExpressionTreeWalker
            sage: foo = function('foo')
            sage: eq = foo(x) == x
            sage: s = ExpressionTreeWalker(eq)
            sage: s.relation(eq, eq.operator()) == eq
            True
        """
        return operator(self(ex.lhs()), self(ex.rhs()))

    def arithmetic(self, ex, operator):
        """
        EXAMPLES::

            sage: from sage.symbolic.expression_conversions import ExpressionTreeWalker
            sage: foo = function('foo')
            sage: f = x*foo(x) + pi/foo(x)
            sage: s = ExpressionTreeWalker(f)
            sage: bool(s.arithmetic(f, f.operator()) == f)
            True
        """
        return reduce(operator, map(self, ex.operands()))

    def composition(self, ex, operator):
        """
        EXAMPLES::

            sage: from sage.symbolic.expression_conversions import ExpressionTreeWalker
            sage: foo = function('foo')
            sage: f = foo(atan2(0, 0, hold=True))
            sage: s = ExpressionTreeWalker(f)
            sage: bool(s.composition(f, f.operator()) == f)
            True
        """
        from sage.symbolic.function import Function
        if isinstance(operator, Function):
            return operator(*map(self, ex.operands()), hold=True)
        else:
            return operator(*map(self, ex.operands()))

    def derivative(self, ex, operator):
        """
        EXAMPLES::

            sage: from sage.symbolic.expression_conversions import ExpressionTreeWalker
            sage: foo = function('foo')
            sage: f = foo(x).diff(x)
            sage: s = ExpressionTreeWalker(f)
            sage: bool(s.derivative(f, f.operator()) == f)
            True
        """
        return operator(*map(self, ex.operands()))

    def tuple(self, ex):
        """
        EXAMPLES::

            sage: from sage.symbolic.expression_conversions import ExpressionTreeWalker
            sage: foo = function('foo')
            sage: f = hypergeometric((1,2,3,),(x,),x)
            sage: s = ExpressionTreeWalker(f)
            sage: bool(s() == f)
            True
        """
        return ex.operands()


class SubstituteFunction(ExpressionTreeWalker):
    def __init__(self, ex, *args):
        """
        A class that walks the tree and replaces occurrences of a
        function with another.

        EXAMPLES::

            sage: from sage.symbolic.expression_conversions import SubstituteFunction
            sage: foo = function('foo'); bar = function('bar')
            sage: s = SubstituteFunction(foo(x), {foo: bar})
            sage: s(1/foo(foo(x)) + foo(2))
            1/bar(bar(x)) + bar(2)

        TESTS:

        Check that the old syntax still works::

            sage: s = SubstituteFunction(foo(x), foo, bar)
            sage: s(1/foo(foo(x)) + foo(2))
            1/bar(bar(x)) + bar(2)
        """
        if len(args) == 2:
            self.substitutions = {args[0]: args[1]}
        elif len(args) == 1:
            self.substitutions = args[0]
        else:
            raise TypeError('SubstituteFunction takes either one or two arguments.')
        self.ex = ex

    def composition(self, ex, operator):
        """
        EXAMPLES::

            sage: from sage.symbolic.expression_conversions import SubstituteFunction
            sage: foo = function('foo'); bar = function('bar')
            sage: s = SubstituteFunction(foo(x), {foo: bar})
            sage: f = foo(x)
            sage: s.composition(f, f.operator())
            bar(x)
            sage: f = foo(foo(x))
            sage: s.composition(f, f.operator())
            bar(bar(x))
            sage: f = sin(foo(x))
            sage: s.composition(f, f.operator())
            sin(bar(x))
            sage: f = foo(sin(x))
            sage: s.composition(f, f.operator())
            bar(sin(x))
        """
        new = self.substitutions.get(operator)
        if new is not None:
            return new(*[self(_) for _ in ex.operands()])
        else:
            return super().composition(ex, operator)

    def derivative(self, ex, operator):
        """
        EXAMPLES::

            sage: from sage.symbolic.expression_conversions import SubstituteFunction
            sage: foo = function('foo'); bar = function('bar')
            sage: s = SubstituteFunction(foo(x), {foo: bar})
            sage: f = foo(x).diff(x)
            sage: s.derivative(f, f.operator())
            diff(bar(x), x)

        TESTS:

        We can substitute functions under a derivative operator,
        :issue:`12801`::

            sage: f = function('f')
            sage: g = function('g')
            sage: f(g(x)).diff(x).substitute_function({g: sin})
            cos(x)*D[0](f)(sin(x))

        """
        new = self.substitutions.get(operator.function())
        if new is not None:
            return operator.change_function(new)(*[self(_) for _ in ex.operands()])
        else:
            return operator(*[self(_) for _ in ex.operands()])

<<<<<<< HEAD

class Exponentialize(ExpressionTreeWalker):
    # Implementation note: this code is executed once at first
    # reference in the code using it, therefore avoiding rebuilding
    # the same canned results dictionary at each call.
    from sage.functions.hyperbolic import sinh, cosh, sech, csch, tanh, coth
    from sage.functions.log import exp
    from sage.functions.trig import sin, cos, sec, csc, tan, cot
    from sage.symbolic.constants import e, I
    from sage.rings.integer import Integer
    from sage.symbolic.ring import SR
    from sage.calculus.var import function
    half = Integer(1) / Integer(2)
    two = Integer(2)
    x = SR.var("x")
    CircDict = {
        sin: (-half*I*exp(I*x) + half*I*exp(-I*x)).function(x),
        cos: (half*exp(I*x) + half*exp(-I*x)).function(x),
        sec: (two/(exp(I*x) + exp(-I*x))).function(x),
        csc: (two*I/(exp(I*x) - exp(-I*x))).function(x),
        tan: (-I*(exp(I*x) - exp(-I*x))/(exp(I*x) + exp(-I*x))).function(x),
        cot: (I*(exp(I*x) + exp(-I*x))/(exp(I*x) - exp(-I*x))).function(x),
        sinh: (-half*exp(-x) + half*exp(x)).function(x),
        cosh: (half*exp(-x) + half*exp(x)).function(x),
        sech: (two/(exp(-x) + exp(x))).function(x),
        csch: (-two/(exp(-x) - exp(x))).function(x),
        tanh: (-(exp(-x) - exp(x))/(exp(x) + exp(-x))).function(x),
        coth: (-(exp(-x) + exp(x))/(exp(-x) - exp(x))).function(x)
    }
    Circs = list(CircDict.keys())

    def __init__(self, ex):
        """
        A class that walks a symbolic expression tree and replace circular
        and hyperbolic functions by their respective exponential
        expressions.

        EXAMPLES::

            sage: from sage.symbolic.expression_conversions import Exponentialize
            sage: d = Exponentialize(sin(x))
            sage: d(sin(x))
            -1/2*I*e^(I*x) + 1/2*I*e^(-I*x)
            sage: d(cosh(x))
            1/2*e^(-x) + 1/2*e^x
        """
        self.ex = ex

    def composition(self, ex, op):
        r"""
        Return the composition of ``self`` with ``ex`` by ``op``.

        EXAMPLES::

            sage: x = SR.var("x")
            sage: from sage.symbolic.expression_conversions import Exponentialize
            sage: p = x
            sage: s = Exponentialize(p)
            sage: q = sin(x)
            sage: s.composition(q, q.operator())
            -1/2*I*e^(I*x) + 1/2*I*e^(-I*x)
        """
        if op in self.Circs:
            return self.CircDict.get(op)(*[self(oper)
                                           for oper in ex.operands()])
        return super().composition(ex, op)


class DeMoivre(ExpressionTreeWalker):
    def __init__(self, ex, force=False):
        r"""
        A class that walks a symbolic expression tree and replaces
        occurences of complex exponentials (optionally, all
        exponentials) by their respective trigonometric expressions.

        INPUT:

        - ``force`` -- boolean (default: ``False``); replace `\exp(x)`
          with `\cosh(x) + \sinh(x)`

        EXAMPLES::

            sage: a, b = SR.var("a, b")
            sage: from sage.symbolic.expression_conversions import DeMoivre
            sage: d = DeMoivre(e^a)
            sage: d(e^(a+I*b))
            (cos(b) + I*sin(b))*e^a
        """
        self.ex = ex
        self.force = force

    def composition(self, ex, op):
        """
        Return the composition of ``self`` with ``ex`` by ``op``.

        EXAMPLES::

            sage: x, a, b = SR.var('x, a, b')
            sage: from sage.symbolic.expression_conversions import DeMoivre
            sage: p = exp(x)
            sage: s = DeMoivre(p)
            sage: q = exp(a+I*b)
            sage: s.composition(q, q.operator())
            (cos(b) + I*sin(b))*e^a
        """
        from sage.functions.log import exp
        if op is not exp:
            # return super().composition(ex, op)
            return op(*[self(oper) for oper in ex.operands()])

        from sage.rings.imaginary_unit import I
        from sage.symbolic.ring import SR
        from sage.functions.hyperbolic import sinh, cosh
        from sage.functions.trig import sin, cos
        arg = self(ex.operands()[0])()
        w0, w1 = (SR.wild(u) for u in range(2))
        D = arg.match(w0 + I*w1)
        if D is not None:
            A = D.get(w1)
            return exp(D.get(w0))*(cos(A) + I*sin(A))
        D = arg.match(I*w0)
        if D is not None:
            A = D.get(w0)
            return cos(A) + I*sin(A)
        if self.force:
            return cosh(arg) + sinh(arg)
        return exp(arg)

=======
# Half_angle transformation. Sometimes useful in integration

class HalfAngle(ExpressionTreeWalker):
    """
    A class that walks a symbolic expression tree, replacing each
    occurrence of a trigonometric or hyperbolic function by its
    expression as a rational fraction in the (hyperbolic) tangent
    of half the original argument.
    """
    # Code executed once at first class reference: create canned formulae.
    from sage.functions.hyperbolic import sinh, cosh, sech, csch, tanh, coth
    from sage.functions.trig import sin, cos, sec, csc, tan, cot
    from sage.rings.integer import Integer
    from sage.calculus.var import function
    from sage.symbolic.ring import SR
    x = SR.var("x")
    one = Integer(1)
    two = Integer(2)
    half = one/two
    HalvesDict = {
        sin: two*tan(half*x)/(tan(half*x)**2 + one).function(x),
        cos: -(tan(half*x)**2 - one)/(tan(half*x)**2 + one).function(x),
        tan: -two*tan(half*x)/(tan(half*x)**2 - one).function(x),
        csc: half*(tan(half*x)**2 + one)/tan(half*x).function(x),
        sec: -(tan(half*x)**2 + one)/(tan(half*x)**2 - one).function(x),
        cot: -half*(tan(half*x)**2 - one)/tan(half*x).function(x),
        sinh: -two*tanh(half*x)/(tanh(half*x)**2 - one).function(x),
        cosh: -(tanh(half*x)**2 + one)/(tanh(half*x)**2 - one).function(x),
        tanh: two*tanh(half*x)/(tanh(half*x)**2 + one).function(x),
        csch: -half*(tanh(half*x)**2 - one)/tanh(half*x).function(x),
        sech: -(tanh(half*x)**2 - one)/(tanh(half*x)**2 + one).function(x),
        coth: half*(tanh(half*x)**2 + one)/tanh(half*x).function(x)
    }
    Halves = list(HalvesDict)
    def __init__(self, ex):
        """
        Initialize.
        """
        self.ex = ex
    def composition(self, ex, op):
        """
        Compose.

        EXAMPLES::

            sage: from sage.symbolic.expression_conversions import HalfAngle
            sage: x, t = SR.var("x, t")
            sage: a = HalfAngle(cos(3*x)/(4-cos(x)).trig_expand())()
            sage: a.subs(tan(x/2) == t).simplify_full()
            (2*(t^2 + 1)*cos(3/2*x)^2 - t^2 - 1)/(5*t^2 + 3)
        """
        if op in self.Halves:
            return self.HalvesDict.get(op)(*[self(x) for x in ex.operands()])
        return super(HalfAngle, self).composition(ex, op)
>>>>>>> a60e101f

class HoldRemover(ExpressionTreeWalker):
    def __init__(self, ex, exclude=None):
        """
        A class that walks the tree and evaluates every operator
        that is not in a given list of exceptions.

        EXAMPLES::

            sage: from sage.symbolic.expression_conversions import HoldRemover
            sage: ex = sin(pi*cos(0, hold=True), hold=True); ex
            sin(pi*cos(0))
            sage: h = HoldRemover(ex)
            sage: h()
            0
            sage: h = HoldRemover(ex, [sin])
            sage: h()
            sin(pi)
            sage: h = HoldRemover(ex, [cos])
            sage: h()
            sin(pi*cos(0))
            sage: ex = atan2(0, 0, hold=True) + hypergeometric([1,2], [3,4], 0, hold=True)
            sage: h = HoldRemover(ex, [atan2])
            sage: h()
            arctan2(0, 0) + 1
            sage: h = HoldRemover(ex, [hypergeometric])
            sage: h()
            NaN + hypergeometric((1, 2), (3, 4), 0)
        """
        self.ex = ex
        if exclude is None:
            exclude = []
        self._exclude = exclude

    def composition(self, ex, operator):
        """
        EXAMPLES::

            sage: from sage.symbolic.expression_conversions import HoldRemover
            sage: ex = sin(pi*cos(0, hold=True), hold=True); ex
            sin(pi*cos(0))
            sage: h = HoldRemover(ex)
            sage: h()
            0
        """
        from sage.functions.other import Function_sum, Function_prod
        from sage.calculus.calculus import symbolic_sum, symbolic_product
        if not operator:
            return self
        if isinstance(operator, Function_sum):
            return symbolic_sum(*map(self, ex.operands()))
        if isinstance(operator, Function_prod):
            return symbolic_product(*map(self, ex.operands()))
        if operator in self._exclude:
            return operator(*map(self, ex.operands()), hold=True)
        else:
            return operator(*map(self, ex.operands()))<|MERGE_RESOLUTION|>--- conflicted
+++ resolved
@@ -1656,7 +1656,6 @@
         else:
             return operator(*[self(_) for _ in ex.operands()])
 
-<<<<<<< HEAD
 
 class Exponentialize(ExpressionTreeWalker):
     # Implementation note: this code is executed once at first
@@ -1785,7 +1784,7 @@
             return cosh(arg) + sinh(arg)
         return exp(arg)
 
-=======
+
 # Half_angle transformation. Sometimes useful in integration
 
 class HalfAngle(ExpressionTreeWalker):
@@ -1840,7 +1839,7 @@
         if op in self.Halves:
             return self.HalvesDict.get(op)(*[self(x) for x in ex.operands()])
         return super(HalfAngle, self).composition(ex, op)
->>>>>>> a60e101f
+
 
 class HoldRemover(ExpressionTreeWalker):
     def __init__(self, ex, exclude=None):
