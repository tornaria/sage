"""
The symbolic ring
"""

#*****************************************************************************
#       Copyright (C) 2008 William Stein <wstein@gmail.com>
#       Copyright (C) 2008 Burcin Erocal <burcin@erocal.org>
#
# This program is free software: you can redistribute it and/or modify
# it under the terms of the GNU General Public License as published by
# the Free Software Foundation, either version 2 of the License, or
# (at your option) any later version.
#                  http://www.gnu.org/licenses/
#*****************************************************************************
from __future__ import absolute_import
<<<<<<< HEAD
=======

from sage.ext.cplusplus cimport ccrepr
>>>>>>> a2e82e15

from sage.libs.pynac.pynac cimport *

from sage.rings.integer cimport Integer
from sage.rings.real_mpfr cimport RealNumber

from sage.symbolic.expression cimport Expression, new_Expression_from_GEx, new_Expression_from_pyobject, is_Expression

from sage.misc.latex import latex_variable_name
from sage.structure.element cimport RingElement, Element, Matrix
from sage.categories.morphism cimport Morphism
from sage.structure.coerce cimport is_numpy_type

from sage.rings.all import RR, CC, ZZ

import operator

cdef class SymbolicRing(CommutativeRing):
    """
    Symbolic Ring, parent object for all symbolic expressions.
    """
    def __init__(self, base_ring = None):
        """
        Initialize the Symbolic Ring.

        EXAMPLES::

            sage: SR
            Symbolic Ring

        TESTS::

            sage: isinstance(SR, sage.symbolic.ring.SymbolicRing)
            True
            sage: TestSuite(SR).run()

        """
        if base_ring is None:
            base_ring = self
        CommutativeRing.__init__(self, base_ring)
        self._populate_coercion_lists_(convert_method_name='_symbolic_')
        self.symbols = {}

    def __reduce__(self):
        """
        EXAMPLES::

           sage: loads(dumps(SR)) == SR           # indirect doctest
           True
        """
        return the_SymbolicRing, tuple([])

    def _repr_(self):
        """
        Return a string representation of self.

        EXAMPLES::

            sage: repr(SR)
            'Symbolic Ring'
        """
        return "Symbolic Ring"

    def _latex_(self):
        """
        Return latex representation of the symbolic ring.

        EXAMPLES::

            sage: latex(SR)
            \text{SR}
            sage: M = MatrixSpace(SR, 2); latex(M)
            \mathrm{Mat}_{2\times 2}(\text{SR})
        """
        return r'\text{SR}'

    cpdef _coerce_map_from_(self, R):
        """
        EXAMPLES::

            sage: SR.coerce(int(2))
            2
            sage: SR.coerce(-infinity)
            -Infinity
            sage: SR.coerce(unsigned_infinity)
            Infinity
            sage: SR.has_coerce_map_from(ZZ['t'])
            True
            sage: SR.has_coerce_map_from(ZZ['t,u,v'])
            True
            sage: SR.has_coerce_map_from(Frac(ZZ['t,u,v']))
            True
            sage: SR.has_coerce_map_from(GF(5)['t'])
            True
            sage: SR.has_coerce_map_from(SR['t'])
            False
            sage: SR.has_coerce_map_from(Integers(8))
            True
            sage: SR.has_coerce_map_from(GF(9, 'a'))
            True
            sage: SR.has_coerce_map_from(RealBallField())
            True
            sage: SR.has_coerce_map_from(ComplexBallField())
            True
            sage: SR.has_coerce_map_from(UnsignedInfinityRing)
            True

        TESTS::

            sage: SR.has_coerce_map_from(pari)
            False

        Check if arithmetic with bools works (see :trac:`9560`)::

            sage: SR.has_coerce_map_from(bool)
            True
            sage: SR(5)*True; True*SR(5)
            5
            5
            sage: SR(5)+True; True+SR(5)
            6
            6
            sage: SR(5)-True
            4

        TESTS::

            sage: SR.has_coerce_map_from(SR.subring(accepting_variables=('a',)))
            True
            sage: SR.has_coerce_map_from(SR.subring(rejecting_variables=('r',)))
            True
            sage: SR.has_coerce_map_from(SR.subring(no_variables=True))
            True

            sage: SR.has_coerce_map_from(AA)
            True
            sage: SR.has_coerce_map_from(QQbar)
            True
        """
        if isinstance(R, type):
            if R in [int, float, long, complex, bool]:
                return True

            if is_numpy_type(R):
                import numpy
                if (issubclass(R, numpy.integer) or
                    issubclass(R, numpy.floating) or
                    issubclass(R, numpy.complexfloating)):
                    return NumpyToSRMorphism(R)
                else:
                    return None

            if 'sympy' in R.__module__:
                from sympy.core.basic import Basic
                if issubclass(R, Basic):
                    return UnderscoreSageMorphism(R, self)

            return False
        else:
            from sage.rings.real_mpfr import mpfr_prec_min

            from sage.rings.fraction_field import is_FractionField
            from sage.rings.finite_rings.integer_mod_ring import is_IntegerModRing
            from sage.rings.real_mpfi import is_RealIntervalField
            from sage.rings.complex_interval_field import is_ComplexIntervalField
            from sage.rings.real_arb import RealBallField
            from sage.rings.complex_arb import ComplexBallField
            from sage.rings.polynomial.polynomial_ring import is_PolynomialRing
            from sage.rings.polynomial.multi_polynomial_ring import is_MPolynomialRing
            from sage.rings.polynomial.laurent_polynomial_ring import is_LaurentPolynomialRing

            from sage.rings.all import (ComplexField,
                                        RLF, CLF, AA, QQbar, InfinityRing,
                                        UnsignedInfinityRing)
            from sage.rings.finite_rings.finite_field_base import is_FiniteField

            from sage.interfaces.maxima import Maxima

            from .subring import GenericSymbolicSubring

            if ComplexField(mpfr_prec_min()).has_coerce_map_from(R):
                # Almost anything with a coercion into any precision of CC
                return R not in (RLF, CLF)
            elif is_PolynomialRing(R) or is_MPolynomialRing(R) or is_FractionField(R) or is_LaurentPolynomialRing(R):
                base = R.base_ring()
                return base is not self and self.has_coerce_map_from(base)
            elif (R is InfinityRing or R is UnsignedInfinityRing
                  or is_RealIntervalField(R) or is_ComplexIntervalField(R)
                  or isinstance(R, RealBallField)
                  or isinstance(R, ComplexBallField)
                  or is_IntegerModRing(R) or is_FiniteField(R)):
                return True
            elif isinstance(R, GenericSymbolicSubring):
                return True

    def _element_constructor_(self, x):
        """
        Coerce `x` into the symbolic expression ring SR.

        EXAMPLES::

            sage: a = SR(-3/4); a
            -3/4
            sage: type(a)
            <type 'sage.symbolic.expression.Expression'>
            sage: a.parent()
            Symbolic Ring
            sage: K.<a> = QuadraticField(-3)
            sage: a + sin(x)
            I*sqrt(3) + sin(x)
            sage: x=var('x'); y0,y1=PolynomialRing(ZZ,2,'y').gens()
            sage: x+y0/y1
            x + y0/y1
            sage: x.subs(x=y0/y1)
            y0/y1
            sage: x + long(1)
            x + 1

        If `a` is already in the symbolic expression ring, coercing returns
        `a` itself (not a copy)::

            sage: a = SR(-3/4); a
            -3/4
            sage: SR(a) is a
            True

        A Python complex number::

            sage: SR(complex(2,-3))
            (2-3j)

        TESTS::

            sage: SR._coerce_(int(5))
            5
            sage: SR._coerce_(5)
            5
            sage: SR._coerce_(float(5))
            5.0
            sage: SR._coerce_(5.0)
            5.00000000000000

        An interval arithmetic number::

            sage: SR._coerce_(RIF(pi))
            3.141592653589794?

        A number modulo 7::

            sage: a = SR(Mod(3,7)); a
            3
            sage: a^2
            2

            sage: si = SR.coerce(I)
            sage: si^2
            -1
            sage: bool(si == CC.0)
            True

        Polynomial ring element factorizations::

            sage: R.<x> = QQ[]
            sage: SR(factor(5*x^2 - 5))
            5*(x + 1)*(x - 1)
            sage: R.<x,y> = QQ[]
            sage: SR(factor(x^2 - y^2))
            (x + y)*(x - y)
            sage: R.<x,y,z> = QQ[]
            sage: SR(factor(x^2*y^3 + x^2*y^2*z - x*y^3 - x*y^2*z - 2*x*y*z - 2*x*z^2 + 2*y*z + 2*z^2))
            (x*y^2 - 2*z)*(x - 1)*(y + z)

        Asymptotic expansions::

            sage: A.<x, y> = AsymptoticRing(growth_group='x^ZZ * y^QQ * log(y)^ZZ', coefficient_ring=ZZ)
            sage: s = SR(3*x^5 * log(y) + 4*y^(3/7) + O(x*log(y))); s
            3*x^5*log(y) + 4*y^(3/7) + Order(x*log(y))
            sage: s.operator(), s.operands()
            (<function add_vararg at 0x...>,
             [3*x^5*log(y), 4*y^(3/7), Order(x*log(y))])
            sage: t = s.operands()[0]; t
            3*x^5*log(y)
            sage: t.operator(), t.operands()
            (<function mul_vararg at 0x...>, [x^5, log(y), 3])

        Check that :trac:`20162` is fixed::

            sage: k.<a> = GF(9)
            sage: SR(a).is_real()
            False
            sage: SR(a).is_positive()
            False

        We get a sensible error message if conversion fails::

            sage: SR(int)
            Traceback (most recent call last):
            ...
            TypeError: unable to convert <... 'int'> to a symbolic expression
            sage: r^(1/2)
            Traceback (most recent call last):
            ...
            TypeError: unable to convert R Interpreter to a symbolic expression

        Check that :trac:`22068` is fixed::

            sage: _ = var('x')
            sage: sin(x).subs(x=RR('NaN'))
            sin(NaN)
            sage: SR(RR('NaN')).is_real()
            False
            sage: sin(x).subs(x=float('NaN'))
            sin(NaN)
            sage: SR(float('NaN')).is_real()
            False
            sage: sin(x).subs(x=complex('NaN'))
            sin(NaN)
        """
        cdef GEx exp
        if is_Expression(x):
            if (<Expression>x)._parent is self:
                return x
            else:
                return new_Expression_from_GEx(self, (<Expression>x)._gobj)
        elif hasattr(x, '_symbolic_'):
            return x._symbolic_(self)
        elif isinstance(x, str):
            try:
                from sage.calculus.calculus import symbolic_expression_from_string
                return self(symbolic_expression_from_string(x))
            except SyntaxError as err:
                msg, s, pos = err.args
                raise TypeError("%s: %s !!! %s" % (msg, s[:pos], s[pos:]))

        from sage.rings.infinity import (infinity, minus_infinity,
                                         unsigned_infinity)
        from sage.structure.factorization import Factorization

        if isinstance(x, RealNumber):
            if x.is_NaN():
                from sage.symbolic.constants import NaN
                return NaN
            exp = x
        elif isinstance(x, (float, complex)):
            if not (x == x):
                from sage.symbolic.constants import NaN
                return NaN
            exp = x
        elif isinstance(x, (Integer, long)):
            exp = x
        elif isinstance(x, int):
            exp = GEx(<long>x)
        elif x is infinity:
            return new_Expression_from_GEx(self, g_Infinity)
        elif x is minus_infinity:
            return new_Expression_from_GEx(self, g_mInfinity)
        elif x is unsigned_infinity:
            return new_Expression_from_GEx(self, g_UnsignedInfinity)
        elif isinstance(x, (RingElement, Matrix)):
            exp = x
        elif isinstance(x, Factorization):
            from sage.misc.all import prod
            return prod([SR(p)**e for p,e in x], SR(x.unit()))
        else:
            raise TypeError(f"unable to convert {x!r} to a symbolic expression")

        return new_Expression_from_GEx(self, exp)

    def _force_pyobject(self, x, bint force=False, bint recursive=True):
        """
        Wrap the given Python object in a symbolic expression even if it
        cannot be coerced to the Symbolic Ring.

        INPUT:

        - ``x`` - a Python object.

        - ``force`` - bool, default ``False``, if True, the Python object
          is taken as is without attempting coercion or list traversal.

        - ``recursive`` - bool, default ``True``, disables recursive
          traversal of lists.

        EXAMPLES::

            sage: t = SR._force_pyobject(QQ); t
            Rational Field
            sage: type(t)
            <type 'sage.symbolic.expression.Expression'>

        Testing tuples::

            sage: t = SR._force_pyobject((1, 2, x, x+1, x+2)); t
            (1, 2, x, x + 1, x + 2)
            sage: t.subs(x = 2*x^2)
            (1, 2, 2*x^2, 2*x^2 + 1, 2*x^2 + 2)
            sage: t.op[0]
            1
            sage: t.op[2]
            x

        It also works if the argument is a ``list``::

            sage: t = SR._force_pyobject([1, 2, x, x+1, x+2]); t
            (1, 2, x, x + 1, x + 2)
            sage: t.subs(x = 2*x^2)
            (1, 2, 2*x^2, 2*x^2 + 1, 2*x^2 + 2)
            sage: SR._force_pyobject((QQ, RR, CC))
            (Rational Field, Real Field with 53 bits of precision, Complex Field with 53 bits of precision)
            sage: t = SR._force_pyobject((QQ, (x, x + 1, x + 2), CC)); t
            (Rational Field, (x, x + 1, x + 2), Complex Field with 53 bits of precision)
            sage: t.subs(x=x^2)
            (Rational Field, (x^2, x^2 + 1, x^2 + 2), Complex Field with 53 bits of precision)

        If ``recursive`` is ``False`` the inner tuple is taken as a Python
        object. This prevents substitution as above::

            sage: t = SR._force_pyobject((QQ, (x, x + 1, x + 2), CC), recursive=False)
            sage: t
            (Rational Field, (x, x + 1, x + 2), Complex Field with 53 bits
            of precision)
            sage: t.subs(x=x^2)
            (Rational Field, (x, x + 1, x + 2), Complex Field with 53 bits
            of precision)
        """
        cdef GEx exp
        cdef GExprSeq ex_seq
        cdef GExVector ex_v
        if force:
            exp = x

        else:
            # first check if we can do it the nice way
            if isinstance(x, Expression):
                return x
            try:
                return self._coerce_(x)
            except TypeError:
                pass

            # tuples can be packed into exprseq
            if isinstance(x, (tuple, list)):
                for e in x:
                    obj = SR._force_pyobject(e, force=(not recursive))
                    ex_v.push_back( (<Expression>obj)._gobj )

                ex_seq = GExprSeq(ex_v)

                exp = GEx(ex_seq)
            else:
                exp = x

        return new_Expression_from_GEx(self, exp)

    def wild(self, unsigned int n=0):
        """
        Return the n-th wild-card for pattern matching and substitution.

        INPUT:

        - ``n`` - a nonnegative integer

        OUTPUT:

        - `n^{th}` wildcard expression

        EXAMPLES::

            sage: x,y = var('x,y')
            sage: w0 = SR.wild(0); w1 = SR.wild(1)
            sage: pattern = sin(x)*w0*w1^2; pattern
            $1^2*$0*sin(x)
            sage: f = atan(sin(x)*3*x^2); f
            arctan(3*x^2*sin(x))
            sage: f.has(pattern)
            True
            sage: f.subs(pattern == x^2)
            arctan(x^2)

        TESTS:

        Check that :trac:`15047` is fixed::

            sage: latex(SR.wild(0))
            \$0

        Check that :trac:`21455` is fixed::

            sage: coth(SR.wild(0))
            coth($0)
        """
        return new_Expression_from_GEx(self, g_wild(n))

    def __contains__(self, x):
        r"""
        True if there is an element of the symbolic ring that is equal to x
        under ``==``.

        EXAMPLES:

        The symbolic variable x is in the symbolic ring.::

            sage: x.parent()
            Symbolic Ring
            sage: x in SR
            True

        2 is also in the symbolic ring since it is equal to something in
        SR, even though 2's parent is not SR.

        ::

            sage: 2 in SR
            True
            sage: parent(2)
            Integer Ring
            sage: 1/3 in SR
            True
        """
        try:
            x2 = self(x)
            return bool(x2 == x)
        except TypeError:
            return False

    def characteristic(self):
        """
        Return the characteristic of the symbolic ring, which is 0.

        OUTPUT:

        - a Sage integer

        EXAMPLES::

            sage: c = SR.characteristic(); c
            0
            sage: type(c)
            <type 'sage.rings.integer.Integer'>
        """
        return Integer(0)

    def _an_element_(self):
        """
        Return an element of the symbolic ring, which is used by the
        coercion model.

        EXAMPLES::

            sage: SR._an_element_()
            some_variable
        """
        return self.symbol('some_variable')

    def is_field(self, proof = True):
        """
        Returns True, since the symbolic expression ring is (for the most
        part) a field.

        EXAMPLES::

            sage: SR.is_field()
            True
        """
        return True

    def is_finite(self):
        """
        Return False, since the Symbolic Ring is infinite.

        EXAMPLES::

            sage: SR.is_finite()
            False
        """
        return False

    cpdef bint is_exact(self) except -2:
        """
        Return False, because there are approximate elements in the
        symbolic ring.

        EXAMPLES::

            sage: SR.is_exact()
            False

        Here is an inexact element.

        ::

            sage: SR(1.9393)
            1.93930000000000
        """
        return False

    def pi(self):
        """
        EXAMPLES::

            sage: SR.pi() is pi
            True
        """
        from sage.symbolic.constants import pi
        return self(pi)

    cpdef Expression symbol(self, name=None, latex_name=None, domain=None):
        """
        EXAMPLES::

            sage: t0 = SR.symbol("t0")
            sage: t0.conjugate()
            conjugate(t0)

            sage: t1 = SR.symbol("t1", domain='real')
            sage: t1.conjugate()
            t1

            sage: t0.abs()
            abs(t0)

            sage: t0_2 = SR.symbol("t0", domain='positive')
            sage: t0_2.abs()
            t0
            sage: bool(t0_2 == t0)
            True
            sage: t0.conjugate()
            t0

            sage: SR.symbol() # temporary variable
            symbol...

        We propagate the domain to the assumptions database::

            sage: n = var('n', domain='integer')
            sage: solve([n^2 == 3],n)
            []

        TESTS:

        Test that the parent is set correctly (inheritance)::

            sage: from sage.symbolic.ring import SymbolicRing
            sage: class MySymbolicRing(SymbolicRing):
            ....:     def _repr_(self):
            ....:         return 'My Symbolic Ring'
            sage: MySR = MySymbolicRing()
            sage: MySR.symbol('x').parent()
            My Symbolic Ring
            sage: MySR.var('x').parent()  # indirect doctest
            My Symbolic Ring
            sage: MySR.var('blub').parent()  # indirect doctest
            My Symbolic Ring
            sage: MySR.an_element().parent()
            My Symbolic Ring
        """
        cdef GSymbol symb
        cdef Expression e

        # check if there is already a symbol with same name
        e = self.symbols.get(name)

        # fast path to get an already existing variable
        if e is not None:
            if domain is None:
                if latex_name is None:
                    return e

            # get symbol
            symb = ex_to_symbol(e._gobj)
            if latex_name is not None:
                symb.set_texname(latex_name)
            if domain is not None:
                symb.set_domain(sage_domain_to_ginac_domain(domain))
            e._gobj = GEx(symb)
            if domain is not None:
                send_sage_domain_to_maxima(e, domain)

            return e

        else: # initialize a new symbol
            # Construct expression
            e = <Expression>Expression.__new__(Expression)
            e._parent = self

            if name is None: # Check if we need a temporary anonymous new symbol
                symb = ginac_new_symbol()
                if domain is not None:
                    symb.set_domain(sage_domain_to_ginac_domain(domain))
            else:
                if latex_name is None:
                    latex_name = latex_variable_name(name)
                if domain is not None:
                    ginac_domain = sage_domain_to_ginac_domain(domain)
                else:
                    ginac_domain = domain_complex
                symb = ginac_symbol(name, latex_name, ginac_domain)
                self.symbols[name] = e

            e._gobj = GEx(symb)
            if domain is not None:
                send_sage_domain_to_maxima(e, domain)

        return e

    def var(self, name, latex_name=None, n=None, domain=None):
        """
        Return a symbolic variable as an element of the symbolic ring.

        INPUT:

        - ``name`` -- string or list of strings with the name(s) of the symbolic variable(s)

        - ``latex_name`` -- (optional) string used when printing in latex mode, if not specified use ``'name'``

        - ``n`` -- (optional) positive integer; number of symbolic variables, indexed from `0` to `n-1`

        - ``domain`` -- (optional) specify the domain of the variable(s); it is the complex plane
          by default, and possible options are (non-exhaustive list, see note below):
          ``'real'``, ``'complex'``, ``'positive'``, ``'integer'`` and ``'noninteger'``

        OUTPUT:

        Symbolic expression or tuple of symbolic expressions.

        .. SEEALSO::

            This function does not inject the variable(s) into the global namespace.
            For that purpose see :meth:`var()<sage.calculus.var.var>`.

        .. NOTE::

            For a comprehensive list of acceptable features type ``'maxima('features')'``,
            and see also the documentation of :ref:`sage.symbolic.assumptions`.

        EXAMPLES:

        Create a variable `zz` (complex by default)::

            sage: zz = SR.var('zz'); zz
            zz

        The return type is a symbolic expression::

            sage: type(zz)
            <type 'sage.symbolic.expression.Expression'>

        We can specify the domain as well::

            sage: zz = SR.var('zz', domain='real')
            sage: zz.is_real()
            True

        The real domain is also set with the integer domain::

            sage: SR.var('x', domain='integer').is_real()
            True

        The ``name`` argument does not have to match the left-hand side variable::

            sage: t = SR.var('theta2'); t
            theta2

        Automatic indexing is available as well::

            sage: x = SR.var('x', 4)
            sage: x[0], x[3]
            (x0, x3)
            sage: sum(x)
            x0 + x1 + x2 + x3

        TESTS::

            sage: var(' x y  z    ')
            (x, y, z)
            sage: var(' x  ,  y ,  z    ')
            (x, y, z)
            sage: var(' ')
            Traceback (most recent call last):
            ...
            ValueError: You need to specify the name of the new variable.

            var(['x', 'y ', ' z '])
            (x, y, z)
            var(['x,y'])
            Traceback (most recent call last):
            ...
            ValueError: The name "x,y" is not a valid Python identifier.

        Check that :trac:`17206` is fixed::

            sage: var1 = var('var1', latex_name=r'\sigma^2_1'); latex(var1)
            {\sigma^2_1}

        The number of variables should be an integer greater or equal than 1::

            sage: SR.var('K', -273)
            Traceback (most recent call last):
            ...
            ValueError: the number of variables should be a positive integer

        The argument ``n`` can only handle a single variable::

            sage: SR.var('x y', 4)
            Traceback (most recent call last):
            ...
            ValueError: cannot specify n for multiple symbol names
        """
        if is_Expression(name):
            return name
        if not isinstance(name, (basestring,list,tuple)):
            name = repr(name)

        if isinstance(name, (list,tuple)):
            names_list = [s.strip() for s in name]
        elif ',' in name:
            names_list = [s.strip() for s in name.split(',' )]
        elif ' ' in name:
            names_list = [s.strip() for s in name.split()]
        else:
            names_list = [name]

        for s in names_list:
            if not isidentifier(s):
                raise ValueError('The name "'+s+'" is not a valid Python identifier.')

        formatted_latex_name = None
        if latex_name is not None and n is None:
            try:
                n = operator.index(latex_name)
                latex_name = None
            except TypeError:
                formatted_latex_name = '{{{0}}}'.format(latex_name)

        if len(names_list) == 0:
            raise ValueError('You need to specify the name of the new variable.')
        if len(names_list) == 1:
            if n is not None:
                if n > 0:
                    name = [name + str(i) for i in range(n)]
                    if latex_name is None:
                        return tuple([self.symbol(name[i], domain=domain) for i in range(n)])
                    else:
                        formatted_latex_name = ['{{{}}}_{{{}}}'.format(latex_name, str(i)) for i in range(n)]
                        return tuple([self.symbol(name[i], latex_name=formatted_latex_name[i], domain=domain) for i in range(n)])
                else:
                    raise ValueError("the number of variables should be a positive integer")
            else:
                return self.symbol(name, latex_name=formatted_latex_name, domain=domain)
        if len(names_list) > 1:
            if latex_name is not None:
                raise ValueError("cannot specify latex_name for multiple symbol names")
            if n is not None:
                raise ValueError("cannot specify n for multiple symbol names")
            return tuple([self.symbol(s, domain=domain) for s in names_list])

    def _repr_element_(self, Expression x):
        """
        Returns the string representation of the element x.  This is
        used so that subclasses of the SymbolicRing (such the a
        CallableSymbolicExpressionRing) can provide their own
        implementations of how to print Expressions.

        EXAMPLES::

            sage: SR._repr_element_(x+2)
            'x + 2'
        """
        return ccrepr(x._gobj)

    def _latex_element_(self, Expression x):
        """
        Returns the standard LaTeX version of the expression *x*.

        EXAMPLES::

            sage: latex(sin(x+2))
            \sin\left(x + 2\right)
            sage: latex(var('theta') + 2)
            \theta + 2
        """
        return GEx_to_str_latex(&x._gobj)

    def _call_element_(self, _the_element, *args, **kwds):
        """
        EXAMPLES::

            sage: x,y=var('x,y')
            sage: f = x+y
            sage: f.variables()
            (x, y)
            sage: f()
            x + y
            sage: f(3)
            doctest:...: DeprecationWarning: Substitution using function-call syntax and unnamed arguments is deprecated and will be removed from a future release of Sage; you can use named arguments instead, like EXPR(x=..., y=...)
            See http://trac.sagemath.org/5930 for details.
            y + 3
            sage: f(x=3)
            y + 3
            sage: f(3,4)
            7
            sage: f(x=3,y=4)
            7
            sage: f(2,3,4)
            Traceback (most recent call last):
            ...
            ValueError: the number of arguments must be less than or equal to 2
            sage: f(x=2,y=3,z=4)
            5

        ::

            sage: f({x:3})
            y + 3
            sage: f({x:3,y:4})
            7
            sage: f(x=3)
            y + 3
            sage: f(x=3,y=4)
            7

        ::

            sage: a = (2^(8/9))
            sage: a(4)
            Traceback (most recent call last):
            ...
            ValueError: the number of arguments must be less than or equal to 0


        Note that you make get unexpected results when calling
        symbolic expressions and not explicitly giving the variables::

            sage: f = function('Gamma')(var('z'), var('w')); f
            Gamma(z, w)
            sage: f(2)
            Gamma(z, 2)
            sage: f(2,5)
            Gamma(5, 2)

        Thus, it is better to be explicit::

            sage: f(z=2)
            Gamma(2, w)
        """
        if len(args) == 0:
            d = None
        elif len(args) == 1 and isinstance(args[0], dict):
            d = args[0]
        else:
            from sage.misc.superseded import deprecation
            deprecation(5930, "Substitution using function-call syntax and unnamed arguments is deprecated and will be removed from a future release of Sage; you can use named arguments instead, like EXPR(x=..., y=...)")
            d = {}

            vars = _the_element.variables()
            for i, arg in enumerate(args):
                try:
                    d[ vars[i] ] = arg
                except IndexError:
                    raise ValueError("the number of arguments must be less than or equal to %s"%len(vars))

        return _the_element.subs(d, **kwds)

    def subring(self, *args, **kwds):
        r"""
        Create a subring of this symbolic ring.

        INPUT:

        Choose one of the following keywords to create a subring.

        - ``accepting_variables`` (default: ``None``) -- a tuple or other
          iterable of variables. If specified, then a symbolic subring of
          expressions in only these variables is created.

        - ``rejecting_variables`` (default: ``None``) -- a tuple or other
          iterable of variables. If specified, then a symbolic subring of
          expressions in variables distinct to these variables is
          created.

        - ``no_variables`` (default: ``False``) -- a boolean. If set,
          then a symbolic subring of constant expressions (i.e.,
          expressions without a variable) is created.

        OUTPUT:

        A ring.

        EXAMPLES:

        Let us create a couple of symbolic variables first::

            sage: V = var('a, b, r, s, x, y')

        Now we create a symbolic subring only accepting expressions in
        the variables `a` and `b`::

            sage: A = SR.subring(accepting_variables=(a, b)); A
            Symbolic Subring accepting the variables a, b

        An element is
        ::

            sage: A.an_element()
            a

        From our variables in `V` the following are valid in `A`::

            sage: tuple(v for v in V if v in A)
            (a, b)

        Next, we create a symbolic subring rejecting expressions with
        given variables::

            sage: R = SR.subring(rejecting_variables=(r, s)); R
            Symbolic Subring rejecting the variables r, s

        An element is
        ::

            sage: R.an_element()
            some_variable

        From our variables in `V` the following are valid in `R`::

            sage: tuple(v for v in V if v in R)
            (a, b, x, y)

        We have a third kind of subring, namely the subring of
        symbolic constants::

            sage: C = SR.subring(no_variables=True); C
            Symbolic Constants Subring

        Note that this subring can be considered as a special accepting
        subring; one without any variables.

        An element is
        ::

            sage: C.an_element()
            I*pi*e

        None of our variables in `V` is valid in `C`::

            sage: tuple(v for v in V if v in C)
            ()

        .. SEEALSO::

            :doc:`subring`
        """
        if self is not SR:
            raise NotImplementedError('Cannot create subring of %s.' % (self,))
        from .subring import SymbolicSubring
        return SymbolicSubring(*args, **kwds)

SR = SymbolicRing()

cdef unsigned sage_domain_to_ginac_domain(object domain) except? 3474701533:
    """
    TESTS::

        sage: var('x', domain='foo')
        Traceback (most recent call last):
        ...
        ValueError: 'foo': domain must be one of 'complex', 'real', 'positive' or 'integer'
    """
    # convert the domain argument to something easy to parse
    if domain is RR or domain == 'real':
        return domain_real
    elif domain == 'positive':
        return domain_positive
    elif domain is CC or domain == 'complex':
        return domain_complex
    elif domain is ZZ or domain == 'integer':
        return domain_integer
    else:
        raise ValueError(repr(domain)+": domain must be one of 'complex', 'real', 'positive' or 'integer'")

cdef void send_sage_domain_to_maxima(Expression v, object domain) except +:
    from sage.symbolic.assumptions import assume
    # convert the domain argument to something easy to parse
    if domain is RR or domain == 'real':
        assume(v, 'real')
    elif domain == 'positive':
        assume(v>0)
    elif domain is CC or domain == 'complex':
        assume(v, 'complex')
    elif domain is ZZ or domain == 'integer':
        assume(v, 'integer')
    else:
        raise ValueError(repr(domain)+": domain must be one of 'complex', 'real', 'positive' or 'integer'")

cdef class NumpyToSRMorphism(Morphism):
    r"""
    A morphism from numpy types to the symbolic ring.

    TESTS:

    We check that :trac:`8949` and :trac:`9769` are fixed (see also :trac:`18076`)::

        sage: import numpy
        sage: f(x) = x^2
        sage: f(numpy.int8('2'))
        4
        sage: f(numpy.int32('3'))
        9

    Note that the answer is a Sage integer and not a numpy type::

        sage: a = f(numpy.int8('2')).pyobject()
        sage: type(a)
        <type 'sage.rings.integer.Integer'>

    This behavior also applies to standard functions::

        sage: cos(numpy.int('2'))
        cos(2)
        sage: numpy.cos(numpy.int('2'))
        -0.41614683654714241
    """
    cdef _intermediate_ring

    def __init__(self, numpy_type):
        """
        A Morphism which constructs Expressions from NumPy floats and
        complexes by converting them to elements of either RDF or CDF.

        INPUT:

        - ``numpy_type`` - a numpy number type

        EXAMPLES::

            sage: import numpy
            sage: from sage.symbolic.ring import NumpyToSRMorphism
            sage: f = NumpyToSRMorphism(numpy.float64)
            sage: f(numpy.float64('2.0'))
            2.0
            sage: _.parent()
            Symbolic Ring

            sage: NumpyToSRMorphism(str)
            Traceback (most recent call last):
            ...
            TypeError: <... 'str'> is not a numpy number type
        """
        Morphism.__init__(self, numpy_type, SR)

        import numpy
        if issubclass(numpy_type, numpy.integer):
            from sage.rings.all import ZZ
            self._intermediate_ring = ZZ
        elif issubclass(numpy_type, numpy.floating):
            from sage.rings.all import RDF
            self._intermediate_ring = RDF
        elif issubclass(numpy_type, numpy.complexfloating):
            from sage.rings.all import CDF
            self._intermediate_ring = CDF
        else:
            raise TypeError("{} is not a numpy number type".format(numpy_type))

    cpdef Element _call_(self, a):
        """
        EXAMPLES:

        This should be called when coercing or converting a NumPy
        float or complex to the Symbolic Ring::

            sage: import numpy
            sage: SR(numpy.int32('1')).pyobject().parent()
            Integer Ring
            sage: SR(numpy.int64('-2')).pyobject().parent()
            Integer Ring

            sage: SR(numpy.float16('1')).pyobject().parent()
            Real Double Field
            sage: SR(numpy.float64('2.0')).pyobject().parent()
            Real Double Field

            sage: SR(numpy.complex64(1jr)).pyobject().parent()
            Complex Double Field
        """
        return new_Expression_from_pyobject(self.codomain(), self._intermediate_ring(a))

cdef class UnderscoreSageMorphism(Morphism):
    def __init__(self, t, R):
        """
        A Morphism which constructs Expressions from an arbitrary Python
        object by calling the :meth:`_sage_` method on the object.

        EXAMPLES::

            sage: import sympy
            sage: from sage.symbolic.ring import UnderscoreSageMorphism
            sage: b = sympy.var('b')
            sage: f = UnderscoreSageMorphism(type(b), SR)
            sage: f(b)
            b
            sage: _.parent()
            Symbolic Ring
        """
        import sage.categories.homset
        from sage.structure.parent import Set_PythonType
        Morphism.__init__(self, sage.categories.homset.Hom(Set_PythonType(t), R))

    cpdef Element _call_(self, a):
        """
        EXAMPLES:

        This should be called when coercing or converting a SymPy
        object to the Symbolic Ring::

            sage: import sympy
            sage: b = sympy.var('b')
            sage: bool(SR(b) == SR(b._sage_()))
            True
        """
        return self.codomain()(a._sage_())


def the_SymbolicRing():
    """
    Return the unique symbolic ring object.

    (This is mainly used for unpickling.)

    EXAMPLES::

        sage: sage.symbolic.ring.the_SymbolicRing()
        Symbolic Ring
        sage: sage.symbolic.ring.the_SymbolicRing() is sage.symbolic.ring.the_SymbolicRing()
        True
        sage: sage.symbolic.ring.the_SymbolicRing() is SR
        True
    """
    return SR

def is_SymbolicExpressionRing(R):
    """
    Returns True if *R* is the symbolic expression ring.

    EXAMPLES::

        sage: from sage.symbolic.ring import is_SymbolicExpressionRing
        sage: is_SymbolicExpressionRing(ZZ)
        False
        sage: is_SymbolicExpressionRing(SR)
        True
    """
    return R is SR

def var(name, **kwds):
    """
    EXAMPLES::

        sage: from sage.symbolic.ring import var
        sage: var("x y z")
        (x, y, z)
        sage: var("x,y,z")
        (x, y, z)
        sage: var("x , y , z")
        (x, y, z)
        sage: var("z")
        z

    TESTS:

    These examples test that variables can only be made from valid
    identifiers.  See :trac:`7496` (and :trac:`9724`) for details::

        sage: var(' ')
        Traceback (most recent call last):
        ...
        ValueError: You need to specify the name of the new variable.
        sage: var('3')
        Traceback (most recent call last):
        ...
        ValueError: The name "3" is not a valid Python identifier.
    """
    return SR.var(name, **kwds)

def is_SymbolicVariable(x):
    """
    Returns True if x is a variable.

    EXAMPLES::

        sage: from sage.symbolic.ring import is_SymbolicVariable
        sage: is_SymbolicVariable(x)
        True
        sage: is_SymbolicVariable(x+2)
        False

    TESTS::

        sage: ZZ['x']
        Univariate Polynomial Ring in x over Integer Ring
    """
    return is_Expression(x) and is_a_symbol((<Expression>x)._gobj)

def isidentifier(x):
    """
    Return whether ``x`` is a valid identifier.

    When we switch to Python 3 this function can be replaced by the
    official Python function of the same name.

    INPUT:

    - ``x`` -- a string.

    OUTPUT:

    Boolean. Whether the string ``x`` can be used as a variable name.

    EXAMPLES::

        sage: from sage.symbolic.ring import isidentifier
        sage: isidentifier('x')
        True
        sage: isidentifier(' x')   # can't start with space
        False
        sage: isidentifier('ceci_n_est_pas_une_pipe')
        True
        sage: isidentifier('1 + x')
        False
        sage: isidentifier('2good')
        False
        sage: isidentifier('good2')
        True
        sage: isidentifier('lambda s:s+1')
        False
    """
    import parser
    try:
        code = parser.expr(x).compile()
    except (MemoryError, OverflowError, SyntaxError, SystemError, parser.ParserError), msg:
        return False
    return len(code.co_names) == 1 and code.co_names[0] == x<|MERGE_RESOLUTION|>--- conflicted
+++ resolved
@@ -13,11 +13,8 @@
 #                  http://www.gnu.org/licenses/
 #*****************************************************************************
 from __future__ import absolute_import
-<<<<<<< HEAD
-=======
 
 from sage.ext.cplusplus cimport ccrepr
->>>>>>> a2e82e15
 
 from sage.libs.pynac.pynac cimport *
 
