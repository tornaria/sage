"""
Numerical Integration

AUTHORS:
    -- Josh Kantor (2007-02): first version
    -- William Stein (2007-02): rewrite of docs, conventions, etc.
"""

##############################################################################
#       Copyright (C) 2004,2005,2006,2007 Joshua Kantor <kantor.jm@gmail.com>
#       Copyright (C) 2007 William Stein <wstein@gmail.com>
#  Distributed under the terms of the GNU General Public License (GPL)
#  The full text of the GPL is available at:
#                  http://www.gnu.org/licenses/
##############################################################################
#TODO: Make sure this works with compiled functions
#TODO: Expose fourier integral functionality

include '../ext/cdefs.pxi'
include '../ext/interrupt.pxi'
include 'gsl.pxi'

import sage.rings.complex_double
import sage.plot.plot
import sage.gsl.interpolation

cdef class PyFunctionWrapper:
   cdef object the_function
   cdef object the_parameters

cdef class compiled_integrand:
   cdef int c_f(self,double t):  #void *params):
      return 0

cdef double c_f_compiled(double t, void *params):
   cdef double value
   cdef compiled_integrand wrapper
   wrapper = <compiled_integrand> params
   status =  wrapper.c_f(t)  #Could add parameters
   return value

cdef double c_f(double t,void *params):
   cdef double value
   cdef PyFunctionWrapper wrapper
   wrapper = <PyFunctionWrapper> params
   try:
      if len(wrapper.the_parameters)!=0:
         value=wrapper.the_function(t,wrapper.the_parameters)
      else:
         value=wrapper.the_function(t)
   except Exception, msg:
      print msg
      return 0

   return value



def numerical_integral(func, a, b=None,
                       algorithm='qag',
                       max_points=87, params=[], eps_abs=1e-6,
                       eps_rel=1e-6, rule=6):
   r"""
   Returns the numerical integral of the function on the interval
   from xmin to xmax and an error bound.

   EXAMPLES:
      To integrate the function $x^2$ from 0 to 1, we do
          sage: numerical_integral(lambda x: x^2, 0, 1, max_points=100)
          (0.33333333333333331, 3.7007434154171879e-15)

      To integrate the function $\sin(x)^3 + \sin(x)$ we do
         sage: numerical_integral(lambda x: sin(x)^3 + sin(x),  0, pi)
<<<<<<< HEAD
         (3.333333333333333, 3.7007434154171883e-14)
=======
		 (3.333333333333333, 3.7007434154171883e-14)

>>>>>>> 41306db9

      We check this with a symbolic integration:
         sage: (sin(x)^3+sin(x)).integral(x,0,pi)
         10/3

   INPUT:
      -- a, b: The interval of integration, specified as two numbers
               or a as a tuple/list with the first element the lower bound
               and the second element the upper bound.  Use
               '+inf' and '-inf' for plus or minus infinity.
      -- algorithm: valid choices are
                    'qag' -- for an adaptive integration
                    'qng' -- for a non-adaptive gauss kronrod (samples at a maximum of 87pts)
      -- max_points: sets the maximum number of sample points
      -- params: used to pass parameters to your function
      -- eps_abs, eps_rel: absolute and relative error tolerances
      -- rule: This controls the Gauss-Kronrod rule used in the adaptive integration
               rule=1: 15 pt rule
               rule=2: 21 pt rule
               rule=3: 31 pt rule
               rule=4: 41 pt rule
               rule=5: 51 pt rule
               rule=6: 61 pt sule
         Higher key values are more accurate for smooth functions but lower
         key values deal better with discontinuities.

   OUTPUT:
       numerical_integral returns a tuple whose first component is
       the answer and whose second component is an error estimate.

   MORE EXAMPLES:
   If we want to change the error tolerances and gauss rule used
       sage: f = lambda x: x^2
       sage: numerical_integral(f, 0, 1, max_points=200, eps_abs=1e-7, eps_rel=1e-7, rule=4)
       (0.33333333333333331, 3.7007434154171879e-15)

   For a Python function with parameters:
      sage: f = lambda x, a:1.0/(a[0]+x**2)
      sage: [numerical_integral(f, 1, 2, max_points=100, params=[n]) for n in range(10)]   # slightly random output (architecture and os dependent)
      [(0.49999999999998657, 5.5511151231256336e-15),
       (0.32175055439664557, 3.5721487367706477e-15),
       (0.24030098317249229, 2.6678768435816325e-15),
       (0.19253082576711697, 2.1375215571674764e-15),
       (0.16087527719832367, 1.7860743683853337e-15),
       (0.13827545676349412, 1.5351659583939151e-15),
       (0.12129975935702741, 1.3466978571966261e-15),
       (0.10806674191683065, 1.1997818507228991e-15),
       (0.09745444625548845, 1.0819617008493815e-15),
       (0.088750683050217577, 9.8533051773561173e-16)]

   Note the parameters are always a tuple even if they have one component.

   It is possible to perform on infinite intervals as well by using
   'inf' or '-inf' in the interval argument. For example,
       sage: f = lambda x: float(exp(RR(-x)))
       sage: numerical_integral(f, 0, 'inf')       # slightly random output
       (0.99999999999957279, 1.8429811298996553e-07)

   Note the coercion to the real field RR, which prevents underflow.

       sage: f = lambda x: float(exp(RR(-x**2)))
       sage: numerical_integral(f,'-inf', 'inf')           # slightly random output
       (1.7724538509060035, 3.4295192165889879e-08)

   One can integrate any real-valued callable function:
       sage: numerical_integral(zeta, [1.1,1.5])           # slightly random output
       (1.8488570602160455, 2.052643677492633e-14)


   IMPLEMENTATION NOTES:
       Uses GSL -- the GNU Scientific Library

   AUTHORS:
       -- Josh Kantor
       -- William Stein
   """

   import inspect
   cdef double abs_err # step size
   cdef double result
   cdef int i
   cdef int j
   cdef double _a, _b
   cdef PyFunctionWrapper wrapper  # struct to pass information into GSL C function

   if b is None or isinstance(a, (list, tuple)):
      b = a[1]
      a = a[0]

   if not isinstance(func, compiled_integrand):
      wrapper = PyFunctionWrapper()
      if not func is None:
         wrapper.the_function = func
      else:
         raise ValueError, "No integrand defined"
      try:
         if params==[] and len(inspect.getargspec(wrapper.the_function)[0])==1:
            wrapper.the_parameters=[]
         elif params==[] and len(inspect.getargspec(wrapper.the_function)[0])>1:
            raise ValueError, "Integrand has parameters but no parameters specified"
         elif params!=[]:
            wrapper.the_parameters = params
      except TypeError:
         wrapper.the_function = eval("lambda x: func(x)", {'func':func})
         wrapper.the_parameters = []


   cdef gsl_function F
   cdef gsl_integration_workspace* W
   W=NULL
   F.function=c_f
   F.params=<void *> wrapper
   cdef size_t n
   n=max_points

   gsl_set_error_handler_off()

   if algorithm=="qng":
      _a=a
      _b=b
      _sig_on
      gsl_integration_qng(&F,_a,_b,eps_abs,eps_rel,&result,&abs_err,&n)
      _sig_off

   elif algorithm=="qag":
      if a!="-inf" and b!="inf":
         _a=a
         _b=b
         W = <gsl_integration_workspace*> gsl_integration_workspace_alloc(n)
         _sig_on
         gsl_integration_qag(&F,_a,_b,eps_abs,eps_rel,n,rule,W,&result,&abs_err)
         _sig_off

      if a=="-inf" and b =="inf":
         W=<gsl_integration_workspace*>gsl_integration_workspace_alloc(n)
         _sig_on
         gsl_integration_qagi(&F,eps_abs,eps_rel,n,W,&result,&abs_err)
         _sig_off
      elif a!="-inf" and b=="inf":
         _a=a
         W=<gsl_integration_workspace*>gsl_integration_workspace_alloc(n)
         _sig_on
         gsl_integration_qagiu(&F,_a,eps_abs,eps_rel,n,W,&result,&abs_err)
         _sig_off
      elif a=="-inf" and b!="inf":
         _b=b
         W=<gsl_integration_workspace*>gsl_integration_workspace_alloc(n)
         _sig_on
         gsl_integration_qagil(&F,_b,eps_abs,eps_rel,n,W,&result,&abs_err)
         _sig_off
   else:
      raise TypeError, "invalid integration algorithm"

   if W != NULL:
      gsl_integration_workspace_free(W)

   return result, abs_err


## class FourierTransform:
##    def __init__(self,f):
##       self.f=f
##    def neg(self,x):
##       return self.f(-x)
##    def __call__(self,w):
##       a_1=sage.rings.complex_double.CDF(FourierIntegral(self.f,interval=[0,'inf'],omega=-w,type='cos')[0],FourierIntegral(self.f,interval=[0,'inf'],omega=-w,type='sin')[0])
##       a_2=sage.rings.complex_double.CDF(FourierIntegral(self.neg,interval=[0,'inf'],omega=w,type='cos')[0],FourierIntegral(self.neg,interval=[0,'inf'],omega=w,type='cos')[0])
##       return a_1+a_2



## def FourierIntegral(f,interval=[0,'inf'],omega=1,type='sin',eps_abs=1e-6,eps_rel=1e-6,max_points=100):
##    import inspect
##    cdef double abs_err
##    cdef double result
##    cdef double a
##    cdef PyFunctionWrapper wrapper
##    cdef w
##    cdef gsl_function F
##    cdef gsl_integration_workspace* W
##    cdef gsl_integration_workspace* CW
##    cdef gsl_integration_qawo_table* wf
##    W=NULL
##    CW=NULL
##    wf=NULL
##    w=omega
##    wrapper=PyFunctionWrapper()
##    wrapper.the_function=f
##    wrapper.the_parameters=[]
##    F.function=c_f
##    F.params=<void *> wrapper
##    cdef size_t n
##    n=max_points
##    cdef size_t sin_or_cos
##    if type=='sin':
##       sin_or_cos=GSL_INTEG_SINE
##    else:
##       sin_or_cos=GSL_INTEG_COSINE

##    if interval[0]!='-inf' and interval[1]=='inf':
##       a=interval[0]
##       _sig_on
##       W= <gsl_integration_workspace*> gsl_integration_workspace_alloc(n)
##       CW=<gsl_integration_workspace*> gsl_integration_workspace_alloc(n)
##       wf = <gsl_integration_qawo_table*> gsl_integration_qawo_table_alloc(w,1,sin_or_cos,n)
##       gsl_integration_qawf(&F,a,eps_abs,n,W,CW,wf,&result,&abs_err)
##       _sig_off
##    gsl_integration_workspace_free(W)
##    gsl_integration_workspace_free(CW)
##    gsl_integration_qawo_table_free(wf)
##    return [result,abs_err]



<|MERGE_RESOLUTION|>--- conflicted
+++ resolved
@@ -71,12 +71,7 @@
 
       To integrate the function $\sin(x)^3 + \sin(x)$ we do
          sage: numerical_integral(lambda x: sin(x)^3 + sin(x),  0, pi)
-<<<<<<< HEAD
          (3.333333333333333, 3.7007434154171883e-14)
-=======
-		 (3.333333333333333, 3.7007434154171883e-14)
-
->>>>>>> 41306db9
 
       We check this with a symbolic integration:
          sage: (sin(x)^3+sin(x)).integral(x,0,pi)
