The references for Sage, sorted alphabetically by citation key.

REFERENCES:

:ref:`A <ref-A>`
:ref:`B <ref-B>`
:ref:`C <ref-C>`
:ref:`D <ref-D>`
:ref:`E <ref-E>`
:ref:`F <ref-F>`
:ref:`G <ref-G>`
:ref:`H <ref-H>`
:ref:`I <ref-I>`
:ref:`J <ref-J>`
:ref:`K <ref-K>`
:ref:`L <ref-L>`
:ref:`M <ref-M>`
:ref:`N <ref-N>`
:ref:`O <ref-O>`
:ref:`P <ref-P>`
:ref:`Q <ref-Q>`
:ref:`R <ref-R>`
:ref:`S <ref-S>`
:ref:`T <ref-T>`
:ref:`U <ref-U>`
:ref:`V <ref-V>`
:ref:`W <ref-W>`
:ref:`X <ref-X>`
:ref:`Y <ref-Y>`
:ref:`Z <ref-Z>`

.. _ref-A:

**A**

.. [AAGMRZ2019] \M. Aagaard, R. AlTawy, G. Gong, K. Mandal, R. Rohit, N. Zidaric
                "WAGE: An Authenticated CipherSubmission to the NIST LWC Competition"
                https://csrc.nist.gov/CSRC/media/Projects/Lightweight-Cryptography/documents/round-1/spec-doc/wage-spec.pdf

.. [Ab1995] Julian R. Abel,
            On the Existence of Balanced Incomplete Block Designs and Transversal Designs,
            PhD Thesis,
            University of New South Wales,
            1995

.. [AB2007] \M. Aschenbrenner, C. Hillar,
            *Finite generation of symmetric ideals*.
            Trans. Amer. Math. Soc. 359 (2007), no. 11, 5171--5192.

.. [AB2008] \M. Aschenbrenner, C. Hillar,
            *An Algorithm for Finding Symmetric Groebner Bases in Infinite
            Dimensional Rings*. :arxiv:`0801.4439`.

.. [ABBDHR2019] \R. Avanzi, S. Banik, A. Bogdanvo, O. Dunkelman, S. Huang, F. Regazzoni
                "Qameleonv. 1.0"
                https://csrc.nist.gov/CSRC/media/Projects/Lightweight-Cryptography/documents/round-1/spec-doc/qameleon-spec.pdf

.. [ABBR2011] \A. Abad, R. Barrio, F. Blesa, M. Rodriguez.
              "TIDES tutorial: Integrating ODEs by using the Taylor Series Method."
              http://www.unizar.es/acz/05Publicaciones/Monografias/MonografiasPublicadas/Monografia36/IndMonogr36.htm

.. [ABBR2012] \A. Abad, R. Barrio, F. Blesa, M. Rodriguez. Algorithm 924.
              *ACM Transactions on Mathematical Software*, **39** no. 1 (2012), 1-28.

.. [ABCFHLLMRT2019] \A. Abdomnicai, T. P. Berger, C. Clavier, J. Francq, P. Huynh, V. Lallemand, K. Le
                    Gouguec, M. Minier, L. Reynaud, G. Thomas.
                    "Lilliput-AE: a New Lightweight Tweakable BlockCipher for Authenticated Encryption with AssociatedData"
                    https://csrc.nist.gov/CSRC/media/Projects/Lightweight-Cryptography/documents/round-1/spec-doc/LILLIPUT-AE-spec.pdf

.. [ABCMT2019] \V. Arul, A. J. Best, E. Costa, R. Magner, and N. Triantafillou, *Computing zeta functions of cyclic covers in large characteristic,* The Open Book Series, vol. 2, no. 1, pp. 37–53, Jan. 2019.

.. [ABZ2007] \R. Aharoni and E. Berger and R. Ziv.
             *Independent systems of representatives in weighted graphs*.
             Combinatorica vol 27, num 3, p253--267, 2007.
             :doi:`10.1007/s00493-007-2086-y`.

.. [AC1994] \R.J.R. Abel and Y.W. Cheng,
            Some new MOLS of order 2np for p a prime power,
            The Australasian Journal of Combinatorics, vol 10 (1994)

.. [ACFLSS04] \F. N. Abu-Khzam, R. L. Collins, M. R. Fellows, M. A.  Langston,
              W. H. Suters, and C. T. Symons: Kernelization Algorithm for the
              Vertex Cover Problem: Theory and Experiments. *SIAM
              ALENEX/ANALCO* 2004: 62-69.

.. [Ack2016] Lennart Ackermans, Oplosbaarheid van Kegelsneden.
             http://www.math.leidenuniv.nl/nl/theses/Bachelor/.

.. [ACHRS2008] \L. Addario-Berry, M. Chudnovsky, F. Havet, B. Reed, P. Seymour,
               *Bisimplicial vertices in even-hole-free graphs*.
               Journal of Combinatorial Theory, Series B, vol 98, n.6,
               pp 1119-1164, 2008. :doi:`10.1016/j.jctb.2007.12.006`.

.. [ABS2004] \N. Alon, I. Benjamini and Alan Stacey, *Percolation on finite
             graphs and isoperimetric inequalities*, The Annals of Probability
             32 (2004), no.  3A, 1727-1745.

.. [ASV2020] Federico Ardila, Mariel Supina, and Andrés R. Vindas-Meléndez,
         *The Equivariant Ehrhart Theory of the Permutahedron*,
         Proc. Amer. Math. Soc. Volume 148, Number 12, 2020, pp. 5091--5107.

.. [ADKF1970] \V. Arlazarov, E. Dinic, M. Kronrod,
              and I. Faradzev. 'On Economical Construction of the
              Transitive Closure of a Directed Graph.'
              Dokl. Akad. Nauk. SSSR No. 194 (in Russian), English
              Translation in Soviet Math Dokl. No. 11, 1970.

.. [ADKLPY2014] \M. R. Albrecht, B. Driessen, E. B. Kavun, G. Leander, C. Paar,
                and T. Yalcin, *Block ciphers - focus on the linear layer
                (feat. PRIDE)*; in CRYPTO, (2014), pp. 57-76.

.. [ABBS2013] \J.-C Aval, A. Boussicault, M. Bouvel, M. Silimbani,
              *Combinatorics of non-ambiguous trees*,
              :arxiv:`1305.3716`

.. [AD2010] Arett, Danielle and Doree, Suzanne,
            *Coloring and counting on the Hanoi graphs*.
            Mathematics Magazine, Volume 83, Number 3, June 2010, pages 200-9.
            :doi:`10.4169/002557010X494841`.

.. [AE1993] \A. Apostolico, A. Ehrenfeucht, Efficient detection of
            quasiperiodicities in strings,
            Theoret. Comput. Sci. 119 (1993) 247--265.

.. [AG1988] George E. Andrews, F. G. Garvan,
            *Dyson's crank of a partition*.
            Bull. Amer. Math. Soc. (N.S.) Volume 18, Number 2 (1988),
            167-171.
            http://projecteuclid.org/euclid.bams/1183554533

.. [AGHJLPR2017] Benjamin Assarf, Ewgenij Gawrilow, Katrin Herr, Michael Joswig,
                 Benjamin Lorenz, Andreas Paffenholz, and Thomas Rehn,
                 Computing convex hulls and counting integer points with
                 polymake, Math. Program. Comput. 9 (2017), no. 1, 1–38,
                 :doi:`10.1007/s12532-016-0104-z`

.. [AguSot05] Marcelo Aguiar and Frank Sottile,
              *Structure of the Malvenuto-Reutenauer Hopf algebra of
              permutations*,
              Advances in Mathematics, Volume 191, Issue 2, 1 March 2005,
              pp. 225--275,
              :arxiv:`math/0203282v2`.

.. [AH2002] \R. J. Aumann and S. Hart, Elsevier, eds. *Computing
            equilibria for two-person
            games*. http://www.maths.lse.ac.uk/personal/stengel/TEXTE/nashsurvey.pdf (2002)

.. [AHK2015] Karim Adiprasito, June Huh, and Eric Katz. *Hodge theory
             for combinatorial geometries*. :arxiv:`1511.02888`.

.. [AHKOS2014] Aubin Arroyo, Isabel Hubard, Klavdija Kutnar, Eugenia
               O’Reilly, and Primož Šparl. *Classification of
               Symmetric Tabačjn Graphs*. Graphs and Combinatorics
               31:1137-1153, 2015.
               :doi:`10.1007/s00373-014-1447-8`

.. [AHMP2008] \J.-P. Aumasson, L. Henzen, W. Meier, and R. C-W Phan,
              *Sha-3 proposal blake*; in Submission to NIST, (2008).

.. [AHU1974] \A. Aho, J. Hopcroft, and J. Ullman. 'Chapter 6: Matrix
             Multiplication and Related Operations.' The Design and
             Analysis of Computer Algorithms. Addison-Wesley, 1974.

.. [AIKMMNT2001] \K. Aoki, T. Ichikawa, M. Kanda, M. Matsui, S. Moriai,
                 \J. Nakajima, and T. Tokita,
                 *Camellia: A 128-bit block cipher suitable for multiple
                 platforms - Design and analysis*; in SAC, (2000), pp. 39-56.

.. [Aj1996] \M. Ajtai. Generating hard instances of lattice problems
            (extended abstract). STOC, pp. 99--108, ACM, 1996.

.. [AK1994] \S. Ariki and K. Koike.
            *A Hecke algebra of* `(\mathbb{Z}/r\mathbb{Z})\wr\mathfrak{S}_n`
            *and construction of its irreducible representations.*
            Adv. Math. **106** (1994), 216–243,
            :mathscinet:`MR1279219`

.. [AKMMMP2002] Sang Yook An, Seog Young Kim, David C. Marshall,
                Susan H. Marshall, William G. McCallum,
                Alexander R. Perlis,
                *Jacobians of Genus One Curves*,
                Journal of Number Theory 90 (2002), pp.304--315,
                http://www.math.arizona.edu/~wmc/Research/JacobianFinal.pdf

.. [AKMRVW] \A. Alvarado, A. Koutsianas, B. Malmskog, C. Rasmussen, C. Vincent,
            and M. West,
            *A robust implementation for solving the S-unit equation and
            several applications.*
            :arxiv:`1903.00977`

.. [AJL2011] \S. Ariki, N. Jacon, and C. Lecouvey.
             *The modular branching rule for affine Hecke algebras of type A*.
             Adv. Math. 228:481-526, 2011.

.. [Aki1980] \J. Akiyama. and G. Exoo and F. Harary. Covering and packing in
             graphs. III: Cyclic and acyclic invariants. Mathematical Institute
             of the Slovak Academy of Sciences. Mathematica Slovaca vol 30, n 4,
             pages 405--417, 1980

.. [Al1947] \A. A. Albert, *A Structure Theory for Jordan
            Algebras*. Annals of Mathematics, Second Series, Vol. 48,
            No. 3 (Jul., 1947), pp. 546--567.

.. [AL1978] \A. O. L. Atkin and Wen-Ch'ing Winnie Li, Twists of
            newforms and pseudo-eigenvalues of `W`-operators.
            Inventiones Math. 48 (1978), 221-243.

.. [AL2015] \M. Aguiar and A. Lauve, *The characteristic polynomial of
            the Adams operators on graded connected Hopf
            algebras*. Algebra Number Theory, v.9, 2015, n.3, 2015.

.. [Ald1990] \D. Aldous, *The random walk construction of
             uniform spanning trees*, SIAM J Discrete Math 3 (1990),
             450-465. :doi:`10.1137/0403039`.

.. [ALPRRV2019] \E. Andreeva, V. Lallemand, A. Purnal, R. Reyhanitabar, A. Roy, D. Vizar
                "ForkAE v.1"
                https://csrc.nist.gov/CSRC/media/Projects/Lightweight-Cryptography/documents/round-1/spec-doc/forkae-spec.pdf

.. [AM1969] \M. F. Atiyah and I. G. Macdonald, "Introduction to commutative
            algebra", Addison-Wesley, 1969.

 .. [AM1990] \R. Abraham and J. E. Marsden, "Foundations of Mechanics",
            Addison-Wesley, 1980.

.. [AM1974] \J. F. Adams and H. R. Margolis, "Sub-Hopf-algebras of the
            Steenrod algebra," Proc. Cambridge Philos. Soc. 76 (1974),
            45-52.

.. [AM2000] \S. Ariki and A. Mathas.
            *The number of simple modules of the Hecke algebras of type G(r,1,n)*.
            Math. Z. 233 (2000), no. 3, 601–623.
            :mathscinet:`MR1750939`

.. [AM2020] \A. L. Agore and G. Militaru.
            *A new invariant for finite dimensional Leibniz/Lie algebras*.
            Preprint, :arxiv:`2006.00711` (2020).

.. [AMOZ2006] Asahiro, Y. and Miyano, E. and Ono, H. and Zenmyo, K.,
              *Graph orientation algorithms to minimize the maximum outdegree*.
              Proceedings of the 12th Computing: The Australasian Theory
              Symposium, Volume 51, page 20.
              Australian Computer Society, Inc. 2006.

.. [AP1986] \S. Arnborg, A. Proskurowski,
            *Characterization and Recognition of Partial 3-Trees*,
            SIAM Journal of Alg. and Discrete Methods,
            Vol. 7, pp. 305-314, 1986.
            :doi:`10.1137/0607033`.

.. [Ap1997] \T. Apostol, Modular functions and Dirichlet series in
            number theory, Springer, 1997 (2nd ed), section 3.7--3.9.

.. [APR2001] George E. Andrews, Peter Paule, Axel Riese,
             *MacMahon's partition analysis: the Omega package*,
             European J. Combin. 22 (2001), no. 7, 887--904.

.. [Ar2006] \D. Armstrong. *Generalized noncrossing partitions and
            combinatorics of Coxeter groups*. Mem. Amer. Math. Soc., 2006.

.. [AR2012] \D. Armstrong and B. Rhoades. "The Shi arrangement and the
            Ish arrangement". Transactions of the American
            Mathematical Society 364 (2012),
            1509-1528. :arxiv:`1009.1655`

.. [Ariki1996] \S. Ariki. *On the decomposition numbers of the Hecke
               algebra of* `G(m,1,n)`. J. Math. Kyoto Univ. **36** (1996),
               no. 4, 789–808. :mathscinet:`MR1443748`

.. [Ariki2001] \S. Ariki. *On the classification of simple modules for
               cyclotomic Hecke algebras of type* `G(m,1,n)` *and Kleshchev
               multipartitions*. Osaka J. Math. **38** (2001), 827–837.
               :mathscinet:`MR1864465`

.. [Arn2002] \P. Arnoux, Sturmian sequences, in Substitutions in Dynamics,
             N. Pytheas Fogg (Ed.), Arithmetics, and Combinatorics (Lecture
             Notes in Mathematics, Vol. 1794), 2002.
.. [Ass1978] \J. Assion: *Einige endliche Faktorgruppen der Zopfgruppen*, Math. Z., 163
             (1978), 291-302.

.. [ARVT2005] Michael Artin, Fernando Rodriguez-Villegas, John Tate,
              On the Jacobians of plane cubics,
              Advances in Mathematics 198 (2005) 1, pp. 366--382
              :doi:`10.1016/j.aim.2005.06.004`
              http://www.math.utexas.edu/users/villegas/publications/jacobian-cubics.pdf

.. [AS-Bessel] \F. W. J. Olver: 9. Bessel Functions of Integer Order,
               in Abramowitz and Stegun: Handbook of Mathematical Functions.
               https://personal.math.ubc.ca/~cbm/aands/page_355.htm

.. [AS-Spherical] \H. A. Antosiewicz: 10. Bessel Functions of
                  Fractional Order, in Abramowitz and Stegun: Handbook
                  of Mathematical Functions.
                  https://personal.math.ubc.ca/~cbm/aands/page_435.htm

.. [AS-Struve] \M. Abramowitz: 12. Struve Functions and Related
               Functions, in Abramowitz and Stegun: Handbook of
               Mathematical Functions.
               https://personal.math.ubc.ca/~cbm/aands/page_495.htm

.. [AS1964] \M. Abramowitz and I. A. Stegun, *Handbook of Mathematical
            Functions*, National Bureau of Standards Applied
            Mathematics Series, 55. 1964. See also
            https://personal.math.ubc.ca/~cbm/aands/.

.. [As2008] Sami Assaf. *A combinatorial realization of Schur-Weyl
            duality via crystal graphs and dual equivalence
            graphs*. FPSAC 2008, 141-152, Discrete
            Math. Theor. Comput. Sci. Proc., AJ, Assoc. Discrete
            Math. Theor. Comput. Sci., (2008). :arxiv:`0804.1587v1`

.. [AO2018] Sami Assaf and Ezgi Kantarci Oguz. *A local characterization
            of crystals for the quantum queer superalgebra*.
            Preprint (2018). :arxiv:`1803.06317`

.. [AS2003] Jean-Paul Allouche, Jeffrey Shallit,
            *Automatic Sequences: Theory, Applications, Generalizations*,
            Cambridge University Press, 2003.

.. [As2008b] Sami Assaf. *Dual equivalence graphs and a
             combinatorial proof of LLT and Macdonald positivity*.
             (2008). :arxiv:`1005.3759v5`.

.. [AS2011] \R.B.J.T Allenby and A. Slomson, "How to count", CRC Press (2011)

.. [ASD1971] \A. O. L. Atkin and H. P. F. Swinnerton-Dyer, "Modular
             forms on noncongruence subgroups", Proc. Symp. Pure
             Math., Combinatorics (T. S. Motzkin, ed.), vol. 19, AMS,
             Providence 1971

.. [At1990] \M. D. Atkinson. *On computing the number of linear extensions of a
            tree.* Order 7 (1990) 20-25.

.. [At1992] \M. D. Atkinson. *Solomon's descent algebra revisited.*
            Bull. London Math. Soc. 24 (1992) 545-551.
            http://www.cs.otago.ac.nz/staffpriv/mike/Papers/Descent/DescAlgRevisited.pdf

.. [Atk1992] A. Oliver L. Atkin. 'Probabilistic primality testing'
             (Chapter 30, Section 4) In Ph. Flajolet
             and P. Zimmermann, editors, Algorithms Seminar,
             1991-1992. INRIA Research Report 1779, 1992,
             http://www.inria.fr/rrrt/rr-1779.html. Summary
             by F. Morain.
             http://citeseer.ist.psu.edu/atkin92probabilistic.html

.. [Ath1996] \C. A. Athanasiadis,
            *Characteristic polynomials of subspace arrangements and finite fields*.
            Advances in Mathematics, 122(2):193-233, 1996.

.. [Av2000] \D. Avis, *A revised implementation of the reverse search
            vertex enumeration algorithm.* Polytopes-combinatorics and
            computation. Birkhauser Basel, 2000.

.. [Ava2007] \J.-C. Aval. *Keys and alternating sign matrices*.
            Sem. Lothar. Combin. 59 (2007/10), Art. B59f, 13 pp.

.. [Ava2017] \R. Avanzi,
             *The QARMA block cipher family*; in ToSC, (2017.1), pp. 4-44.

.. [AW2006] Adams, M.D. and Wise, D.S.,
            *Fast additions on masked integers*,
            ACM SIGPLAN Notices, 2006,
            vol. 41, n.5, pages 39--45.
            :doi:`10.1145/1149982.1149987`.
            http://citeseerx.ist.psu.edu/viewdoc/download?doi=10.1.1.86.1801&rep=rep1&type=pdf

.. [AY1983] \I. A. Aizenberg and A. P. Yuzhakov.  *Integral
            representations and residues in multidimensional complex
            analysis*.  Translations of Mathematical Monographs,
            **58**. American Mathematical Society, Providence,
            RI. (1983). x+283 pp. ISBN: 0-8218-4511-X.

.. [AZZ2005] V. Anne, L.Q. Zamboni, I. Zorca, Palindromes and Pseudo-
             Palindromes in Episturmian and Pseudo-Palindromic
             Infinite Words, in : S. Brlek, C. Reutenauer (Eds.),
             Words 2005, Publications du LaCIM, Vol. 36 (2005)
             91--100.

.. _ref-B:

**B**

.. [Baer2020] Christian Bär. *The Faddeev-LeVerrier algorithm and the Pfaffian*.
              :arxiv:`2008.04247`, 2020.

.. [BaKi2001] Bakalov and Kirillov, *Lectures on tensor categories and modular functors*,
            AMS (2001).

.. [Ba1994] Kaushik Basu. *The Traveler's Dilemma: Paradoxes of
            Rationality in Game Theory*. The American Economic Review
            (1994): 391-395.

.. [BaSt1990] Margaret M. Bayer and Bernd Sturmfels. *Lawrence polytopes*.
              Canadian J. Math.42 (1990), 62–79.

.. [BAK1998] \E. Biham, R. J. Anderson, and L. R. Knudsen,
             *Serpent: A new block cipher proposal*; in FSE, (1998), pp. 222-238.

.. [Bar1970] Barnette, "Diagrams and Schlegel diagrams", in
             Combinatorial Structures and Their Applications,
             Proc. Calgary Internat. Conference 1969, New York, 1970,
             Gordon and Breach.

.. [Bar2006] \G. Bard. 'Accelerating Cryptanalysis with the Method of
             Four Russians'. Cryptography E-Print Archive
             (http://eprint.iacr.org/2006/251.pdf), 2006.

.. [Bat1991] \V. V. Batyrev, *On the classification of smooth projective
             toric varieties*, Tohoku Math. J. **43** (1991), 569-585

.. [Bat1994] Victor V. Batyrev,
             "Dual polyhedra and mirror symmetry for Calabi-Yau
             hypersurfaces in toric varieties",
             J. Algebraic Geom. 3 (1994), no. 3, 493-535.
             :arxiv:`alg-geom/9310003v1`

.. [Baz2011] Ivan Bazhov,
             On orbits of the automorphism group on a complete toric
             variety.
             Beitr Algebra Geom (2013) 54: 471,
             :arxiv:`1110.4275`,
             :doi:`10.1007/s13366-011-0084-0`.

.. [BB1997] Mladen Bestvina and Noel Brady. *Morse theory and
            finiteness properties of groups*. Invent. Math. **129**
            (1997). No. 3,
            445-470. www.math.ou.edu/~nbrady/papers/morse.ps.

.. [BB2005] \A. Björner, F. Brenti. *Combinatorics of Coxeter
            groups*. New York: Springer, 2005.

.. [BB2005a] \V. Batagelj and U. Brandes. *Efficient generation of
             large random networks*. Phys. Rev. E, 71, 036113, 2005.
             :doi:`10.1103/PhysRevE.71.036113`.

.. [BB2009] Tomas J. Boothby and Robert W. Bradshaw. *Bitslicing and
            the Method of Four Russians Over Larger Finite
            Fields*. :arxiv:`0901.1413`, 2009.

.. [BB2013] Gavin Brown, Jaroslaw Buczynski:
            *Maps of toric varieties in Cox coordinates*,
            :arxiv:`1004.4924`

.. [BBBCDGLLLMPPSW2019] \D. Bellizia, F. Berti, O. Bronchain, G. Cassiers,
                        S. Duval, C. Guo, G. Leander, G. Leurent, I. Levi,
                        C. Momin, O. Pereira, T. Peters, F. Standeart, F. Wiemer.
                        "Spook:  Sponge-Based Leakage-Resilient AuthenticatedEncryption with a Masked Tweakable Block Cipher"
                        https://csrc.nist.gov/CSRC/media/Projects/Lightweight-Cryptography/documents/round-1/spec-doc/Spook-spec.pdf

.. [BCDM2019] \T. Beyne, Y. L. Chen, C. Dobraunig, B. Mennink. *Elephant v1* (2019)
              https://csrc.nist.gov/CSRC/media/Projects/Lightweight-Cryptography/documents/round-1/spec-doc/elephant-spec.pdf

.. [BCL2022] Paolo Bellingeri, Hugo Chemin, and Victoria Lebed.
             *Cactus groups, twin groups, and right-angled Artin groups*.
             Preprint, :arxiv:`2209.08813` (2022).

.. [BeBo2009] Olivier Bernardi and Nicolas Bonichon, *Intervals in Catalan
              lattices and realizers of triangulations*, JCTA 116 (2009)

.. [BBGL2008] \A. Blondin Massé, S. Brlek, A. Garon, and S. Labbé,
              Combinatorial properties of f -palindromes in the
              Thue-Morse sequence. Pure Math. Appl.,
              19(2-3):39--52, 2008.

.. [BBHP2004] Anne Berry, Jean R. S. Blair, Pinar Heggernes,
              Barry W. Peyton. *Maximum Cardinality Search for Computing Minimal
              Triangulations of Graphs*. Algorithmica 39(4):287-298, 2004.
              :doi:`10.1007/s00453-004-1084-3`

.. [BBISHAR2015] \S. Banik, A. Bogdanov, T. Isobe, K. Shibutani, H. Hiwatari,
                 \T. Akishita, and F. Regazzoni,
                 *Midori: A block cipher for low energy*; in ASIACRYPT, (2015), pp. 411-436.

.. [BBKMW2013] \B. Bilgin, A. Bogdanov, M, Knezevic, F. Mendel, and Q. Wang,
               *Fides: Lightweight authenticated cipher with side-channel resistance
               for constrained hardware*; in CHES, (2013), pp. 142-158.

.. [BBLSW1999] Babson, Björner, Linusson, Shareshian, and Welker,
               *Complexes of not i-connected graphs*, Topology 38
               (1999), 271-299

.. [BBMF2008] \N. Bonichon, M. Bousquet-Mélou, E. Fusy.
              *Baxter permutations and plane bipolar orientations*.
              Séminaire Lotharingien de combinatoire 61A, article B61Ah, 2008.

.. [BCDGNPY2019] \Z. Bao, A. Chakraborti, N. Datta, J. Guo, M. Nandi, T. Peyrin, K. Yasuda.
                 "PHOTON-BeetleAuthenticated Encryption and Hash Family"
                 https://csrc.nist.gov/CSRC/media/Projects/Lightweight-Cryptography/documents/round-1/spec-doc/PHOTON-Beetle-spec.pdf

.. [BH1965] \L. D. Baumert, M. Hall Jr.
            *A new construction for Hadamard matrices*.
            Bulletin of the American Mathematical Society 71(1):169-170, 1965.

.. [BH2012] \A. Brouwer and W. Haemers,
            Spectra of graphs,
            Springer, 2012,
            http://homepages.cwi.nl/~aeb/math/ipm/ipm.pdf

.. [BPPSST2017] Banik, Pandey, Peyrin, Sasaki, Sim, and Todo,
                GIFT : A Small Present Towards Reaching the Limit of Lightweight
                Encryption. *Cryptographic Hardware and Embedded Systems - CHES 2017*,
                2017.

.. [BPW2006] \J. Buchmann, A. Pychkine, R.-P. Weinmann *Block Ciphers
             Sensitive to Groebner Basis Attacks* in Topics in
             Cryptology -- CT RSA'06; LNCS 3860; pp. 313--331;
             Springer Verlag 2006; pre-print available at
             http://eprint.iacr.org/2005/200

.. [BBS1982] \L. Blum, M. Blum, and M. Shub. Comparison of Two
             Pseudo-Random Number Generators. *Advances in Cryptology:
             Proceedings of Crypto '82*, pp.61--78, 1982.

.. [BBS1986] \L. Blum, M. Blum, and M. Shub. A Simple Unpredictable
             Pseudo-Random Number Generator. *SIAM Journal on
             Computing*, 15(2):364--383, 1986.

.. [BIANCO] \L. Bianco, P. Dell‘Olmo, S. Giordani
            An Optimal Algorithm to Find the Jump Number of Partially Ordered Sets
            Computational Optimization and Applications,
            1997, Volume 8, Issue 2, pp 197--210,
            :doi:`10.1023/A:1008625405476`

.. [BC1977] \R. E. Bixby, W. H. Cunningham, Matroids, Graphs, and
            3-Connectivity. In Graph theory and related topics
            (Proc. Conf., Univ. Waterloo, Waterloo, ON, 1977), 91-103

.. [BC2003] \A. Biryukov and C. D. Canniere *Block Ciphers and Systems
            of Quadratic Equations*; in Proceedings of Fast Software
            Encryption 2003; LNCS 2887; pp. 274-289,
            Springer-Verlag 2003.

.. [BC2012] Mohamed Barakat and Michael Cuntz. "Coxeter and
            crystallographic arrangements are inductively free."
            Adv. in Math. **229** Issue 1
            (2012). pp. 691-709. :doi:`10.1016/j.aim.2011.09.011`,
            :arxiv:`1011.4228`.

.. [BC2018] Patrick Brosnan and Timothy Y. Chow.
            *Unit interval orders and the dot action on the cohomology
            of regular semisimple Hessenberg varieties*. Advances in
            Mathematics 329 (2018): 955-1001. :doi:`10.1016/j.aim.2018.02.020`,
            :arxiv:`1511.00773v1`.

.. [BCCCNSY2010] Charles Bouillaguet, Hsieh-Chung Chen, Chen-Mou
                 Cheng, Tung Chou, Ruben Niederhagen, Adi Shamir, and
                 Bo-Yin Yang.    *Fast exhaustive search for
                 polynomial systems in GF(2)*. In Stefan Mangard and
                 François-Xavier Standaert, editors, CHES, volume 6225
                 of Lecture Notes in Computer Science, pages
                 203–218. Springer, 2010. pre-print available at
                 http://eprint.iacr.org/2010/313.pdf

.. [BCCM2015] \M. Borassi, D. Coudert, P. Crescenzi, and A. Marino.
              On Computing the Hyperbolicity of Real-World Graphs. Proceedings
              of the 23rd European Symposium on Algorithms (ESA 2015),
              :doi:`10.1007/978-3-662-48350-3_19`.

.. [BCdlOG2000] Volker Braun, Philip Candelas, Xendia de la Ossa,
                Antonella Grassi, *Toric Calabi-Yau Fourfolds, Duality
                Between N=1 Theories and Divisors that Contribute to the
                Superpotential*, :arxiv:`hep-th/0001208`

.. [BCGKKKLNPRRTY2012] \J. Borghoff, A. Canteaut, T. Güneysu, E. B. Kavun, M. Knezevic,
                       \L. R. Knudsen, G. Leander, V. Nikov, C. Paar, C. Rechberger,
                       \P. Rombouts, S. S. Thomsen, and T. Yalcin,
                       *PRINCE - A low-latency block cipher for pervasive computing
                       applications*; in ASIACRYPT, (2012), pp. 208-225.

.. [BCH2002] \G. Brinkmann, G. Caporossi and P. Hansen,
             *A Constructive Enumeration of Fusenes and Benzenoids*,
             Journal of Algorithms, 45:155-166, 2002.
             :doi:`10.1016/S0196-6774(02)00215-8`.

.. [BCHOPSY2017] \G. Benkart, L. Colmenarejo, P. E. Harris, R. Orellana, G. Panova,
                 A. Schilling, M. Yip. *A minimaj-preserving crystal on ordered
                 multiset partitions*.
                 Advances in Applied Math. 95 (2018) 96-115,
                 :doi:`10.1016/j.aam.2017.11.006`. :arxiv:`1707.08709v2`.

.. [BCJ2007] Gregory V. Bard, and Nicolas T. Courtois, and Chris
             Jefferson.  *Efficient Methods for Conversion and
             Solution of Sparse Systems of Low-Degree Multivariate
             Polynomials over GF(2) via SAT-Solvers*.  Cryptology
             ePrint Archive: Report 2007/024. available at
             http://eprint.iacr.org/2007/024

.. [BCM15] Michele Borassi, Pierluigi Crescenzi, and Andrea Marino,
           Fast and Simple Computation of Top-k Closeness Centralities.
           :arxiv:`1507.01490`.

.. [BCMS1988] \I. Z. Bouwer, W. W. Chernoff, B. Monson, and Z. Star.
             *The Foster Census*, Charles Babbage Research Centre, 1988.

.. [BCN1989] Andries E. Brouwer, Arjeh M. Cohen, and Arnold Neumaier.
             *Distance-Regular Graphs*, Springer, 1989.

.. [BdJ2008] Besser, Amnon, and Rob de Jeu. "Li^(p)-Service? An Algorithm
             for Computing p-Adic Polylogarithms." Mathematics of Computation
             (2008): 1105-1134.

.. [BDLS2020] Daniel J. Bernstein, Luca De Feo, Antonin Leroux, and Benjamin
              Smith: Faster computation of isogenies of large prime degree.
              ANTS XIV, Open Book Series Vol. 4, No. 1, 2020.
              :arxiv:`2003.10118`

.. [BD1989] \R. J. Bradford and J. H. Davenport, *Effective tests for
            cyclotomic polynomials*, Symbolic and Algebraic
            Computation (1989), pp. 244--251,
            :doi:`10.1007/3-540-51084-2_22`

.. [BD2004] \M. Becker and A. Desoky.
            *A study of the DVD content scrambling system (CSS) algorithm*; in
            Proceedings of ISSPIT, (2004), pp. 353-356.

.. [BD2007] Michael Brickenstein, Alexander Dreyer; *PolyBoRi: A
            Groebner basis framework for Boolean polynomials*;
            pre-print available at
            http://www.itwm.fraunhofer.de/fileadmin/ITWM-Media/Zentral/Pdf/Berichte_ITWM/2007/bericht122.pdf

.. [BDHPR2019] Marthe Bonamy, Oscar Defrain, Marc Heinrich, Michał
               Pilipczuk, and Jean-Florent Raymond.
               *Enumerating minimal dominating sets in* `K_t`-*free graphs
               and variants*.
               :arxiv:`1810.00789`

.. [BDKR2013] \D. Best, D.Ž. Đoković, H. Kharaghani and H. Ramp.
              *Turyn-Type Sequences: Classification, Enumeration, and Construction*,
              Journal of Combinatorial Designs 21(1) (2013): 24-35.
              :doi:`10.1002/jcd.21318`

.. [BDLV2006] \S. Brlek, S. Dulucq, A. Ladouceur, L. Vuillon, *Combinatorial
              properties of smooth infinite words*, Theoret. Comput. Sci. 352
              (2006) 306--317.

.. [BDP2013] Thomas Brüstle, Grégoire Dupont, Matthieu Pérotin
             *On Maximal Green Sequences*
             :arxiv:`1205.2050`

.. [BDPR2011] Marcus Bishop, J. Matthew Douglass, Götz Pfeiffer, Gerhard Röhrle,
              *Computations for Coxeter arrangements and Solomon's descent algebra:
              Groups of rank three and four*; Journal of symbolic computation,
              volume 50, 03-2013, pp. 139-158.

.. [BDMW2010] \K. A. Browning, J. F. Dillon, M. T. McQuistan, and A. J. Wolfe,
              *An APN permutation in dimension six*; in Finite Fields: Theory
              and Applications - FQ9, volume 518 of Contemporary Mathematics,
              pages 33–42. AMS, 2010.

.. [BdVO2012] Christopher Bowman, Maud De Visscher, Rosa Orellana.
              *The partition algebra and the Kronecker coefficients*.
              :arxiv:`1210.5579v6`.

.. [BE1992] \A. Brouwer and C. Van Eijl,
            *On the p-Rank of the Adjacency Matrices of Strongly Regular
            Graphs*,
            Journal of Algebraic Combinatorics (1992), vol.1, n.4, pp329-346,
            :doi:`10.1023/A%3A1022438616684`.

.. [Bec1992] Bernhard Beckermann. "A reliable method for computing M-Padé
             approximants on arbitrary staircases". J. Comput. Appl. Math.,
             40(1):19-42, 1992. :doi:`10.1016/0377-0427(92)90039-Z`.

.. [BeCoMe] Frits Beukers, Henri Cohen, Anton Mellit,
   *Finite hypergeometric functions*,
   :arxiv:`1505.02900`

.. [Bee] Robert A. Beezer, *A First Course in Linear Algebra*,
         http://linear.ups.edu/. Accessed 15 July 2010.

.. [Bei1970] Lowell Beineke, *Characterizations of derived graphs*,
             Journal of Combinatorial Theory,
             Vol. 9(2), pages 129-135, 1970.
             :doi:`10.1016/S0021-9800(70)80019-9`.

.. [Bel2011] Belarusian State University,
             *Information technologies. Data protection. Cryptographic algorithms for
             encryption and integrity control*; in STB 34.101.31-2011, (2011).

.. [Bel1927] E.T. Bell, *Partition Polynomials*,
             Annals of Mathematics,
             Second Series, Vol. 29, No. 1/4 (1927 - 1928), pp. 38-46

.. [Ben1998] \I. Benjamini, *Expanders are not hyperbolic*, Israel Journal of
             Mathematics 108 (1998), 33-36.

.. [BS1997] \I. Benjamini and O. Schramm, *Every graph with a positive Cheeger
            constant contains a tree with a positive Cheeger constant*,
            Geometric and Functional Analysis 7 (1997), no. 3, 403-419.

.. [Ben2019] Benedetto, Robert L. Dynamics in one non-archimedean variable.
             Graduate Studies in Mathematics, Volume 198. 2019.

.. [Benasque2009] Fernando Rodriguez Villegas, *The L-function of the quintic*,
   http://users.ictp.it/~villegas/hgm/benasque-2009-report.pdf

.. [Ber1987] \M. Berger, *Geometry I*, Springer (Berlin) (1987);
             :doi:`10.1007/978-3-540-93815-6`

.. [Ber1987a] \M. Berger, *Geometry II*, Springer (Berlin) (1987);
              :doi:`10.1007/978-3-540-93816-3`

.. [Ber1991] \C. Berger, "Une version effective du théorème de
             Hurewicz", https://tel.archives-ouvertes.fr/tel-00339314/en/.

.. [Ber2007] Jean Berstel. Sturmian and episturmian words (a survey of
             some recent results). In S. Bozapalidis and G. Rahonis,
             editors, CAI 2007,volume 4728 of Lecture Notes in
             Computer Science, pages 23-47. Springer-Verlag, 2007.

.. [Ber2008] \W. Bertram : *Differential Geometry, Lie Groups and
             Symmetric Spaces over General Base Fields and Rings*,
             Memoirs of the American Mathematical Society, vol. 192
             (2008); :doi:`10.1090/memo/0900`; :arxiv:`math/0502168`

.. [BerZab05] Nantel Bergeron, Mike Zabrocki,
              *The Hopf algebras of symmetric functions and quasisymmetric
              functions in non-commutative variables are free and cofree*,
              J. of Algebra and its Applications (8)(2009), No 4, pp. 581--600,
              :doi:`10.1142/S0219498809003485`,
              :arxiv:`math/0509265v3`.

.. [BeukersHeckman] \F. Beukers and \G. Heckman,
   *Monodromy for the hypergeometric function* `{}_n F_{n-1}`,
   Invent. Math. 95 (1989)

.. [BF1999] Thomas Britz, Sergey Fomin,
            *Finite posets and Ferrers shapes*,
            Advances in Mathematics 158, pp. 86-127 (2001),
            :arxiv:`math/9912126` (the arXiv version has fewer errors).

.. [BF2001] Boucheron, S. and Fernandez de la Vega, W.,
            *On the Independence Number of Random Interval Graphs*,
            Combinatorics, Probability and Computing v10, issue 05,
            Pages 385--396,
            Cambridge Univ Press, 2001.
            :doi:`10.1017/S0963548301004813`.

.. [BF2005] \R.L. Burden and J.D. Faires. *Numerical Analysis*.
            8th edition, Thomson Brooks/Cole, 2005.

.. [BFS2004] Magali Bardet, Jean-Charles Faugère, and Bruno Salvy, On
             the complexity of Groebner basis computation of
             semi-regular overdetermined algebraic equations.
             Proc. International Conference on Polynomial System
             Solving (ICPSS), pp. 71-75, 2004.

.. [BFSS2006] \A. Bostan, P. Flajolet, B. Salvy and E. Schost, *Fast
              Computation of special resultants*, Journal of Symbolic
              Computation 41 (2006), 1-29

.. [BFZ2005] \A. Berenstein, \S. Fomin, and \A. Zelevinsky, *Cluster
             algebras. III. Upper bounds and double Bruhat cells*,
             Duke Math. J. 126 (2005), no. 1, 1–52.

.. [BG1972] \A. Berman and P. Gaiha. A generalization of irreducible
            monotonicity. Linear Algebra and its Applications, 5:29-38,
            1972.

.. [BG1980] \R. L. Bishop and S. L. Goldberg, *Tensor analysis on
            Manifolds*, Dover (New York) (1980)

.. [BG1985] \M. Blum and S. Goldwasser. An Efficient Probabilistic
            Public-Key Encryption Scheme Which Hides All Partial
            Information. In *Proceedings of CRYPTO 84 on Advances in
            Cryptology*, pp. 289--299, Springer, 1985.

.. [BG1988] \M. Berger & B. Gostiaux : *Differential Geometry:
            Manifolds, Curves and Surfaces*, Springer (New York)
            (1988); :doi:`10.1007/978-1-4612-1033-7`

.. [BG2013] \J. A. Baldwin and J. E. Grigsby, *Categorified
            invariants and the braid group*,
            :arxiv:`1212.2222`

.. [BGM2012] \G. Brinkmann, J. Goedgebeur and B.D. McKay,
             *Generation of Fullerenes*, Journal of Chemical Information and
             Modeling, 52(11):2910-2918, 2012. :doi:`10.1021/ci3003107`.

.. [BI1984] Eiichi Bannai, Tatsuro Ito,
            *Algebraic Combinatorics I: Association Schemes*,
            Benjamin/Cummings, 1984

.. [Bil2011] \N. Billerey. *Critères d'irréductibilité pour les
             représentations des courbes elliptiques*. Int. J. Number
             Theory, 7 (2011);  :doi:`10.1142/S1793042111004538`

.. [BH1994] \S. Billey, M. Haiman. *Schubert polynomials for the
            classical groups*. J. Amer. Math. Soc., 1994.

.. [BH2017] Georgia Benkart and Tom Halverson. *Partition algebras*
            `\mathsf{P}_k(n)` *with* `2k > n` *and the fundamental theorems
            of invariant theory for the symmetric group* `\mathsf{S}_n`.
            Preprint (2017). :arxiv:`1707.1410`

.. [BHKP2008] Anand Bhalgat, Ramesh Hariharan, Telikepalli Kavitha and Debmalya
              Panigrah. *Fast edge splitting and Edmonds' arborescence
              construction for unweighted graphs*. ACM-SIAM Symposium on
              Discrete Algorithms (SODA), pp 455-464, 2008.
              :doi:`10.5555/1347082.1347132`

.. [BHS2008] Robert Bradshaw, David Harvey and William
             Stein. strassen_window_multiply_c. strassen.pyx, Sage
             3.0, 2008. http://www.sagemath.org

.. [BHNR2004] \S. Brlek, S. Hamel, M. Nivat, C. Reutenauer, On the
              Palindromic Complexity of Infinite Words,
              in J. Berstel, J.  Karhumaki, D. Perrin, Eds,
              Combinatorics on Words with Applications, International
              Journal of Foundation of Computer Science, Vol. 15,
              No. 2 (2004) 293--306.

.. [BHZ2005] \N. Bergeron, C. Hohlweg, and M. Zabrocki, *Posets
             related to the Connectivity Set of Coxeter Groups*.
             :arxiv:`math/0509271v3`

.. [Big1993] Norman Linstead Biggs. *Algebraic Graph Theory*, 2nd ed.
             Cambridge University Press, 1993.
             :doi:`10.1017/CBO9780511608704`

.. [Big1999] Stephen J. Bigelow. The Burau representation is not
             faithful for `n = 5`. Geom. Topol., 3:397--404, 1999.

.. [Big2003] Stephen J. Bigelow, *The Lawrence-Krammer representation*,
             Geometric Topology, 2001 Georgia International Topology
             Conference, AMS/IP Studies in Advanced Mathematics 35
             (2003). :arxiv:`math/0204057v1`

.. [BIP] Rene Birkner, Nathan Owen Ilten, and Lars Petersen:
         Computations with equivariant toric vector bundles,
         The Journal of Software for Algebra and Geometry: Macaulay2.
         http://msp.org/jsag/2010/2-1/p03.xhtml
         http://www.math.uiuc.edu/Macaulay2/doc/Macaulay2-1.8.2/share/doc/Macaulay2/ToricVectorBundles/html/

.. [Bir1975] \J. Birman. *Braids, Links, and Mapping Class Groups*,
             Princeton University Press, 1975

.. [Bj1980] Anders Björner,
            *Shellable and Cohen-Macaulay partially ordered sets*,
            Trans. Amer. Math. Soc. 260 (1980), 159-183,
            :doi:`10.1090/S0002-9947-1980-0570784-2`

.. [BjWe2005] \A. Björner and V. Welker, *Segre and Rees products of posets,
              with ring-theoretic applications*, J. Pure Appl. Algebra
              198 (2005), 43-55

.. [BJKLMPSSS2016] \C. Beierle, J. Jean, S. Kölbl, G. Leander, A. Moradi,
                   \T. Peyrin, Y. Sasaki, P. Sasdrich, and S. M. Sim,
                   *The SKINNY family of block ciphers and its low-latency
                   variant MANTIS*; in CRYPTO, (2016), pp. 123-153.

.. [BK1973] Coen Bron and Joep Kerbosch. *Algorithm 457:
            Finding All Cliques of an Undirected Graph*. Commun. ACM. v
            16. n 9. 1973,  pages 575-577. ACM Press. [Online] Available:
            http://www.ram.org/computing/rambin/rambin.html

.. [BK1977] James R. Bunch and Linda Kaufman.
            Some Stable Methods for Calculating Inertia and Solving
            Symmetric Linear Systems.
            Mathematics of Computation, 31(137):163-179, 1977.

.. [BK1992] \U. Brehm and W. Kuhnel, *15-vertex triangulations of an
            8-manifold*, Math. Annalen 294 (1992), no. 1, 167-193.

.. [BK2001] \W. Bruns and R. Koch, *Computing the integral closure of an
            affine semigroup*. Uni. Iaggelonicae Acta Math. 39, (2001),
            59-70

.. [BK2008] \J. Brundan and A. Kleshchev.
            *Blocks of cyclotomic Hecke algebras and Khovanov-Lauda algebras*.
            Invent. Math. *178* (2009), no. 3, 451–484.
            :mathscinet:`MR2551762`

.. [BK2009] \J. Brundan and A. Kleshchev.
            *Graded decomposition numbers for cyclotomic Hecke algebras*.
            Adv. Math. **222** (2009), 1883–1942.
            :mathscinet:`MR2562768`

.. [BK2017] Pascal Baseilhac and Stefan Kolb. *Braid group action
            and root vectors for the* `q`-*Onsager algebra*.
            Preprint, (2017) :arxiv:`1706.08747`.

.. [BK2005] \P. Baseilhac and K. Koizumi. *A new (in)finite dimensional algebra
            for quantum integrable models*. Nuclear Phys. B **720** (2005),
            pp. 325-347.

.. [BKK2000]  Georgia Benkart, Seok-Jin Kang, Masaki Kashiwara.
              *Crystal bases for the quantum superalgebra* `U_q(\mathfrak{gl}(m,n))`,
              J. Amer. Math. Soc. **13** (2000), no. 2, 295-331.

.. [BKLPPRSV2007]
            \A. Bogdanov, L. Knudsen, G. Leander, C. Paar, A. Poschmann,
            M. Robshaw, Y. Seurin, C. Vikkelsoe. *PRESENT: An Ultra-Lightweight
            Block Cipher*; in Proceedings of CHES 2007; LNCS 7427; pp. 450-466;
            Springer Verlag 2007; available at
            :doi:`10.1007/978-1-4419-5906-5_605`

.. [BKW2011] \J. Brundan, A. Kleshchev, and W. Wang,
             *Graded Specht modules*,
             J. Reine Angew. Math., **655** (2011), 61-87.
             :mathscinet:`MR2806105`

.. [BL1994] Bernhard Beckermann, George Labahn. "A Uniform Approach for the
            Fast Computation of Matrix-Type Padé Approximants". SIAM J. Matrix
            Anal. Appl. 15 (1994) 804-823.
            :doi:`10.1137/S0895479892230031`

.. [BHMPW20a] Tom Braden, June Huh, Jacob P. Matherne, Nicholas Proudfoot,
             and Botong Wang, *A semi-small decomposition of the Chow
             ring of a matroid*, :arxiv:`2002.03341` (2020).

.. [BHMPW20b] Tom Braden, June Huh, Jacob P. Matherne, Nicholas Proudfoot,
             and Botong Wang, *Singular Hodge theory for combinatorial
             geometries*, :arxiv:`2010.06088` (2020).

.. [BMP2007] \S. Brlek, G. Melançon, G. Paquin, Properties of the
             extremal infinite smooth words, Discrete
             Math. Theor. Comput. Sci. 9 (2007) 33--49.

.. [BMPS2018] Jonah Blasiak, Jennifer Morse, Anna Pun, and Daniel Summers.
              *Catalan functions and k-schur positivity*
              :arxiv:`1804.03701`

.. [BL1977] Buckles, B.P. and Lybanon, M., *Algorithm 515: generation of a
            vector from the lexicographical index*,
            ACM Transactions on Mathematical Software (TOMS), 1977
            vol. 3, n. 2, pages 180--182.

.. [BL1984] \A. Brouwer, J. van Lint,
            *Strongly regular graphs and partial geometries*,
            Enumeration and design,
            (Waterloo, Ont., 1982) (1984): 85-122.
            http://oai.cwi.nl/oai/asset/1817/1817A.pdf

.. [BL2000] Anders Björner and Frank H. Lutz, "Simplicial manifolds,
            bistellar flips and a 16-vertex triangulation of the
            Poincaré homology 3-sphere", Experiment. Math. 9 (2000),
            no. 2, 275-289.

.. [BL2003] \S. Brlek, A. Ladouceur, A note on differentiable palindromes,
            Theoret. Comput. Sci. 302 (2003) 167--178.

.. [BraLea2008] \C. Bracken and Gregor Leander: *New families of functions
             with differential uniformity of 4*, Proceedings of the Conference
             BFCA, Copenhagen, 2008.

.. [BLRS2009] \J. Berstel, A. Lauve, C. Reutenauer, F. Saliola,
              Combinatorics on words: Christoffel words and
              repetitions in words, CRM Monograph Series, 27. American
              Mathematical Society, Providence, RI, 2009.  xii+147
              pp. ISBN: 978-0-8218-4480-9

.. [BLS1999] \A. Brandstadt, VB Le and JP Spinrad.
             *Graph classes: a survey*.
             SIAM Monographs on Discrete Mathematics and Applications, 1999.

.. [BLV1999] Bernhard Beckermann, George Labahn, and Gilles Villard. "Shifted
             normal forms of polynomial matrices". In ISSAC'99, pages 189-196.
             ACM, 1999. :doi:`10.1145/309831.309929`.

.. [BLV2006] Bernhard Beckermann, George Labahn, and Gilles Villard. "Normal
             forms for general polynomial matrices". J. Symbolic Comput.,
             41(6):708-737, 2006. :doi:`10.1016/j.jsc.2006.02.001`.

.. [BM1940] Becker, M. F., and Saunders MacLane. The minimum number of
            generators for inseparable algebraic extensions. Bulletin of the
            American Mathematical Society 46, no. 2 (1940): 182-186.

.. [BM1977] \R. S. Boyer, J. S. Moore, A fast string searching
            algorithm, Communications of the ACM 20 (1977) 762--772.

.. [BM1983] Buer, B., and Mohring, R. H.  A fast algorithm for decomposition of
            graphs and posets, Math. Oper. Res., Vol 8 (1983): 170-184.

.. [BM1993] \M. Broué and G. Malle, *Zyklotomische Heckealgebren*,
            Asterisque, **212** (1993), 119-89.

.. [BM1997] \K. Bremke and G. Malle,
            *Reduced words and a length function for* `G(e,1,n)`.
            Indag. Mathem., N.S., **8** (1997), no. 4, 453-469.

.. [BM2008] John Adrian Bondy and U.S.R. Murty, "Graph theory", Volume
            244 of Graduate Texts in Mathematics, 2nd edition, Springer, 2008.

.. [BM2003] Bazzi and Mitter, {\it Some constructions of codes from
            group actions}, (preprint March 2003, available on
            Mitter's MIT website).

.. [Bond2007] P. Bonderson, Nonabelian anyons and interferometry,
              Dissertation (2007). https://thesis.library.caltech.edu/2447/

.. [BDGRTW2019] Bonderson, Delaney, Galindo, Rowell, Tran, and Wang,
        On invariants of modular categories beyond modular data.
        J. Pure Appl. Algebra 223 (2019), no. 9, 4065–4088.
        :arxiv:`1805.05736`.

.. [BM2004] John M. Boyer and Wendy J. Myrvold, *On the Cutting Edge:
            *Simplified `O(n)` Planarity by Edge Addition*. Journal of Graph
            Algorithms and Applications, Vol. 8, No. 3, pp. 241-273,
            2004. :doi:`10.7155/jgaa.00091`.

.. [BM2007] \G. Brinkmann and B.D. McKay, *Fast generation of planar graphs*,
            MATCH-Communications in Mathematical and in Computer Chemistry,
            58(2):323-357, 2007.

.. [BM2012] \N. Bruin and A. Molnar, *Minimal models for rational
            functions in a dynamical setting*,
            LMS Journal of Computation and Mathematics, Volume 15
            (2012), pp 400-417.

.. [BM2016] Gunnar Brinkmann, Brendan McKay,
            *Guide to using plantri*, version 5.0, 2016.
            http://cs.anu.edu.au/~bdm/plantri/plantri-guide.txt

.. [BMBFLR2008] A. Blondin-Massé, S. Brlek, A. Frosini, S. Labbé,
                S. Rinaldi, *Reconstructing words from a fixed
                palindromic length sequence*, Proc. TCS 2008, 5th IFIP
                International Conference on Theoretical Computer
                Science (September 8-10 2008, Milano, Italia).

.. [BMBL2008] A. Blondin-Massé, S. Brlek, S. Labbé, *Palindromic
              lacunas of the Thue-Morse word*, Proc. GASCOM 2008 (June
              16-20 2008, Bibbiena, Arezzo-Italia), 53--67.

.. [BMFPR] \M. Bousquet-Melou, E. Fusy, L.-F. Preville Ratelle.
           *The number of intervals in the m-Tamari lattices*. :arxiv:`1106.1498`

.. [BMS2006] Bugeaud, Mignotte, and Siksek. "Classical and modular
             approaches to exponential Diophantine
             equations: I. Fibonacci and Lucas perfect powers." Annals
             of Math, 2006.

.. [BMSS2006] Alin Bostan, Bruno Salvy, Francois Morain, Eric Schost. Fast
              algorithms for computing isogenies between elliptic
              curves. [Research Report] 2006, pp.28. <inria-00091441>

.. [BN2010] \D. Bump and M. Nakasuji.
            Integration on `p`-adic groups and crystal bases.
            Proc. Amer. Math. Soc. 138(5), pp. 1595--1605.

.. [BN2008] Victor V. Batyrev and Benjamin Nill. Combinatorial aspects
            of mirror symmetry. In *Integer points in polyhedra ---
            geometry, number theory, representation theory, algebra,
            optimization, statistics*, volume 452 of *Contemp. Math.*,
            pages 35--66. Amer. Math. Soc., Providence,
            RI, 2008. :arxiv:`math/0703456v2`.

.. [Bob2013] \J.W. Bober. Conditionally bounding analytic ranks of
             elliptic curves. ANTS
             10, 2013. http://msp.org/obs/2013/1-1/obs-v1-n1-p07-s.pdf

.. [Bod1993] \H. L. Bodlaender,
             *A Tourist Guide through Treewidth*, Acta Cybern. 1993.

.. [Bod1998] Hans L. Bodlaender, *A partial k-arboretum of graphs with bounded
             treewidth*, Theoretical Computer Science 209(1-2):1-45, 1998.
             :doi:`10.1016/S0304-3975(97)00228-4`.

.. [Bo2009] Bosch, S., Algebra, Springer 2009

.. [Bor1993] Lev A. Borisov,
             "Towards the mirror symmetry for Calabi-Yau complete
             intersections in Gorenstein Fano toric varieties", 1993.
             :arxiv:`alg-geom/9310001v1`

.. [Bor1995] Stephen P. Borgatti. *Centrality and AIDS*. (1995).
             Connections 18(1):112-115.
             [Online] Available:
             http://www.analytictech.com/networks/centaids.htm

.. [BOR2009] Emmanuel Briand, Rosa Orellana, Mercedes Rosas.
             *The stability of the Kronecker products of Schur
             functions*.
             :arxiv:`0907.4652v2`.

.. [Bou1989] \N. Bourbaki. *Lie Groups and Lie Algebras*. Chapters 1-3.
             Springer. 1989.

.. [BP1982] \H. Beker and F. Piper. *Cipher Systems: The Protection of
            Communications*. John Wiley and Sons, 1982.

.. [BP1993] Dominique Bernardi and Bernadette Perrin-Riou,
            Variante `p`-adique de la conjecture de Birch et
            Swinnerton-Dyer (le cas supersingulier),
            C. R. Acad. Sci. Paris, Sér I. Math., 317 (1993), no. 3,
            227-232.

.. [BP1994] \A. Berman and R. J. Plemmons. Nonnegative Matrices in the
            Mathematical Sciences. SIAM, Philadelphia, 1994.

.. [BP2000] \V. M. Bukhshtaber and T. E. Panov, "Moment-angle
            complexes and combinatorics of simplicial manifolds,"
            *Uspekhi Mat. Nauk* 55 (2000), 171--172.

.. [BP2015] \P. Butera and M. Pernici "Sums of permanental minors
            using Grassmann algebra", International Journal of Graph
            Theory and its Applications, 1 (2015),
            83–96. :arxiv:`1406.5337`

.. [BPRS2009] \J. Bastian, \T. Prellberg, \M. Rubey, \C. Stump, *Counting the
            number of elements in the mutation classes of* `\tilde{A}_n`-*quivers*;
            :arxiv:`0906.0487`

.. [BPS2008] Lubomira Balkova, Edita Pelantova, and Wolfgang Steiner.
             *Sequences with constant number of return
             words*. Monatsh. Math, 155 (2008) 251-263.

.. [BPS2010] Anne Berry, Romain Pogorelcnik and Genevieve Simonet.
             *An Introduction to Clique Minimal Separator Decomposition*.
             Algorithms 3(2):197-215, 2010.
             :doi:`10.3390/a3020197`

.. [BPU2016] Alex Biryukov, Léo Perrin, Aleksei Udovenko,
             *Reverse-Engineering the S-Box of Streebog, Kuznyechik and STRIBOBr1*; in
             EuroCrypt'16, pp. 372-402.

.. [Br1910] Bruckner, "Uber die Ableitung der allgemeinen Polytope und
            die nach Isomorphismus verschiedenen Typen der allgemeinen
            Achtzelle (Oktatope)", Verhand. Konik. Akad. Wetenschap,
            Erste Sectie, 10 (1910)

.. [Br2000] Kenneth S. Brown, *Semigroups, rings, and Markov chains*,
            :arxiv:`math/0006145v1`.


.. [BR2000a] \P. Barreto and V. Rijmen,
             *The ANUBIS Block Cipher*; in
             First Open NESSIE Workshop, (2000).

.. [BR2000b] \P. Barreto and V. Rijmen,
             *The Khazad legacy-level Block Cipher*; in
             First Open NESSIE Workshop, (2000).

.. [BR2000c] \P. Barreto and V. Rijmen,
             *The Whirlpool hashing function*; in
             First Open NESSIE Workshop, (2000).

.. [BR2010] Matthew Baker and Robert Rumely. Potential theory and dynamics on the
            Berkovich projective line. Mathematical Surveys and Monographs,
            Volumne 159. 2010.

.. [BR2010a] Jean Berstel and Christophe Reutenauer,
             *Noncommutative Rational Series With Applications*.
             Cambridge, 2010.

.. [BR2010b] Valérie Berthé and Michel Rigo, editors. Combinatorics, automata,
             and number theory, volume 135. Cambridge: Cambridge University Press, 2010.

.. [Br2016] *Bresenham's Line Algorithm*, Python, 26 December 2016.
            http://www.roguebasin.com/index.php?title=Bresenham%27s_Line_Algorithm


.. [Brandes01] Ulrik Brandes,
               A faster algorithm for betweenness centrality,
               Journal of Mathematical Sociology 25.2 (2001): 163-177,
               http://www.inf.uni-konstanz.de/algo/publications/b-fabc-01.pdf

.. [Bra2011] Volker Braun,
             Toric Elliptic Fibrations and F-Theory Compactifications,
             :arxiv:`1110.4883`

.. [Bre1993] Richard P. Brent.
             *On computing factors of cyclotomic polynomials*.
             Mathematics of Computation. **61** (1993). No. 203. pp 131--149.
             :arxiv:`1004.5466v1`. http://www.jstor.org/stable/2152941

.. [Bre1997] \T. Breuer "Integral bases for subfields of cyclotomic
             fields" AAECC 8, 279--289 (1997).

.. [Bre2000] Enno Brehm, *3-Orientations and Schnyder 3-Tree-Decompositions*,
             2000.
             https://page.math.tu-berlin.de/~felsner/Diplomarbeiten/brehm.ps.gz

.. [Bre2008] \A. Bretscher and D. G. Corneil and M. Habib and C. Paul (2008), "A
             simple Linear Time LexBFS Cograph Recognition Algorithm", SIAM
             Journal on Discrete Mathematics, 22 (4): 1277–1296,
             :doi:`10.1137/060664690`.

.. [Bro2011] Francis Brown, *Multiple zeta values and periods: From
             moduli spaces to Feynman integrals*, in Contemporary Mathematics
             vol 539, pages 27-52, 2011.

.. [Bro2016] \A.E. Brouwer,
             Personal communication, 2016.

.. [Bro1982] \A. Brouwer,
             *Polarities of G. Higman's symmetric design and a strongly regular
             graph on 176 vertices*,
             Aequationes mathematicae 25, no. 1 (1982): 77-82.
             :doi:`10.1007/BF02189599`.

.. [Bro1989] \A. Broder, *Generating random spanning trees*,
             Proceedings of the 30th IEEE Symposium on Foundations of
             Computer Science, 1989, pp. 442-447.
             :doi:`10.1109/SFCS.1989.63516`,
             <http://www.cs.cmu.edu/~15859n/RelatedWork/Broder-GenRanSpanningTrees.pdf>_

.. [Broder2000] Broder, A.Z., Kumar, R., Maghoul, F., Raghavan, P., Rajagopalan,
                S., Stata, R., Tomkins, A., Wiener, J.L.: Graph structure in
                the web. Computer Networks 33(1-6), 309–320 (2000)

.. [BRS2015] \A. Boussicault, S. Rinaldi et S. Socci.
             *The number of directed k-convex polyominoes*
             27th Annual International Conference on Formal Power Series and
             Algebraic Combinatorics (FPSAC 2015), 2015.
             :arxiv:`1501.00872`

.. [Bru1994] Richard A. Brualdi, Hyung Chan Jung, William T.Trotter Jr
             *On the poset of all posets on* `n` *elements*
             Volume 50, Issue 2, 6 May 1994, Pages 111-123
             Discrete Applied Mathematics
             http://www.sciencedirect.com/science/article/pii/0166218X9200169M

.. [Bru1998] \J. Brundan. *Modular branching rules and the Mullineux map
             for Hecke algebras of type* `A`.
             Proc. London Math. Soc. (3) **77** (1998), 551–581.
             :mathscinet:`MR1643413`

.. [BS1969] \D. Blatt, G. Szekeres.
            *A Skew Hadamard Matrix of Order 52*,
            Canadian Journal of Mathematics 21 (1969): 1319-1322.
            :doi:`10.4153/CJM-1969-144-2`

.. [BS1996] Eric Bach, Jeffrey Shallit. *Algorithmic Number Theory,
            Vol. 1: Efficient Algorithms*. MIT Press, 1996. ISBN
            978-0262024051.

.. [BS2003] \I. Bouyukliev and J. Simonis, Some new results on optimal
            codes over `F_5`, Designs, Codes and Cryptography 30,
            no. 1 (2003): 97-111,
            http://www.moi.math.bas.bg/moiuser/~iliya/pdf_site/gf5srev.pdf.

.. [BS2010] \P. Baseilhac and K. Shigechi. *A new current algebra and the
            reflection equation*. Lett. Math. Phys. **92** (2010),
            pp. 47-65. :arxiv:`0906.1482`.

.. [BS2011] \E. Byrne and A. Sneyd, On the Parameters of Codes with
            Two Homogeneous Weights. WCC 2011-Workshop on coding and
            cryptography,
            pp. 81-90. 2011. https://hal.inria.fr/inria-00607341/document

.. [BS2012] Jonathan Bloom and Dan Saracino, *Modified growth
            diagrams, permutation pivots, and the BWX map* `Phi^*`,
            Journal of Combinatorial Theory, Series A Volume 119,
            Number 6 (2012), pp. 1280-1298.

.. [BSS2009] David Bremner, Mathieu Dutour Sikiric, Achill Schuermann:
             Polyhedral representation conversion up to symmetries,
             Proceedings of the 2006 CRM workshop on polyhedral
             computation, AMS/CRM Lecture Notes, 48 (2009),
             45-71. :arxiv:`math/0702239`

.. [BSV2010] \M. Bolt, S. Snoeyink, E. Van Andel. "Visual
             representation of the Riemann map and Ahlfors map via the
             Kerzman-Stein equation". Involve 3-4 (2010), 405-420.

.. [BDLGZ2009] \M. Bucci et al.  A. De Luca, A. Glen, L. Q. Zamboni,
               A connection between palindromic and factor complexity
               using return words," Advances in Applied Mathematics
               42 (2009) 60-74.

.. [BSZ2019] Nils Bruin, Jeroen Sijsling, and Alexandre Zotine,
             *Numerical Computation of Endomorphism Rings of Jacobians*,
             The Open Book Series, Vol. 2 (2019), No. 1, pp. 155-171,
             https://msp.org/obs/2019/2-1/p10.xhtml

.. [BUVO2007] Johannes Buchmann, Ullrich Vollmer: Binary Quadratic Forms,
              An Algorithmic Approach, Algorithms and Computation in Mathematics,
              Volume 20, Springer (2007)

.. [BV2004] Jean-Luc Baril, Vincent Vajnovszki. *Gray code for derangements*.
            Discrete Applied Math. 140 (2004)
            :doi:`10.1016/j.dam.2003.06.002`
            http://jl.baril.u-bourgogne.fr/derange.pdf

.. [BV2009] Stephen Boyd and Lieven Vandenberghe.
            Convex Optimization.
            Cambridge University Press, Cambridge, 2009.
            ISBN 9780521833783.

.. [BvR1982] Andries Brouwer and John van Rees,
             More mutually orthogonal Latin squares,
             Discrete Mathematics,
             vol.39, num.3, pages 263-281,
             1982
             http://oai.cwi.nl/oai/asset/304/0304A.pdf

.. [BW1988] Anders Björner, Michelle L. Wachs,
            *Generalized quotients in Coxeter groups*.
            Transactions of the American Mathematical Society,
            vol. 308, no. 1, July 1988.
            http://www.ams.org/journals/tran/1988-308-01/S0002-9947-1988-0946427-X/S0002-9947-1988-0946427-X.pdf

.. [BW1993] Thomas Becker and Volker Weispfenning. *Groebner Bases - A
            Computational Approach To Commutative Algebra*. Springer,
            New York, 1993.

.. [BW1994] \M. Burrows, D.J. Wheeler, "A block-sorting lossless data
            compression algorithm", HP Lab Technical Report, 1994,
            available at
            http://www.hpl.hp.com/techreports/Compaq-DEC/SRC-RR-124.html

.. [BW1996] Anders Björner and Michelle L. Wachs. *Shellable nonpure
            complexes and posets. I*. Trans. of
            Amer. Math. Soc. **348** No. 4. (1996)

.. [BZ01] \A. Berenstein, A. Zelevinsky
          *Tensor product multiplicities, canonical bases
          and totally positive varieties*
          Invent. Math. **143** No. 1. (2002), 77-128.

.. [BZ2003] Vladimir Batagelj and Matjaz Zaversnik. *An `O(m)`
            Algorithm for Cores Decomposition of
            Networks*. 2003. :arxiv:`cs/0310049v1`.

.. _ref-C:

**C**

.. [Cal2005] \D. Callan. *On Conjugates for Set Partitions and Integer
             Compositions*. Preprint, :arxiv:`math/0508052`.

.. [dCa2007] \C. de Canniere: *Analysis and Design of Symmetric Encryption
             Algorithms*, PhD Thesis, 2007.

.. [Can1990] \J. Canny. Generalised characteristic polynomials.
             J. Symbolic Comput. Vol. 9, No. 3, 1990, 241--250.

.. [Car1972] \R. W. Carter. *Simple groups of Lie type*, volume 28 of
             Pure and Applied Mathematics. John Wiley and Sons, 1972.

.. [Cha2005] \F. Chapoton, *Une Base Symétrique de l'algèbre des
             Coinvariants Quasi-Symétriques*, Electronic Journal of
             Combinatorics Vol 12(1) (2005) N16.

.. [Che1944] \S. Chern, *A simple intrinsic proof of the Gauss-Bonnet formula
             for closed Riemannian manifolds*, Ann. of Math. (2) 45 (1944),
             747–752.

.. [CQ2019] \A. Cassella and C. Quadrelli.
            *Right-angled Artin groups and enhanced Koszul properties*.
            Preprint, :arxiv:`1907.03824`, (2019).

.. [CS1996] \G. Call and J. Silverman. Computing the Canonical Height on
            K3 Surfaces. Mathematics of Comp. , 65 (1996), 259-290.

.. [CB2007] Nicolas Courtois, Gregory V. Bard: Algebraic Cryptanalysis
            of the Data Encryption Standard, In 11-th IMA Conference,
            Cirencester, UK, 18-20 December 2007, Springer
            LNCS 4887. See also http://eprint.iacr.org/2006/402/.

.. [CC1982] Chottin and R. Cori, *Une preuve combinatoire de la
            rationalité d'une série génératrice associée
            aux arbres*, RAIRO, Inf. Théor. 16, 113--128 (1982)

.. [CC2013] Mahir Bilen Can and Yonah Cherniavsky.
            *Omitting parentheses from the cyclic notation*. (2013).
            :arxiv:`1308.0936v2`.

.. [CCL2015] \N. Cohen, D. Coudert, and A. Lancin. *On computing the Gromov
             hyperbolicity*. ACM Journal of Experimental Algorithmics,
             20(1.6):1-18, 2015. :doi:`10.1145/2780652` or
             [`<https://hal.inria.fr/hal-01182890>`_].

.. [CCLSV2005] \M. Chudnovsky, G. Cornuejols, X. Liu, P. Seymour, K. Vuskovic.
               *Recognizing berge graphs*.
               Combinatorica vol 25 (2005), n 2, pages 143--186.
               :doi:`10.1007/s00493-005-0012-8`.

.. [CD1996] Charles Colbourn and Jeffrey Dinitz,
            Making the MOLS table,
            Computational and constructive design theory,
            vol 368, pages 67-134,
            1996

.. [CD2007] Adrian Clingher and Charles F. Doran,
            "Modular invariants for lattice polarized K3 surfaces",
            Michigan Math. J. 55 (2007), no. 2, 355-393.
            :arxiv:`math/0602146v1` [math.AG]

.. [CD2013] \I. Cardinali and B. De Bruyn,
            *Spin-embeddings, two-intersection sets and two-weight codes*,
            Ars Comb. 109 (2013): 309-319.
            https://biblio.ugent.be/publication/4241842/file/4241845.pdf

.. [CDJN2019] \A. Chakraborti, N. Datta, A. Jha, M. Nandi
              "HyENA"
              https://csrc.nist.gov/CSRC/media/Projects/Lightweight-Cryptography/documents/round-1/spec-doc/hyena-spec.pdf

.. [CDL2015] \A. Canteaut, Sebastien Duval, Gaetan Leurent
             *Construction of Lightweight S-Boxes using Feistel and
             MISTY Structures*; in Proceedings of SAC 2015; LNCS 9566;
             pp. 373-393; Springer-Verlag 2015; available at
             http://eprint.iacr.org/2015/711.pdf

.. [CDLNPPS2019] \A. Canteaut, S. Duval, G. Leurent, M. Naya-Plasencia, L. Perrin, T. Pornin, A. Schrottenloher.
                 "Saturnin: a suite of lightweight symmetricalgorithms for post-quantum security"
                 https://csrc.nist.gov/CSRC/media/Projects/Lightweight-Cryptography/documents/round-1/spec-doc/SATURNIN-spec.pdf

.. [CE2001] Raul Cordovil and Gwihen Etienne. *A note on the
            Orlik-Solomon algebra*. Europ. J. Combinatorics. **22**
            (2001). pp. 165-170. http://www.math.ist.utl.pt/~rcordov/Ce.pdf

.. [CE2003] Henry Cohn and Noam Elkies, New upper bounds on sphere
            packings I, Ann. Math. 157 (2003), 689--714.

.. [Cer1994] \D. P. Cervone, "Vertex-minimal simplicial immersions of
             the Klein bottle in three-space", Geom. Ded. 50 (1994)
             117-141,
             http://www.math.union.edu/~dpvc/papers/1993-03.kb/vmkb.pdf.

.. [CES2003] Brian Conrad, Bas Edixhoven, William Stein
             `J_1(p)` Has Connected Fibers
             Documenta Math.  8 (2003) 331--408

.. [CEW2011] Georgios Chalkiadakis, Edith Elkind, and Michael
             Wooldridge. *Computational Aspects of Cooperative Game
             Theory*. Morgan & Claypool Publishers, (2011). ISBN
             9781608456529, :doi:`10.2200/S00355ED1V01Y201107AIM016`.

.. [CF2005] Raul Cordovil and David Forge.
            *Gröbner and diagonal bases in Orlik-Solomon type algebras*
            Cubo **7** (2), (2005). pp. 1-20.

.. [CFHM2013] Wei Chen, Wenjie Fang, Guangda Hu, Michael W. Mahoney,
              *On the Hyperbolicity of Small-World and Treelike Random Graphs*,
              Internet Mathematics 9:4 (2013), 434-491.
              :doi:`10.1080/15427951.2013.828336`, :arxiv:`1201.1717`.

.. [CFI1992] Cai, JY., Fürer, M. & Immerman, N. Combinatorica (1992) 12: 389.
             :doi:`10.1007/BF01305232`

.. [CFKP1997] James W. Cannon, William J. Floyd, Richard Kenyon and Walter R. Parry.
              *Hyperbolic Geometry*. Flavors of Geometry, MSRI Publications,
              Volume 31, 1997.

.. [CFKPR2010] Ioannis Caragiannis, Afonso Ferreira, Christos Kaklamanis,
               Stéphane Pérennes, Hervé Rivano.
               *Fractional Path Coloring in Bounded Degree Trees with
               Applications*. Algorithmica, Springer Verlag, 2010, 58 (2),
               pp.516-540. :doi:`10.1007/s00453-009-9278-3`,
               https://hal.archives-ouvertes.fr/hal-00371052/document

.. [CFL1958] \K.-T. Chen, R.H. Fox, R.C. Lyndon, Free differential calculus,
             IV. The quotient groups of the lower central series, Ann. of Math.
             68 (1958) 81--95.

.. [CFZ2000] \J. Cassaigne, S. Ferenczi, L.Q. Zamboni, Imbalances in
             Arnoux-Rauzy sequences, Ann. Inst. Fourier (Grenoble)
             50 (2000) 1265--1276.

.. [CFZ2002] Chapoton, Fomin, Zelevinsky - Polytopal realizations of
             generalized associahedra, :arxiv:`math/0202004`.

.. [CGHLM2013] \P. Crescenzi, R. Grossi, M. Habib, L. Lanzi, A. Marino.
               *On computing the diameter of real-world undirected graphs*.
               Theor. Comput. Sci. 514: 84-95 (2013).
               :doi:`10.1016/j.tcs.2012.09.018`.

.. [CGILM2010] \P. Crescenzi, R. Grossi, C. Imbrenda, L. Lanzi, and A. Marino.
               *Finding the Diameter in Real-World Graphs: Experimentally
               Turning a Lower Bound into an Upper Bound*. Proceedings of 18th
               Annual European Symposium on Algorithms. Lecture Notes in
               Computer Science, vol. 6346, 302-313. Springer (2010).
               :doi:`10.1007/978-3-642-15775-2_26`.

.. [CGLM2012] \Crescenzi P., Grossi R., Lanzi L., Marino A. (2012)
               *On Computing the Diameter of Real-World Directed (Weighted)
               Graphs*. In: Klasing R. (eds) Experimental Algorithms. SEA 2012.
               Lecture Notes in Computer Science, vol 7276.
               Springer, Berlin, Heidelberg
               :doi:`10.1007/978-3-642-30850-5_10`.

.. [CGW2013] Daniel Cabarcas, Florian Göpfert, and Patrick
             Weiden. Provably Secure LWE-Encryption with Uniform
             Secret. Cryptology ePrint Archive, Report 2013/164. 2013.
             2013/164. http://eprint.iacr.org/2013/164

.. [Conr] Keith Conrad, "Artin-Hasse-Type Series and Roots of Unity",
          http://www.math.uconn.edu/~kconrad/blurbs/gradnumthy/AHrootofunity.pdf

.. [CGMRV16] \A. Conte, R. Grossi, A. Marino, R. Rizzi, L. Versari,
             "Directing Road Networks by Listing Strong Orientations.",
             Combinatorial Algorithms, Proceedings of 27th International Workshop,
             IWOCA 2016, August 17-19, 2016, pages 83--95.

.. [Ch2012] Cho-Ho Chu. *Jordan Structures in Geometry and
            Analysis*. Cambridge University Press, New
            York. 2012. IBSN 978-1-107-01617-0.

.. [Cha92] Chameni-Nembua C. and Monjardet B.
           *Les Treillis Pseudocomplémentés Finis*
           Europ. J. Combinatorics (1992) 13, 89-107.

.. [Cha18] Frédéric Chapoton, *Some properties of a new partial
           order on Dyck paths*, 2018, :arxiv:`1809.10981`

.. [Cha22005] \B. Cha. Vanishing of some cohomology goups and bounds
              for the Shafarevich-Tate groups of elliptic
              curves. J. Number Theory, 111:154-178, 2005.

.. [Cha2008] Frédéric Chapoton.
             *Sur le nombre d'intervalles dans les treillis de Tamari*.
             Sém. Lothar. Combin. (2008).
             :arxiv:`math/0602368v1`.

.. [ChLi] \F. Chapoton and M. Livernet, *Pre-Lie algebras and the rooted trees
          operad*, International Math. Research Notices (2001) no 8, pages 395-408.
          Preprint: :arxiv:`math/0002069v2`.

.. [Cha2006] Ruth Charney. *An introduction to right-angled Artin
             groups*. http://people.brandeis.edu/~charney/papers/RAAGfinal.pdf,
             :arxiv:`math/0610668`.

.. [ChenDB] Eric Chen, Online database of two-weight codes,
            http://moodle.tec.hkr.se/~chen/research/2-weight-codes/search.php

.. [CHK2001] Keith D. Cooper, Timothy J. Harvey and Ken Kennedy. *A
             Simple, Fast Dominance Algorithm*, Software practice and
             Experience, 4:1-10 (2001).
             http://www.hipersoft.rice.edu/grads/publications/dom14.pdf

.. [Chu2007] \F. Chung, *Random walks and local cuts in graphs*, Linear Algebra
             and its Applications 423 (2007), no. 1, 22-32.

.. [Chu2012] \T. Church *Homological stability for configuration spaces of
             manifolds*, Inventiones Mathematicae, 2012(188), pp. 465-504.

.. [CHPSS18] \C. Cid, T. Huang, T. Peyrin, Y. Sasaki, L. Song.
             *Boomerang Connectivity Table: A New Cryptanalysis Tool* (2018)
             IACR Transactions on Symmetric Cryptology. Vol 2017, Issue 4.
             pre-print available at https://eprint.iacr.org/2018/161.pdf

.. [CIA] CIA Factbook 09
         https://www.cia.gov/library/publications/the-world-factbook/

.. [CK1986] \R. Calderbank, W.M. Kantor,
            *The geometry of two-weight codes*,
            Bull. London Math. Soc. 18(1986) 97-122.
            :doi:`10.1112/blms/18.2.97`.

.. [CK1999] David A. Cox and Sheldon Katz. *Mirror symmetry and
            algebraic geometry*, volume 68 of *Mathematical Surveys
            and Monographs*. American Mathematical Society,
            Providence, RI, 1999.

.. [CK2008] Derek G. Corneil and Richard M. Krueger, *A Unified View
            of Graph Searching*, SIAM Jounal on Discrete Mathematics,
            22(4), 1259–-1276, 2008.
            :doi:`10.1137/050623498`

.. [CK2001] \M. Casella and W. Kühnel, "A triangulated K3 surface with
            the minimum number of vertices", Topology 40 (2001),
            753--772.

.. [CKS1999] Felipe Cucker, Pascal Koiran, and Stephen Smale. *A polynomial-time
             algorithm for diophantine equations in one variable*, J. Symbolic
             Computation 27 (1), 21-29, 1999.

.. [CK2015] \J. Campbell and V. Knight. *On testing degeneracy of
            bi-matrix
            games*. http://vknight.org/unpeudemath/code/2015/06/25/on_testing_degeneracy_of_games/ (2015)

.. [CL1996] Chartrand, G. and Lesniak, L.: *Graphs and Digraphs*.
            Chapman and Hall/CRC, 1996.

.. [CL2002] Chung, Fan and Lu, L. *Connected components in random
            graphs with given expected degree sequences*.
            Ann. Combinatorics (6), 2002 pp. 125-145.
            :doi:`10.1007/PL00012580`.

.. [CL2017] Xavier Caruso and Jérémy Le Borgne,
            *A new faster algorithm for factoring skew polynomials over finite fields*
            J. Symbolic Comput. 79 (2017), 411-443.

.. [CL2013] Maria Chlouveraki and Sofia Lambropoulou. *The
            Yokonuma-Hecke algebras and the HOMFLYPT
            polynomial*. (2015) :arxiv:`1204.1871v4`.

.. [Cle1872] Alfred Clebsch, *Theorie der binären algebraischen Formen*,
             Teubner, 1872.

.. [CLG1997] Frank Celler and C. R. Leedham-Green,
             *Calculating the Order of an Invertible Matrix*, 1997

.. [CLRS2001] Thomas H. Cormen, Charles E. Leiserson, Ronald L. Rivest
              and Clifford Stein, *Section 22.4: Topological sort*,
              Introduction to Algorithms (2nd ed.), MIT Press and
              McGraw-Hill, 2001, 549-552, ISBN 0-262-03293-7.

.. [CLO2005] \D. Cox, J. Little, D. O'Shea. Using Algebraic Geometry.
             Springer, 2005.

.. [CLS2011] David A. Cox, John Little, and Hal Schenck. *Toric
             Varieties*. Volume 124 of *Graduate Studies in
             Mathematics*. American Mathematical Society, Providence,
             RI, 2011.

.. [CLS2014] \C. Ceballos, J.-P. Labbé, C. Stump, *Subword complexes,
             cluster complexes, and generalized multi-associahedra*,
             \J. Algebr. Comb. **39** (2014) pp. 17-51.
             :doi:`10.1007/s10801-013-0437-x`, :arxiv:`1108.1776`.

.. [CM2012] \M. Cabanes, I. Marin, *On ternary quotients of cubic Hecke
             algebras*, Comm. Math. Phys. (2012), Volume 314, Issue 1,
             pp 57-92. :doi:`10.1007/s00220-012-1519-7`, :arxiv:`1010.1465`.

.. [CMN2014] David Coudert, Dorian Mazauric, and Nicolas Nisse, *Experimental
             Evaluation of a Branch and Bound Algorithm for computing
             Pathwidth*. In Symposium on Experimental Algorithms (SEA), volume
             8504 of LNCS, Copenhagen, Denmark, pages 46-58, June 2014,
             :doi:`10.1007/978-3-319-07959-2_5`,
             https://hal.inria.fr/hal-00943549/document

.. [CMO2011] \C. Chun, D. Mayhew, J. Oxley, A chain theorem for
             internally 4-connected binary matroids. J. Combin. Theory
             Ser. B 101 (2011), 141-189.

.. [CMO2012] \C. Chun, D. Mayhew, J. Oxley,  Towards a splitter
             theorem for internally 4-connected binary
             matroids. J. Combin. Theory Ser. B 102 (2012), 688-700.

.. [CMR2005] C\. Cid, S\. Murphy, M\. Robshaw, *Small Scale Variants of
             the AES*; in Proceedings of Fast Software Encryption
             2005; LNCS 3557; Springer Verlag 2005; available at
             http://www.isg.rhul.ac.uk/~sean/smallAES-fse05.pdf

.. [CMR2006] C\. Cid, S\. Murphy, and M\. Robshaw, *Algebraic Aspects
             of the Advanced Encryption Standard*; Springer Verlag
             2006

.. [CMT2003] \A. M. Cohen, S. H. Murray, D. E. Talyor.
             *Computing in groups of Lie type*.
             Mathematics of Computation. **73** (2003), no 247. pp. 1477--1498.
             https://www.win.tue.nl/~amc/pub/papers/cmt.pdf

.. [CN2019] \B. Chakraborty, M. Nandi
            "Orange"
            https://csrc.nist.gov/CSRC/media/Projects/Lightweight-Cryptography/documents/round-1/spec-doc/orange-spec.pdf

.. [CrNa2020] \J.E. Cremona and F. Najman,  `\QQ`-curves over odd degree number fields, :arxiv:`2004.10054`.

.. [CoCo1] J.H. Conway, H.S.M. Coxeter
    *Triangulated polygons and frieze patterns*,
    The Mathematical Gazette (1973) 57 p.87-94

.. [CoCo2] J.H. Conway, H.S.M. Coxeter
    *Triangulated polygons and frieze patterns (continued)*,
    The Mathematical Gazette (1973) 57 p.175-183

.. [Co1984] \J. Conway, Hexacode and tetracode - MINIMOG and
            MOG. *Computational group theory*, ed. M. Atkinson,
            Academic Press, 1984.

.. [CO2010] Jonathan Comes, Viktor Ostrik.
            *On blocks of Deligne's category*
            `\underline{\mathrm{Rep}}(S_t)`.
            :arxiv:`0910.5695v2`,
            http://pages.uoregon.edu/jcomes/blocks.pdf

.. [Coh1981] \A. M. Cohen,
             *A synopsis of known distance-regular graphs with large diameters*,
             Stichting Mathematisch Centrum, 1981.
             http://persistent-identifier.org/?identifier=urn:nbn:nl:ui:18-6775

.. [Coh1993] Henri Cohen. A Course in Computational Algebraic Number
             Theory. Graduate Texts in Mathematics 138. Springer, 1993.

.. [Coh2000] Henri Cohen, Advanced topics in computational number
             theory, Graduate Texts in Mathematics, vol. 193,
             Springer-Verlag, New York, 2000.

.. [Coh2007I] Henri Cohen, *Number Theory, Vol. I: Tools and
              Diophantine Equations.*  GTM 239, Springer, 2007.

.. [Coh2007] Henri Cohen, Number Theory,
             Volume II.  Graduate Texts in Mathematics 240. Springer, 2007.

.. [Coh2019] Nathann Cohen,
             *Several Graph problems and their Linear Program formulations*,
             2019. https://hal.archives-ouvertes.fr/inria-00504914/en

.. [Coj2005] Alina Carmen Cojocaru,
             On the surjectivity of the Galois representations
             associated to non-CM elliptic curves.
             With an appendix by Ernst Kani.
             Canad. Math. Bull. 48 (2005), no. 1, 16--31.

.. [Col2004] Pierre Colmez, Invariant `\mathcal{L}` et derivees de
             valeurs propres de Frobenius, preprint, 2004.

.. [Col2013] Julia Collins. *An algorithm for computing the Seifert
             matrix of a link from a braid
             representation*. (2013). http://www.maths.ed.ac.uk/~jcollins/SeifertMatrix/SeifertMatrix.pdf

.. [Com2019] Camille Combe, *Réalisation cubique du poset des
             intervalles de Tamari*, preprint :arxiv:`1904.00658`

.. [Con] Keith Conrad, *Groups of order 12*,
         http://www.math.uconn.edu/~kconrad/blurbs/grouptheory/group12.pdf,
         accessed 21 October 2009.

.. [Con2013] Keith Conrad: *Exterior powers*,
             `http://www.math.uconn.edu/~kconrad/blurbs/ <http://www.math.uconn.edu/~kconrad/blurbs/>`_

.. [Con2015] Keith Conrad: *Tensor products*,
             `http://www.math.uconn.edu/~kconrad/blurbs/ <http://www.math.uconn.edu/~kconrad/blurbs/>`_

.. [Con2018] Anthony Conway, *Notes On The Levine-Tristram
             Signature Function*, July 2018
             http://www.unige.ch/math/folks/conway/Notes/LevineTristramSurvey.pdf

.. [Coo2006] \K. Coolsaet,
             *The uniqueness of the strongly regular graph srg(105,32,4,12)*,
             Bull. Belg. Math. Soc. 12(2006), 707-718.
             http://projecteuclid.org/euclid.bbms/1136902608

.. [Cou2014] Alain Couvreur, *Codes and the Cartier operator*,
             Proceedings of the American Mathematical Society 142.6 (2014): 1983-1996.

.. [Cox] David Cox, "What is a Toric Variety",
         https://dacox.people.amherst.edu/lectures/tutorial.ps

.. [Cox1957] \H. S. M. Coxeter: *Factor groups of the braid groups*, Proceedings of the Fourth Candian
             Mathematical Congress (Vancouver 1957), pp. 95-122.

.. [Cox1969] Harold S. M. Coxeter, *Introduction to Geometry*, 2nd ed. New York:Wiley, 1969.

.. [CP2001] John Crisp and Luis Paris. *The solution to a conjecture
            of Tits on the subgroup generated by the squares of the
            generators of an Artin group*. Invent. Math. **145**
            (2001). No 1, 19-36. :arxiv:`math/0003133`.

.. [CP2005] \A. Cossidente and T. Penttila,
            *Hemisystems on the Hermitian surface*,
            Journal of London Math. Soc. 72(2005), 731--741.
            :doi:`10.1112/S0024610705006964`.

.. [CP2012] Grégory Châtel, Viviane Pons.
            *Counting smaller trees in the Tamari order*,
            :arxiv:`1212.0751v1`.

.. [CP2015] Grégory Châtel and Viviane Pons.
            *Counting smaller elements in the tamari and m-tamari lattices*.
            Journal of Combinatorial Theory, Series A. (2015). :arxiv:`1311.3922`.

.. [CP2016] \N. Cohen, D. Pasechnik,
            *Implementing Brouwer's database of strongly regular graphs*,
            Designs, Codes, and Cryptography, 2016
            :doi:`10.1007/s10623-016-0264-x`

.. [CPdA2014] Maria Chlouveraki and Loïc Poulain
              d'Andecy. *Representation theory of the Yokonuma-Hecke
              algebra*. (2014) :arxiv:`1302.6225v2`.

.. [CPS2006] \J.E. Cremona, M. Prickett and S. Siksek, Height Difference
             Bounds For Elliptic Curves over Number Fields, Journal of Number
             Theory 116(1) (2006), pages 42-68.

.. [CR1962] Curtis, Charles W.; Reiner, Irving "Representation theory
            of finite groups and associative algebras." Pure and
            Applied Mathematics, Vol. XI Interscience Publishers, a
            division of John Wiley & Sons, New York-London 1962, pp
            545--547

.. [Cre1997] \J. E. Cremona, *Algorithms for Modular Elliptic
             Curves*. Cambridge University Press, 1997.

.. [Cre2003] Cressman, Ross. *Evolutionary dynamics and extensive form
             games*. MIT Press, 2003.

.. [Cre2020] Creedon, Samuel. *The center of the partition algebra*.
             Preprint, :arxiv:`2005.00600` (2020).

.. [Cro1983] \M. Crochemore, Recherche linéaire d'un carré dans un mot,
             C. R. Acad. Sci. Paris Sér. I Math. 296 (1983) 14
             781--784.

.. [Cro2004] Peter R. Cromwell, *Knots and links*, Cambridge University Press (2004).
             :doi:`10.1017/CBO9780511809767`

.. [CRS2016] Dean Crnković, Sanja Rukavina, and Andrea Švob. *Strongly regular
             graphs from orthogonal groups* `O^+(6,2)` *and* `O^-(6,2)`.
             :arxiv:`1609.07133`

.. [CRSKKY1989] \G. Cohen, D. Rubie, J. Seberry, C. Koukouvinos, S. Kounias, M. Yamada,
                *A survey of base sequences, disjoint complementary sequences and OD(4t;t,t,t,t)*.
                JCMCC. The Journal of Combinatorial Mathematics and Combinatorial Computing,
                **5** (1989), 69-104.

.. [CRST2006] \M. Chudnovsky, N. Robertson, P. Seymour, R. Thomas.
              *The strong perfect graph theorem*.
              Annals of Mathematics, vol 164, number 1, pages 51--230, 2006.

.. [CRV2018] Xavier Caruso, David Roe and Tristan Vaccon.
            *ZpL: a p-adic precision package*, (2018) :arxiv:`1802.08532`.

.. [CRV2014] Xavier Caruso, David Roe and Tristan Vaccon.
            *Tracking p-adic precision*,
            LMS J. Comput. Math. **17** (2014), 274-294.

.. [Connell1999] Ian Connell.
                 *Elliptic Curve Handbook*.
                 Online lecture notes, available at
                 https://git.hackade.org/ben/tinycrypt/raw/branch/master/docs/Elliptic%20Curve%20Handbook.pdf

.. [CS1986] \J. Conway and N. Sloane. *Lexicographic codes:
            error-correcting codes from game theory*, IEEE
            Trans. Infor. Theory **32** (1986) 337-348.

.. [CS1999] \J. H. Conway and N. J. A. Sloane, *Sphere packings, lattices
            and groups*, 3rd. ed., Grundlehren der Mathematischen
            Wissenschaften, vol. 290, Springer-Verlag, New York, 1999.

.. [CS1988] Conway, J. H., and N. J. A. Sloane. *Low-Dimensional Lattices. IV.
            The Mass Formula*, Proceedings of the Royal Society of London.
            Series A, Mathematical and Physical Sciences, vol. 419, no. 1857, 1988, pp. 259-286.

.. [CS2003] \John E. Cremona and Michael Stoll. *On The Reduction Theory of Binary Forms*.
            Journal für die reine und angewandte Mathematik, 565 (2003), 79-99.

.. [CS2006] \J. E. Cremona, and S. Siksek, Computing a Lower Bound for the
            Canonical Height on Elliptic Curves over `\QQ`, ANTS VII
            Proceedings: F.Hess, S.Pauli and M.Pohst (eds.), ANTS VII, Lecture
            Notes in Computer Science 4076 (2006), pages 275-286.

.. [CS2018] Craig Costello and Benjamin Smith: Montgomery curves and
            their arithmetic. J. Cryptogr. Eng. 8 (2018), 227-240.

.. [CST2010] Tullio Ceccherini-Silberstein, Fabio Scarabotti,
             Filippo Tolli.
             *Representation Theory of the Symmetric Groups: The
             Okounkov-Vershik Approach, Character Formulas, and Partition
             Algebras*. CUP 2010.

.. [CT2013] \J. E. Cremona and T. Thongjunthug, The Complex AGM, periods of
            elliptic curves over $\CC$ and complex elliptic logarithms.
            Journal of Number Theory Volume 133, Issue 8, August 2013, pages
            2813-2841.

.. [CTTL2014] \C. Carlet, Deng Tang, Xiaohu Tang, and Qunying Liao: *New
            Construction of Differentially 4-Uniform Bijections*, Inscrypt,
            pp. 22-38, 2013.

.. [CT1998] \F. Chung and P. Tetali, *Isoperimetric inequalities for
            Cartesian products of graphs*, Combinatorics, Probability and
            Computing 7 (1998), no. 2, 141-148.

.. [Cu1984] \R. Curtis, The Steiner system `S(5,6,12)`, the Mathieu
            group `M_{12}`, and the kitten. *Computational group
            theory*, ed. M. Atkinson, Academic Press, 1984.

.. [Cun1986] \W. H. Cunningham, Improved Bounds for Matroid Partition
             and Intersection Algorithms. SIAM Journal on Computing
             1986 15:4, 948-957.

.. [CVV2019] Xavier Caruso, Tristan Vaccon and Thibaut Verron,
             *Gröbner bases over Tate algebras*, :arxiv:`1901.09574` (2019)

.. [CVV2020] Xavier Caruso, Tristan Vaccon and Thibaut Verron,
             *Signature-based algorithms for Gröbner bases over Tate algebras*,
             :arxiv:`2002.04491` (2020)

.. [CW1972] \J. Cooper and J. Wallis.
            *A construction for Hadamard arrays*,
            Bulletin of the Australian Mathematical Society 7(2) (1972): 269-277.
            :doi:`10.1017/S0004972700045019`

.. [CW2005] \J. E. Cremona and M. Watkins. Computing isogenies of elliptic
            curves. preprint, 2005.

.. [CHW2015] Shawn X.; Hong, Seung-Moon; Wang, Zhenghan Universal quantum computation 
             with weakly integral anyons. Quantum Inf. Process. 14 (2015),
             no. 8, 2687-2727. 

.. [CW2015] Cui, S. X. and Wang, Z. (2015). Universal quantum computation with
            metaplectic anyons. Journal of Mathematical Physics, 56(3), 032202.
            :doi:`10.1063/1.4914941`

.. _ref-D:

**D**

.. [Dat2007] Basudeb Datta, "Minimal triangulations of
             manifolds", J. Indian Inst. Sci. 87 (2007), no. 4,
             429-449.

.. [Dav1997] B.A. Davey, H.A. Priestley,
             *Introduction to Lattices and Order*,
             Cambridge University Press, 1997.

.. [DJS2003] \M. Davis, T. Januszkiewicz, and R. Scott.
             *Fundamental groups of blow-ups*. Selecta Math.,
             Adv. Math. ***177** no. 1 (2002) pp. 115-179.
             :arxiv:`math/0203127`.

.. [DB1996] K. Duggal, A. Bejancu,
            *Lightlike Submanifolds of Semi-Riemannian Manifolds and Applications*,
            Mathematics and Its Applications, 1996.

.. [DCSW2008] \C. De Canniere, H. Sato, D. Watanabe,
              *Hash Function Luffa: Specification*; submitted to
              NIST SHA-3 Competition, 2008. Available at
              http://www.sdl.hitachi.co.jp/crypto/luffa/

.. [DCW2016] Dan-Cohen, Ishai, and Stefan Wewers. "Mixed Tate motives and the
             unit equation." International Mathematics Research Notices
             2016.17 (2016): 5291-5354.

.. [DD1991] \R. Dipper and S. Donkin. *Quantum* `GL_n`.
            Proc. London Math. Soc. (3) **63** (1991), no. 1, pp. 165-211.

.. [DD2010] Tim Dokchitser and Vladimir Dokchitser,
            *On the Birch-Swinnerton-Dyer quotients modulo squares*,
            Ann. Math. (2) 172 (2010), 567-596.

.. [DDLL2013] Léo Ducas, Alain Durmus, Tancrède Lepoint and Vadim
              Lyubashevsky. *Lattice Signatures and Bimodal
              Gaussians*; in Advances in Cryptology – CRYPTO 2013;
              Lecture Notes in Computer Science Volume 8042, 2013, pp
              40-56 http://www.di.ens.fr/~lyubash/papers/bimodal.pdf

.. [Dec1998] \W. Decker and T. de Jong. Groebner Bases and Invariant
             Theory in Groebner Bases and Applications. London
             Mathematical Society Lecture Note Series No. 251. (1998)
             61--89.

.. [DEMS2016] \C. Dobraunig, M. Eichlseder, F. Mendel, and M. Schläffer,
              *Ascon v1.2*; in CAESAR Competition, (2016).

.. [DEMMMPU2019] \C. Dobraunig, M. Eichseder, S. Mangard, F. Mendel, B. Mennink, R. Primas, T. Unterluggauer
                 "ISAP v2.0"
                 https://csrc.nist.gov/CSRC/media/Projects/Lightweight-Cryptography/documents/round-1/spec-doc/ISAP-spec.pdf

.. [De1973] \P. Delsarte, An algebraic approach to the association
            schemes of coding theory, Philips Res. Rep., Suppl.,
            vol. 10, 1973.

.. [De1970] \M. Demazure
            Sous-groupes algébriques de rang maximum du groupe de Cremona.
            Ann. Sci. Ecole Norm. Sup. 1970, 3, 507--588.

.. [De1974] \M. Demazure, *Désingularisation des variétés de Schubert*,
            Ann. E. N. S., Vol. 6, (1974), p. 163-172

.. [Deh2011] \P. Dehornoy, *Le problème d'isotopie des tresses*, in
             Leçons mathématiques de Bordeaux, vol. 4, pages 259-300,
             Cassini (2011).

.. [deG2000] Willem A. de Graaf. *Lie Algebras: Theory and Algorithms*.
             North-Holland Mathematical Library. (2000).
             Elsevier Science B.V.

.. [deG2005] Willem A. de Graaf.
             *Constructing homomorphisms between Verma modules*.
             Journal of Lie Theory. **15** (2005) pp. 415-428.

.. [Dej1972] \F. Dejean. Sur un théorème de Thue. J. Combinatorial Theory
             Ser. A 13:90--99, 1972.

.. [Del1972] Ph. Delsarte,
             *Weights of linear codes and strongly regular normed spaces*,
             Discrete Mathematics (1972), Volume 3, Issue 1, Pages 47-64,
             :doi:`10.1016/0012-365X(72)90024-6`

.. [Den2012] Tom Denton. Canonical Decompositions of Affine Permutations,
             Affine Codes, and Split `k`-Schur Functions.  Electronic Journal of
             Combinatorics, 2012.

.. [Deo1987a] \V. Deodhar, A splitting criterion for the Bruhat
              orderings on Coxeter groups. Comm. Algebra,
              15:1889-1894, 1987.

.. [Deo1987b] \V.V. Deodhar, On some geometric aspects of Bruhat
              orderings II. The parabolic analogue of Kazhdan-Lusztig
              polynomials, J. Alg. 111 (1987) 483-506.

.. [DesignHandbook] Handbook of Combinatorial Designs (2ed)
                    Charles Colbourn, Jeffrey Dinitz
                    Chapman & Hall/CRC
                    2012

.. [DerZak1980] Nachum Dershowitz and Schmuel Zaks,
                *Enumerations of ordered trees*,
                Discrete Mathematics (1980), 31: 9-28.

.. [Dev2005] Devaney, Robert L. *An Introduction to Chaotic Dynamical Systems.*
             Boulder: Westview, 2005, 331.

.. [DeVi1984] \M.-P. Delest, and G. Viennot, *Algebraic Languages and
              Polyominoes Enumeration.* Theoret. Comput. Sci. 34, 169-206, 1984.

.. [DFMS1996] Philipppe Di Francesco, Pierre Mathieu, and David Sénéchal.
              *Conformal Field Theory*. Graduate Texts in Contemporary
              Physics, Springer, 1996.

.. [DG1982] Louise Dolan and Michael Grady.
            *Conserved charges from self-duality*,
            Phys. Rev. D(3) **25** (1982), no. 6, 1587-1604.

.. [DG1994] \S. Dulucq and O. Guibert. Mots de piles, tableaux
            standards et permutations de Baxter, proceedings of
            Formal Power Series and Algebraic Combinatorics, 1994.

.. [DG2006] Yon Dourisboure and Cyril Gavoille. *Tree-decompositions with bags
            of small diameter*. Discrete Mathematics, 307 (16) (2007),
            pp. 2008-2029.
            :doi:`10.1016/j.disc.2005.12.060`

.. [DGH2020] \C. Donnot, A. Genitrini and Y. Herida. Unranking Combinations
            Lexicographically: an efficient new strategy compared with others, 2020,
            https://hal.archives-ouvertes.fr/hal-02462764v1

.. [DGMPPS2019] \N. Datta, A. Ghoshal, D. Mukhopadhyay, S. Patranabis,
                S. Picek, R. Sashukhan. "TRIFLE"
                https://csrc.nist.gov/CSRC/media/Projects/Lightweight-Cryptography/documents/round-1/spec-doc/trifle-spec.pdf

.. [DGRB2010] David Avis, Gabriel D. Rosenberg, Rahul Savani, Bernhard
              von Stengel. *Enumeration of Nash equilibria for
              two-player games.*
              http://www.maths.lse.ac.uk/personal/stengel/ETissue/ARSvS.pdf (2010)

.. [DHSW2003] Dumas, Heckenbach, Saunders, Welker, "Computing
              simplicial homology based on efficient Smith normal form
              algorithms," in "Algebra, geometry, and software
              systems" (2003), 177-206.

.. [DI1989]  Dan Gusfield and Robert W. Irving. *The stable marriage
             problem: structure and algorithms*. Vol. 54. Cambridge:
             MIT press, 1989.

.. [DI1995] \F. Diamond and J. Im, Modular forms and modular curves.
            In: V. Kumar Murty (ed.), Seminar on Fermat's Last Theorem
            (Toronto, 1993-1994), 39-133.  CMS Conference
            Proceedings 17.  American Mathematical Society, 1995.

.. [Dil1940] Lattice with Unique Irreducible Decompositions
             \R. P. Dilworth, 1940 (Annals of Mathematics 41, 771-777)
             With comments by B. Monjardet
             http://cams.ehess.fr/docannexe.php?id=1145

.. [Di2000] \L. Dissett, Combinatorial and computational aspects of
            finite geometries, 2000,
            https://tspace.library.utoronto.ca/bitstream/1807/14575/1/NQ49844.pdf

.. [DJM1998] \R. Dipper, G. James and A. Mathas
             *Cyclotomic q-Schur algebras*, Math. Z, **229** (1998), 385-416.
             :mathscinet:`MR1658581`

.. [DJP2001] \X. Droubay, J. Justin, G. Pirillo, *Episturmian words
             and some constructions of de Luca and Rauzy*,
             Theoret. Comput. Sci.  255 (2001) 539--553.

.. [Djo1992a] \D. Đoković.
             *Construction of some new Hadamard matrices*,
             Bulletin of the Australian Mathematical Society 45(2) (1992): 327-332.
             :doi:`10.1017/S0004972700030185`

.. [Djo1992b] \D. Đoković.
             *Skew Hadamard matrices of order 4 x 37 and 4 x 43*,
             Journal of Combinatorial Theory, Series A 61(2) (1992): 319-321.
             :doi:`10.1016/0097-3165(92)90029-T`

.. [Djo1992c] \D. Đoković.
             *Ten New Orders for Hadamard Matrices of Skew Type*,
             Publikacije Elektrotehničkog fakulteta. Serija Matematika 2 (1992): 47-59.

.. [Djo1994] \D. Đoković.
             *Five New Orders for Hadamard Matrices of Skew Type*,
             Australasian Journal of Combinatorics  10 (1994): 259-264.

.. [Djo2008a] \D. Đoković.
            *Skew-Hadamard matrices of orders 188 and 388 exist*,
            International Mathematical Forum 3 no.22 (2008): 1063-1068.
            :arxiv:`0704.0640`

.. [Djo2008b] \D. Đoković.
            *Skew-Hadamard matrices of orders 436, 580 and 988 exist*,
            Journal of Combinatorial Designs 16 (2008): 493-498.
            :arxiv:`0706.1973`

.. [Djo2023a]  \D. Đoković.
            *Skew-Hadamard matrices of order 276*.
            :arxiv:`10.48550/ARXIV.2301.02751`

.. [Djo2023b] \D. Đoković, Email Communication. 26 January 2023.

.. [DK2013] John R. Doyle and David Krumm, *Computing algebraic
            numbers of bounded height*, :arxiv:`1111.4963v4` (2013).

.. [DLHK2007] \J. A. De Loera, D. C. Haws, M. Köppe, Ehrhart
              polynomials of matroid polytopes and
              polymatroids. Discrete & Computational Geometry, Volume
              42, Issue 4. :arxiv:`0710.4346`,
              :doi:`10.1007/s00454-008-9120-8`

.. [DLMF-Bessel] \F. W. J. Olver and L. C. Maximon: *10. Bessel
                 Functions*, in NIST Digital Library of Mathematical
                 Functions. https://dlmf.nist.gov/10

.. [DLMF-Error] \N. M. Temme: *7. Error Functions, Dawson’s and Fresnel
                 Integrals*, in NIST Digital Library of Mathematical
                 Functions. https://dlmf.nist.gov/7

.. [DLMF-Legendre] \T. M. Dunster: *Legendre and Related Functions*, in NIST
                   Digital Library of Mathematical Functions.
                   https://dlmf.nist.gov/14

.. [DLMF-Struve] \R. B. Paris: *11. Struve and Related Functions*, in
                 NIST Digital Library of Mathematical
                 Functions. https://dlmf.nist.gov/11

.. [DLRS2010] De Loera, Rambau and Santos, "Triangulations: Structures
              for Algorithms and Applications", Algorithms and
              Computation in Mathematics, Volume 25, Springer, 2011.

.. [DNB1996] Feodor F. Dragan, Falk Nicolai, Andreas Brandstat.
               *LexBFS-orderings and powers of graphs*.
               International Workshop on Graph-Theoretic Concepts in Computer
               Science, WG 1996. Lecture Notes in Computer Science, vol 1197.
               Springer, Berlin, Heidelberg.
               :doi:`10.1007/3-540-62559-3_15`

.. [Do2009] \P. Dobcsanyi et
            al. DesignTheory.org. http://designtheory.org/database/

.. [Dob1999a] \H. Dobbertin: *Almost perfect nonlinear power functions
            on GF(2^n): the Niho case*. Information and Computation, 151 (1-2),
            pp. 57-72, 1999.

.. [Dob1999b] \H. Dobbertin: *Almost perfect nonlinear power functions
            on GF(2^n): the Welch case*. IEEE Transactions on Information
            Theory, 45 (4), pp. 1271-1275, 1999.

.. [Dol2009] Igor Dolgachev. *McKay Correspondence*. (2009).
             http://www.math.lsa.umich.edu/~idolga/McKaybook.pdf

.. [dotspec] http://www.graphviz.org/doc/info/lang.html

.. [DPS2017] Kevin Dilks, Oliver Pechenik, and Jessica Striker,
             *Resonance in orbits of plane partitions and increasing
             tableaux*, JCTA 148 (2017), 244-274,
             :doi:`10.1016/j.jcta.2016.12.007`

.. [DPV2001] \J. Daemen, M. Peeters, and G. Van Assche,
             *Bitslice ciphers and power analysis attacks*; in FSE, (2000), pp. 134-149.

.. [DP2008] Jean-Guillaume Dumas and Clement Pernet. Memory efficient
            scheduling of Strassen-Winograd's matrix multiplication
            algorithm. :arxiv:`0707.2347v1`, 2008.

.. [DPVAR2000] \J. Daemen, M. Peeters, G. Van Assche, and V. Rijmen,
               *Nessie proposal: NOEKEON*; in First Open NESSIE Workshop, (2000).

.. [DR2002] Joan Daemen, Vincent Rijmen. *The Design of
            Rijndael*. Springer-Verlag Berlin Heidelberg, 2002.

.. [Dragan2018] Feodor Dragan, Michel Habib, Laurent Viennot.
               *Revisiting Radius, Diameter, and all Eccentricity Computation
               in Graphs through Certificates*.
               :arxiv:`1803.04660`

.. [Dro1987] Carl Droms. *Isomorphisms of graph groups*. Proc. of the
             Amer. Math. Soc. **100**
             (1987). No 3. http://educ.jmu.edu/~dromscg/vita/preprints/Isomorphisms.pdf

.. [DS1994] J. Dalbec and B. Sturmfels. Invariant methods in discrete and computational geometry,
            chapter Introduction to Chow forms, pages 37-58. Springer Netherlands, 1994.

.. [DS2004] Dan Gusfield, Jens Stoye,
            Linear time algorithms for finding and representing all the tandem repeats in a string,
            Journal of Computer and System Sciences,
            Volume 69, Issue 4,
            2004,
            Pages 525-546,
            :doi:`10.1016/j.jcss.2004.03.004`.

.. [DS2009] \W. Decker, F.-O. Schreyer,
            *Varieties, Gröbner Bases, and Algebraic Curves*, 2009.
            https://www.math.uni-sb.de/ag/schreyer/images/PDFs/teaching/ws1617ag/book.pdf

.. [DS2010] \K. Duggal, B. Sahin,
            *Differential Geometry of Lightlike Submanifolds*,
            Frontiers in Mathematics, 2010.

.. [DSK2006] \A. De Sole and V. Kac. "Finite vs Affine W-algebras". Jpn. J. Math.
             (2006) vol. 1, no. 1, pp 137--261

.. [Du2001] \I. Duursma, "From weight enumerators to zeta functions", in
            Discrete Applied Mathematics, vol. 111, no. 1-2,
            pp. 55-73, 2001.

.. [Du2003] \I. Duursma, "Extremal weight enumerators and
            ultraspherical polynomials", Discrete Mathematics 268
            (2003), 103–127.

.. [Du2004] \I. Duursma, "Combinatorics of the two-variable zeta function",
            Finite fields and applications, 109-136, Lecture Notes in
            Comput. Sci., 2948, Springer, Berlin, 2004.

.. [Du2009] Du Ye. *On the Complexity of Deciding Degeneracy in
            Games*. :arxiv:`0905.3012v1` (2009)

.. [Du2010] \J. J. Duistermaat,
            Discrete integrable systems. QRT maps and elliptic surfaces.
            Springer Monographs in Mathematics. Berlin: Springer. xxii, 627 p., 2010

.. [Du2018] \O. Dunkelman, *Efficient Construction of the Boomerang
            Connection Table* (preprint); in Cryptology ePrint Archive,
            (2018), 631.

.. [Duc1998] \L. Ducos, Optimizations of the Subresultant Algorithm.
             http://www-math.univ-poitiers.fr/~ducos/Travaux/sous-resultants.pdf

.. [Dur1998] \F. Durand, *A characterization of substitutive sequences
            using return words*, Discrete Math. 179 (1998) 89-101.

.. [Duv1983] J.-P. Duval, Factorizing words over an ordered alphabet,
            J. Algorithms 4 (1983) 363--381.

.. [Duv1988] \A. Duval.
            *A directed graph version of strongly regular graphs*,
            Journal of Combinatorial Theory, Series A 47(1) (1988): 71-100.
            :doi:`10.1016/0097-3165(88)90043-X`

.. [DW1995] Andreas W.M. Dress and Walter Wenzel, *A Simple Proof of
            an Identity Concerning Pfaffians of Skew Symmetric
            Matrices*, Advances in Mathematics, volume 112, Issue 1,
            April 1995,
            pp. 120-134. http://www.sciencedirect.com/science/article/pii/S0001870885710298

.. [DW2007] \I. Dynnikov and B. Wiest, On the complexity of
            braids, J. Europ. Math. Soc. 9 (2007)

.. [Dy1993] \M. J. Dyer. *Hecke algebras and shellings of Bruhat
            intervals*. Compositio Mathematica, 1993, 89(1): 91-115.

.. [Dy1994] \M. J. Dyer. *Bruhat intervals, polyhedral cones and 
            Kazhdan-Lusztig-Stanley polynomials*. Math.Z., 215(2):223-236, 1994.

.. _ref-E:

**E**

.. [Early2017] Nick Early. *Canonical bases for permutohedral plates*.
               Preprint (2017). :arxiv:`1712.08520v3`.

.. [EB1966] \J. Elliot and A. Butson.
            *Relative difference sets*,
            Illinois Journal of Mathematics 10(3) (1966): 517-531.
            :doi:`10.1215/ijm/1256055004`

.. [Eb1989] \W. Eberly, "Computations for algebras and group
            representations". Ph.D. Thesis, University of
            Toronto, 1989. http://www.cpsc.ucalgary.ca/~eberly/Research/Papers/phdthesis.pdf

.. [Ed1974] \A. R. Edmonds, 'Angular Momentum in Quantum Mechanics',
            Princeton University Press (1974)

.. [EDI2014] EDITH COHEN,DANIEL DELLING,THOMAS PAJOR and RENATO F. WERNECK
             Computing Classic Closeness Centrality, at Scale
             In Proceedings of the second ACM conference on Online social networks (COSN '14)
             :doi:`10.1145/2660460.2660465`

.. [Edix] Edixhoven, B., *Point counting after Kedlaya*, EIDMA-Stieltjes
          graduate course, Leiden
          (notes: https://www.math.leidenuniv.nl/~edix/oww/mathofcrypt/carls_edixhoven/kedlaya.pdf)

.. [Ega1981] Yoshimi Egawa, Characterization of H(n, q) by the parameters,
             Journal of Combinatorial Theory, Series A, Volume 31, Issue 2,
             1981, Pages 108-125, ISSN 0097-3165,:doi:`10.1016/0097-3165(81)90007-8`.
             (http://www.sciencedirect.com/science/article/pii/0097316581900078)

.. [EGNO2015] Pavel Etingof, Shlomo Gelaki, Dmitri Nikshych and Victor Ostrik,
               *Tensor Categories*, AMS Mathematical Surveys and Monographs 205 (2015).

.. [EGHLSVY] Pavel Etingof, Oleg Golberg, Sebastian Hensel, Tiankai
             Liu, Alex Schwendner, Dmitry Vaintrob, Elena Yudovina,
             "Introduction to representation theory",
             :arxiv:`0901.0827v5`.

.. [EKLP1992] \N. Elkies, G. Kuperberg, M. Larsen, J. Propp,
              *Alternating-Sign Matrices and Domino Tilings*, Journal of Algebraic
              Combinatorics, volume 1 (1992), p. 111-132.

.. [Eh2013] Ehrhardt, Wolfgang. "The AMath and DAMath Special
            Functions: Reference Manual and Implementation Notes,
            Version
            1.3". 2013. http://www.wolfgang-ehrhardt.de/specialfunctions.pdf.

.. [EL2002] Ekedahl, Torsten & Laksov, Dan. (2002). *Splitting algebras, Symmetric functions and
            Galois Theory*. J. Algebra Appl. 4, :doi:`10.1142/S0219498805001034`

.. [EM2001] Pavel Etingof and Xiaoguang Ma.
            *Lecture notes on Cherednik algebras*.
            http://www-math.mit.edu/~etingof/73509.pdf :arxiv:`1001.0432`.

.. [EMMN1998] \P. Eaded, J. Marks, P.Mutzel, S. North.
              *Fifth Annual Graph Drawing Contest*;
              http://www.merl.com/papers/docs/TR98-16.pdf

.. [Eny2012] \J. Enyang. *Jucys-Murphy elements and a presentation
             for the partition algebra*. J. Algebraic Combin.
             **37** (2012) no 3, 401--454.

.. [Eny2013] \J. Enyang. *A seminormal form for partition algebras*.
             J. Combin. Theory Series A **120** (2013) 1737--1785.

.. [EP2013] David Einstein, James Propp. *Combinatorial,
            piecewise-linear, and birational homomesy for products of
            two chains*. :arxiv:`1310.5294v1`.

.. [EP2013b] David Einstein, James Propp. *Piecewise-linear and
             birational toggling*. Extended abstract for
             FPSAC 2014. http://faculty.uml.edu/jpropp/fpsac14.pdf

.. [Epp2008] David Eppstein, *Recognizing partial cubes in quadratic time*,
             J. Graph Algorithms and Applications 15 (2): 269-293, 2011.
             :doi:`10.7155/jgaa.00226`, :arxiv:`0705.1025`.

.. [Eri1995] \H. Erikson.  Computational and Combinatorial Aspects
             of Coxeter Groups.  Thesis, 1995.

.. [ER1959] Paul Erd\H{o}s and Alfr\'ed R\'enyi. "On Random Graphs",
            Publicationes Mathematicae. 6: 290–297, 1959.

.. [ERH2015] Jorge Espanoza and Steen Ryom-Hansen. *Cell structures
             for the Yokonuma-Hecke algebra and the algebra of braids
             and ties*. (2015) :arxiv:`1506.00715`.

.. [ERT1979] Erdos, P. and Rubin, A.L. and Taylor, H.
             *Choosability in graphs*.
             Proc. West Coast Conf. on Combinatorics,
             Graph Theory and Computing, Congressus Numerantium,
             vol 26, pages 125--157, 1979.

.. [ESSS2011] \D. Engels, M.-J. O. Saarinen, P. Schweitzer, and E. M. Smith,
              *The Hummingbird-2 lightweight authenticated encryption algorithm*; in
              RFIDSec, (2011), pp. 19-31.

.. [ETS2006a] ETSI/Sage,
              *Specification of the 3GPP Confidentiality and Integrity Algorithms
              UEA2 & UIA2*; in Document 5: Design and Evaluation Report, (2006).

.. [ETS2011] ETSI/Sage,
             *Specification of the 3GPP Confidentiality and Integrity Algorithms
             128-EEA3 & 128-EIA3*; in Document 4: Design and Evaluation Report, (2011).

.. [Ewa1996] Ewald, "Combinatorial Convexity and Algebraic Geometry",
             vol. 168 of Graduate Texts in Mathematics, Springer, 1996

.. [EZ1950] \S. Eilenberg and J. Zilber, "Semi-Simplicial Complexes
            and Singular Homology", Ann. Math. (2) 51 (1950), 499-513.

.. [EPW14] Ben Elias, Nicholas Proudfoot, and Max Wakefield.
           *The Kazhdan-Lusztig polynomial of a matroid*. 2014.
           :arxiv:`1412.7408`.

.. _ref-F:

**F**

.. [Fag1983] Fagin, Ronald. *Degrees of acyclicity for hypergraphs and
             relational database schemes.* Journal of the ACM (JACM) 30.3
             (1983): 514-550.

.. [Fayers2010] Matthew Fayers. *An LLT-type algorithm for computing
                higher-level canonical bases*. J. Pure Appl. Algebra
                **214** (2010), no. 12, 2186-2198. :arxiv:`0908.1749v3`.

.. [Fedorov2015] Roman Fedorov, *Variations of Hodge structures for hypergeometric
   differential operators and parabolic Higgs bundles*,
   :arxiv:`1505.01704`

.. [Fe1997] Stefan Felsner, "On the Number of Arrangements of
            Pseudolines", Proceedings SoCG 96, 30-37. Discrete &
            Computational Geometry 18 (1997),
            257-267. http://page.math.tu-berlin.de/~felsner/Paper/numarr.pdf

.. [FT00] Stefan Felsner, William T. Trotter,
          Dimension, Graph and Hypergraph Coloring,
          Order,
          2000, Volume 17, Issue 2, pp 167-177,
          http://link.springer.com/article/10.1023%2FA%3A1006429830221

.. [Feng2014] Gang Feng, *Finding k shortest simple paths in directed
            graphs: A node classification algorithm*. Networks, 64(1),
            6–17, 2014. :doi:`10.1002/net.21552`

.. [Fe2012] Hans L. Fetter, "A Polyhedron Full of Surprises",
            Mathematics Magazine 85 (2012), no. 5, 334-342.

.. [Fed2015] Federal Agency on Technical Regulation and Metrology (GOST),
             GOST R 34.12-2015, (2015)

.. [Feingold2004] Alex J. Feingold. *Fusion rules for affine Kac-Moody algebras*.
                  Contemp. Math., **343** (2004), pp. 53-96.
                  :arxiv:`math/0212387`

.. [Fel2001] Yves Felix, Stephen Halperin and J.-C. Thomas. *Rational homotopy
             theory*, Graduate texts in mathematics 201, Springer, 2001.


.. [Feu2009] \T. Feulner. The Automorphism Groups of Linear Codes and
             Canonical Representatives of Their Semilinear Isometry
             Classes. Advances in Mathematics of Communications 3 (4),
             pp. 363-383, Nov 2009

.. [Feu2013] Feulner, Thomas, "Eine kanonische Form zur Darstellung
             aequivalenter Codes -- Computergestuetzte Berechnung und
             ihre Anwendung in der Codierungstheorie, Kryptographie
             und Geometrie", Dissertation, University of
             Bayreuth, 2013.

.. [FG1965] Fulkerson, D.R. and Gross, OA,
            *Incidence matrices and interval graphs*.
            Pacific J. Math 1965,
            Vol. 15, number 3, pages 835--855.
            :doi:`10.2140/pjm.1965.15.835`.

.. [FH2015] \J. A. de Faria, B. Hutz. *Combinatorics of Cycle Lengths on
            Wehler K3 Surfaces over finite fields*. New Zealand Journal
            of Mathematics 45 (2015), 19–31.

.. [FIV2012] \H. Fournier, A. Ismail, and A. Vigneron. *Computing the Gromov
             hyperbolicity of a discrete metric space*. 2012.
             :arxiv:`1210.3323`.

.. [FK1991] \I. A. Faradjev and M. H. Klin,
            *Computer package for computations with coherent configurations*,
            Proc. ISSAC-91, ACM Press, Bonn, 1991, pages 219-223;
            code, by I.A.Faradjev (with contributions by A.E.Brouwer,
            D.V.Pasechnik). https://github.com/dimpase/coco

.. [FKS2004] \R. J. Fletcher, C. Koukouvinos and J. Seberry.
            *New skew-Hadamard matrices of order 4·59 and new D-optimal designs of order 2·59*,
            Discrete Mathematics 286(3) (2004): 251-253.
            :doi:`10.1016/j.disc.2004.05.009`

.. [FL2001] David Forge and Michel Las Vergnas.
            *Orlik-Solomon type algebras*. European J. Combin.
            **22** (5), (2001). pp. 699-704.

.. [FM2014] Cameron Franc and Marc Masdeu, *Computing fundamental
            domains for the Bruhat-Tits tree for GL_2(Qp), p-adic
            automorphic forms, and the canonical embedding of Shimura
            curves*. LMS Journal of Computation and Mathematics
            (2014), volume 17, issue 01, pp. 1-23.

.. [FMSS1995] Fulton, MacPherson, Sottile, Sturmfels:
              *Intersection theory on spherical varieties*,
              J. of Alg. Geometry 4 (1995), 181-193.
              http://www.math.tamu.edu/~frank.sottile/research/ps/spherical.ps.gz

.. [FMV2014] Xander Faber, Michelle Manes, and Bianca Viray. Computing
             Conjugating Sets and Automorphism Groups of Rational Functions.
             Journal of Algebra, 423 (2014), 1161-1190.

.. [FNO2019] Hans Fotsing Tetsing, Ferdinand Ngakeu and Benjamin Olea,
             *Rigging technique for 1-lightlike submanifolds and preferred
             rigged connections*, Mediterranean Journal of Mathematics, (2019).

.. [Fog2002] \N. Pytheas Fogg, *Substitutions in Dynamics, Arithmetics,
             and Combinatorics*, Lecture Notes in Mathematics 1794,
             Springer Verlag. V. Berthé, S. Ferenczi, C. Mauduit
             and A. Siegel, Eds.  (2002).

.. [Fom1994] Sergey V. Fomin, "Duality of graded graphs". Journal of
             Algebraic Combinatorics Volume 3, Number 4 (1994),
             pp. 357-404.

.. [Fom1995] Sergey V. Fomin, "Schensted algorithms for dual graded
             graphs". Journal of Algebraic Combinatorics Volume 4,
             Number 1 (1995), pp. 5-45.

.. [FoiMal14] Loic Foissy, Claudia Malvenuto,
              *The Hopf algebra of finite topologies and T-partitions*,
              Journal of Algebra, Volume 438, 15 September 2015, pp. 130--169,
              :doi:`10.1016/j.jalgebra.2015.04.024`,
              :arxiv:`1407.0476v2`.

.. [FoSta1994] \S. Fomin, R. Stanley. *Schubert polynomials and the nilCoxeter algebra*. Advances in Math., 1994.

.. [FOS2009] \G. Fourier, M. Okado, A. Schilling.
             *Kirillov-Reshetikhin crystals for nonexceptional types*.
             Advances in Mathematics. **222** (2009). Issue 3. 1080-1116.
             :arxiv:`0810.5067`.

.. [FOS2010] \G. Fourier, M. Okado, A. Schilling. *Perfectness of
             Kirillov-Reshetikhin crystals for nonexceptional types*.
             Contemp. Math. 506 (2010) 127-143 ( :arxiv:`0811.1604` )

.. [FP1996] Komei Fukuda, Alain Prodon: Double Description Method
            Revisited, Combinatorics and Computer Science, volume 1120
            of Lecture Notes in Computer Science, page
            91-111. Springer (1996)

.. [FPR2015] Wenjie Fang and Louis-François Préville-Ratelle,
             *From generalized Tamari intervals to non-separable planar maps*.
             :arxiv:`1511.05937`

.. [FR1985] Friedl, Katalin, and Lajos Rónyai. "Polynomial time
            solutions of some problems of computational
            algebra". Proceedings of the seventeenth annual ACM
            symposium on Theory of computing. ACM, 1985.

.. [Fra2011] Cameron Franc,
             "Nearly rigid analytic modular forms and their values at CM points",
             Ph.D. thesis, McGill University, 2011.

.. [FRT1990] Faddeev, Reshetikhin and Takhtajan.
             *Quantization of Lie Groups and Lie Algebras*.
             Leningrad Math. J. vol. **1** (1990), no. 1.

.. [FS1978] Dominique Foata, Marcel-Paul Schuetzenberger.
            *Major Index and Inversion Number of Permutations*.
            Mathematische Nachrichten, volume 83, Issue 1, pages 143-159, 1978.
            http://igm.univ-mlv.fr/~berstel/Mps/Travaux/A/1978-3MajorIndexMathNachr.pdf

.. [FS1994] William Fulton, Bernd Sturmfels, *Intersection Theory on
            Toric Varieties*, :arxiv:`alg-geom/9403002`

.. [FS2009] Philippe Flajolet and Robert Sedgewick,
            `Analytic combinatorics <http://algo.inria.fr/flajolet/Publications/AnaCombi/book.pdf>`_.
            Cambridge University Press, Cambridge, 2009.
            See also the `Errata list <http://ac.cs.princeton.edu/errata/>`_.

.. [FST2012] \A. Felikson, \M. Shapiro, and \P. Tumarkin, *Cluster Algebras of
            Finite Mutation Type Via Unfoldings*, Int Math Res Notices (2012)
            2012 (8): 1768-1804.

.. [Fuchs1994] \J. Fuchs. *Fusion Rules for Conformal Field Theory*.
               Fortsch. Phys. **42** (1994), no. 1, pp. 1-48.
               :doi:`10.1002/prop.2190420102`, :arxiv:`hep-th/9306162`.

.. [Ful1989] \W. Fulton. Algebraic curves: an introduction to algebraic geometry. Addison-Wesley,
             Redwood City CA (1989).

.. [Ful1993] Wiliam Fulton, *Introduction to Toric Varieties*,
            Princeton University Press, 1993.

.. [Ful1997] William Fulton,
             *Young Tableaux*.
             Cambridge University Press, 1997.

.. [FV2002] \I. Fagnot, L. Vuillon, Generalized balances in Sturmian
            words, Discrete Applied Mathematics 121 (2002), 83--101.

.. [FY2004] Eva Maria Feichtner and Sergey Yuzvinsky. *Chow rings of
            toric varieties defined by atomic lattices*. Inventiones
            Mathematicae. **155** (2004), no. 3, pp. 515-536.

.. [FZ2001] \S. Fomin and A. Zelevinsky. *Cluster algebras I. Foundations*,
            \J. Amer. Math. Soc. **15** (2002), no. 2, pp. 497-529.
            :arxiv:`math/0104151` (2001).

.. [FZ2007] \S. Fomin and \A. Zelevinsky, *Cluster algebras IV. Coefficients*,
            Compos. Math. 143 (2007), no. 1, 112-164.

.. _ref-G:

**G**

.. [Ga02] Shuhong Gao, A new algorithm for decoding Reed-Solomon
          Codes, January 31, 2002

.. [Gabow1995] Harold N. Gabow. *A Matroid Approach to Finding Edge Connectivity
               and Packing Arborescences*.  Journal of Computer and System Sciences,
               50(2):259-273, 1995.
               :doi:`10.1006/jcss.1995.1022`

.. [Gallai] T. Gallai, Elementare Relationen bezueglich der
            Glieder und trennenden Punkte von Graphen, Magyar
            Tud. Akad. Mat. Kutato Int. Kozl. 9 (1964) 235-236

.. [Gambit] Richard D. McKelvey, Andrew M. McLennan, and
            Theodore L. Turocy, *Gambit: Software Tools for Game
            Theory, Version 13.1.2.*. http://www.gambit-project.org
            (2014).

.. [Gans1981] Emden R. Gansner,
             *The Hillman-Grassl Correspondence and the
             Enumeration of Reverse Plane Partitions*,
             Journal of Combinatorial Theory, Series A
             30 (1981), pp. 71--89.
             :doi:`10.1016/0097-3165(81)90041-8`

.. [Gar2015] \V. Garg *Introduction to Lattice Theory with Computer
             Science Applications* (2015), Wiley.

.. [GDR1999] \R. González-Díaz and P. Réal, *A combinatorial method
             for computing Steenrod squares* in J. Pure Appl. Algebra
             139 (1999), 89-108.

.. [GDR2003] \R. González-Díaz and P. Réal, *Computation of cohomology
             operations on finite simplicial complexes* in Homology,
             Homotopy and Applications 5 (2003), 83-93.

.. [GCL1992] Geddes, Czapor, Labahn, *Algorithms for computer algebra*.
             Springer (1992).  ISBN 0-7923-9259-0.

.. [Ge2005] Loukas Georgiadis, *Linear-Time Algorithms for Dominators
            and Related Problems*, PhD thesis, Princetown University,
            TR-737-05, (2005).
            ftp://ftp.cs.princeton.edu/reports/2005/737.pdf

.. [Gek1991] \E.-U. Gekeler. On finite Drinfeld modules. Journal of
             algebra, 1(141):187–203, 1991.

.. [GG2012] Jim Geelen and Bert Gerards, Characterizing graphic
            matroids by a system of linear equations,
            submitted, 2012. Preprint:
            http://www.gerardsbase.nl/papers/geelen_gerards=testing-graphicness%5B2013%5D.pdf

.. [GGD2011] \E. Girondo, \G. Gonzalez-Diez, *Introduction to Compact
             Riemann surfaces and Dessins d'enfant*, (2011)
             London Mathematical Society, Student Text 79.

.. [GGMM2020] \A. Garver, S. Grosser, J. Matherne, and A. Morales.
              *Counting linear extensions of posets with determinants of hook
              lengths*. Preprint, :arxiv:`2001.08822` (2020).

.. [GGNS2013] \B. Gerard, V. Grosso, M. Naya-Plasencia, and F.-X. Standaert,
              *Block ciphers that are easier to mask: How far can we go?*; in
              CHES, (2013), pp. 383-399.

.. [GGOR2003] \V. Ginzberg, N. Guay, E. Opdam, R. Rouquier.
              *On the category* `\mathcal{O}` *for rational Cherednik algebras*.
              Invent. Math. **154** (2003). :arxiv:`math/0212036`.

.. [GHJ2016] Ewgenij Gawrilow, Simon Hampe, and Michael Joswig, The polymake XML
             file format, Mathematical software – ICMS 2016. 5th international
             congress, Berlin, Germany, July 11–14, 2016. Proceedings, Berlin:
             Springer, 2016, pp. 403–410,
             :doi:`10.1007/978-3-319-42432-3_50`, ISBN
             978-3-319-42431-6/pbk.

.. [GHJV1994] \E. Gamma, R. Helm, R. Johnson, J. Vlissides, *Design
              Patterns: Elements of Reusable Object-Oriented
              Software*. Addison-Wesley (1994). ISBN 0-201-63361-2.

.. [Gil1959] Edgar Nelson Gilbert. "Random Graphs", Annals of Mathematical
             Statistics. 30 (4): 1141–1144, 1959.

.. [Gir2012] Samuele Giraudo,
             *Algebraic and combinatorial structures on pairs of twin binary trees*,
             :arxiv:`1204.4776v1`.

.. [GiTr1996] P. Gianni and B. Trager. *Square-Free Algorithms in Positive
              Characteristic*. Applicable Algebra In Engineering, Communication
              And Computing, 7(1), p. 1-14.

.. [GJ1997] Ewgenij Gawrilow and Michael Joswig, polymake: a framework for
            analyzing convex polytopes, Polytopes—combinatorics and
            computation (Oberwolfach, 1997), DMV Sem., vol. 29, Birkhäuser,
            Basel, 2000, pp. 43–73.

.. [GJ2006] Ewgenij Gawrilow and Michael Joswig, Flexible object hierarchies in
            polymake (extended abstract), Mathematical software—ICMS 2006,
            Lecture Notes in Comput. Sci., vol. 4151, Springer, Berlin, 2006,
            pp. 219–221, :doi:`10.1007/11832225_20`

.. [GJ2007] \A. Glen, J. Justin, Episturmian words: a survey, Preprint,
            2007, :arxiv:`0801.1655`.

.. [GJ2016] Muddappa Seetharama Gowda and Juyoung Jeong.
            Spectral cones in Euclidean Jordan algebras.
            Linear Algebra and its Applications, 509:286-305, 2016.
            :doi:`10.1016/j.laa.2016.08.004`.

.. [GJKPRSS2019] \D. Goudarzi, J. Jean, S. Koelbl, T. Peyrin, M. Rivain, Y. Sasaki, S. M. Sim.
                 "Pyjamask"
                 https://csrc.nist.gov/CSRC/media/Projects/Lightweight-Cryptography/documents/round-1/spec-doc/Pyjamask-spec.pdf

.. [GJK+2014] Dimitar Grantcharov, Ji Hye Jung, Seok-Jin Kang, Masaki Kashiwara,
              Myungho Kim. *Crystal bases for the quantum queer superalgebra and
              semistandard decomposition tableaux.*; Trans. Amer. Math. Soc.,
              366(1): 457-489, 2014. :arxiv:`1103.1456v2`.

.. [GJPST2009] \G. Grigorov, A. Jorza, S. Patrikis, W. Stein, C. Tarniţǎ. Computational
               verification of the Birch and Swinnerton-Dyer
               conjecture for individual elliptic curves.
               Math. Comp. 78 (2009), no. 268, 2397--2425.

.. [GJRW2010] Ewgenij Gawrilow, Michael Joswig, Thilo Rörig, and Nikolaus Witte,
              Drawing polytopal graphs with polymake, Comput. Vis. Sci. 13
              (2010), no. 2, 99–110, :doi:`10.1007/s00791-009-0127-3`

.. [GK1982] Daniel H. Greene and Donald E. Knuth (1982), "2.1.1 Constant
            coefficients - A) Homogeneous equations", Mathematics for the Analysis
            of Algorithms (2nd ed.), Birkhauser, p. 17.

.. [GK2013] Roland Grinis and Alexander Kasprzyk, Normal forms of
            convex lattice polytopes, :arxiv:`1301.6641`

.. [GKLP2021] Loukas Georgiadis, Dionysios Kefallinos, Luigi Laura, Nikos
              Parotsidis. *An Experimental Study of Algorithms for Computing the
              Edge Connectivity of a Directed Graph*.  SIAM Symposium on
              Algorithm Engineering and Experiments (ALENEX), pp 85-97, 2021.
              :doi:`10.1137/1.9781611976472.7`

.. [GKP2011] Sylvain Gravier, Matjaz Kovse and Aline Parreau.
             *Generalized Sierpinski graphs*. Poster, European Conference on
             Combinatorics, Graph Theory and Applications (EuroComb’11),
             Budapest, 2011.
             https://www.renyi.hu/conferences/ec11/posters/parreau.pdf

.. [GKZ1994] Gelfand, I. M.; Kapranov, M. M.; and
             Zelevinsky, A. V. "Discriminants, Resultants and
             Multidimensional Determinants" Birkhauser 1994

.. [GL1996] \G. Golub and C. van Loan. *Matrix Computations*. 3rd
            edition, Johns Hopkins Univ. Press, 1996.

.. [GrLe1996] \J. Graham and G.I. Lehrer
              *Cellular algebras*. Invent. Math. 123 (1996), 1–34.
              :mathscinet:`MR1376244`

.. [GLR2008] \A. Glen, F. Levé, G. Richomme, Quasiperiodic and Lyndon
             episturmian words, Preprint, 2008, :arxiv:`0805.0730`.

.. [GLSV2014] \V. Grosso, G. Leurent, F.-X. Standaert, and K. Varici:
              *LS-Designs: Bitslice Encryption for Efficient Masked
              Software Implementations*, in FSE, 2014.

.. [GLSVJGK2014] \V. Grosso, G. Leurent, F.-X. Standaert, K. Varici,
                 \F. D. A. Journault, L. Gaspar, and S. Kerckhof,
                 *SCREAM & iSCREAM Side-Channel Resistant Authenticated Encryption
                 with Masking*; in CAESAR Competition, (2014).

.. [GM1987] Peter B. Gibbons and Rudolf Mathon.
            *Construction methods for Bhaskar Rao and related designs*.
            J. Austral. Math. Soc. Ser. A 42 (1987), no. 1, 5--30.
            http://journals.cambridge.org/article_S1446788700033929

.. [GM2002] Daniel Goldstein and Andrew Mayer. On the equidistribution
            of Hecke points. Forum Mathematicum, 15:2, pp. 165--189,
            De Gruyter, 2003.

.. [GMN2008] Jordi Guardia, Jesus Montes, Enric Nart. *Newton polygons of higher
             order in algebraic number theory* (2008). :arxiv:`0807.2620`

.. [GNL2011] \Z. Gong, S. Nikova, and Y. W. Law,
             *KLEIN: A new family of lightweight block ciphers*; in
             RFIDSec, (2011), p. 1-18.

.. [GN2018] Pascal Giorgi and Vincent Neiger. Certification of Minimal
            Approximant Bases. In ISSAC 2018, pages 167-174.
            :doi:`10.1145/3208976.3208991`

.. [Go1967] Solomon Golomb, Shift register sequences, Aegean Park
            Press, Laguna Hills, Ca, 1967

.. [God1968] \R. Godement: *Algebra*, Hermann (Paris) / Houghton Mifflin
             (Boston) (1968)

.. [God1993] Chris Godsil (1993): *Algebraic Combinatorics*.

.. [Gol1968] \R. Gold: *Maximal recursive sequences with 3-valued recursive
             crosscorrelation functions*. IEEE Transactions on Information
             Theory, 14, pp. 154-156, 1968.

.. [Gop1981] \V. D. Goppa, “Codes on algebraic curves,” Sov. Math. Dokl., vol.
             24, no. 1, pp. 170–172, 1981.

.. [Gor2016] \D. Gorodkov, *A 15-vertex triangulation of the quaternionic
             projective plane*, Discrete & Computational Geometry, vol. 62,
             pp. 348-373 (2019). :doi:`10.1007/s00454-018-00055-w`

.. [Gos1972] Bill Gosper, "Continued Fraction Arithmetic"
             https://perl.plover.com/classes/cftalk/INFO/gosper.txt

.. [Gos1998] \D. Goss. Basic structures of function field arithmetic. Springer,
             1998.

.. [Gor1980] Daniel Gorenstein, Finite Groups (New York: Chelsea
             Publishing, 1980)

.. [Gor2009] Alexey G. Gorinov, "Combinatorics of double cosets and
             fundamental domains for the subgroups of the modular
             group", preprint :arxiv:`0901.1340`

.. [GP2012] Eddy Godelle and Luis Paris.
            *Basic questions on Artin-Tits groups*. A. Björner et al. (eds)
            Configuration spaces, CRM series. (2012) pp. 299--311.
            Edizioni della Normale, Pisa.
            :doi:`10.1007/978-88-7642-431-1_13`

.. [GPV2008] Craig Gentry, Chris Peikert, Vinod Vaikuntanathan. *How
             to Use a Short Basis: Trapdoors for Hard Lattices and New
             Cryptographic
             Constructions*. STOC 2008. http://www.cc.gatech.edu/~cpeikert/pubs/trap_lattice.pdf

.. [GR2001] Chris Godsil and Gordon Royle, *Algebraic Graph Theory*. Graduate
            Texts in Mathematics, Springer, 2001.

.. [Gre2006] \R. M. Green, *Star reducible Coxeter groups*, Glasgow
            Mathematical Journal, Volume 48, Issue 3, pp. 583-609.

.. [Gri2021] \O. Gritsenko, *On strongly regular graph with parameters (65; 32; 15; 16)*,
              :arxiv:`2102.05432`.

.. [GX2020] \R. M. Green, Tianyuan Xu, *Classification of Coxeter groups with
            finitely many elements of a-value 2*, Algebraic Combinatorics,
            Volume 3 (2020) no. 2, pp. 331-364.

.. [Gr2006] Matthew Greenberg,
            "Heegner points and rigid analytic modular forms",
            Ph.D. Thesis, McGill University, 2006.

.. [Gr2007] \J. Green, Polynomial representations of `GL_n`, Springer
            Verlag, 2007.

.. [Graham1985] \J. Graham,
                *Modular representations of Hecke algebras and related algebras*.
                PhD thesis, University of Sydney, 1985.

.. [GriRei18] Darij Grinberg, Victor Reiner,
              *Hopf Algebras in Combinatorics*,
              :arxiv:`1409.8356v6`.

.. [GR1989] \A. M. Garsia, C. Reutenauer. *A decomposition of Solomon's
            descent algebra.* Adv. Math. **77** (1989).
            http://www.lacim.uqam.ca/~christo/Publi%C3%A9s/1989/Decomposition%20Solomon.pdf

.. [GR1993] Ira M. Gessel, Christophe Reutenauer.
            *Counting Permutations with Given Cycle Structure and Descent Set*. Journal of
            Combinatorial Theory, Series A, 64 (1993), pp. 189--215.

.. [GR2013] Darij Grinberg, Tom Roby. *Iterative properties of
            birational rowmotion*.
            http://www.cip.ifi.lmu.de/~grinberg/algebra/skeletal.pdf

.. [Gri2005] \G. Grigorov, Kato's Euler System and the Main Conjecture,
             Harvard Ph.D. Thesis (2005).

.. [GroLar1] \R. Grossman and R. G. Larson, *Hopf-algebraic structure of
             families of trees*, J. Algebra 126 (1) (1989), 184-210.
             Preprint: :arxiv:`0711.3877v1`

.. [Grinb2016a] Darij Grinberg,
                *Double posets and the antipode of QSym*,
                :arxiv:`1509.08355v3`.

.. [Gro1987] \M. Gromov. *Hyperbolic groups*. Essays in Group Theory, 8:75--263,
             1987. :doi:`10.1007/978-1-4613-9586-7_3`.

.. [GrS1967] Grunbaum and Sreedharan, "An enumeration of simplicial
             4-polytopes with 8 vertices", J. Comb. Th. 2,
             437-465 (1967)

.. [GS1984] \A. M. Garsia, Dennis Stanton.
            *Group actions on Stanley-Reisner rings and invariants of
            permutation groups*. Adv. in Math. **51** (1984), 107-201.
            http://www.sciencedirect.com/science/article/pii/0001870884900057

.. [GS1999] Venkatesan Guruswami and Madhu Sudan, Improved Decoding of
            Reed-Solomon Codes and Algebraic-Geometric Codes, 1999

.. [GS2010] Daniel Gourion and Alberto Seeger.
            Critical angles in polyhedral convex cones: numerical and
            statistical considerations.
            Mathematical Programming, 123:173-198, 2010.
            :doi:`10.1007/s10107-009-0317-2`.

.. [Go1993] David M. Goldschmidt.
            *Group characters, symmetric functions, and the Hecke algebras*.
            AMS 1993.

.. [GS1970] \J.-M. Goethals and J. J. Seidel,
            *Strongly regular graphs derived from combinatorial designs*,
            Can. J. Math. 22 (1970) 597-614.
            :doi:`10.4153/CJM-1970-067-9`

.. [GS70s] \J.M. Goethals and J. J. Seidel,
           *A skew Hadamard matrix of order 36*,
           J. Aust. Math. Soc. 11(1970), 343-344

.. [GS1975] \J.M. Goethals, and J. J. Seidel,
            *The regular two-graph on 276 vertices*,
            Discrete Mathematics 12, no. 2 (1975): 143-158.
            :doi:`10.1016/0012-365X(75)90029-1`

.. [GSL] GNU Scientific Library.
         https://www.gnu.org/software/gsl/doc/html/

.. [GT1996] \P. Gianni and B. Trager. "Square-free algorithms in
            positive characteristic". Applicable Algebra in Engineering,
            Communication and Computing, 7(1), 1-14 (1996)

.. [GT2001] Michael T. Goodrich and Roberto Tamassia.
            *Data Structures and Algorithms in Java*.
            2nd edition, John Wiley & Sons, 2001.

.. [GT2014] \M.S. Gowda and J. Tao. On the bilinearity rank of a
            proper cone and Lyapunov-like
            transformations. Mathematical Programming, 147 (2014)
            155-170.

.. [Gu] GUAVA manual, https://www.gap-system.org/Packages/guava.html

.. [Gut2001] Carsten Gutwenger and Petra Mutzel. *A Linear Time Implementation
             of SPQR-Trees*, International Symposium on Graph Drawing,
             (2001) 77-90

.. [GW1999] Frederick M. Goodman and Hans Wenzl. *Crystal bases of quantum
            affine algebras and affine Kazhdan-Lusztig polyonmials*.
            Int. Math. Res. Notices **5** (1999), 251-275.
            :arxiv:`math/9807014v1`.

.. [GW2014] \G. Gratzer and F. Wehrung,
            Lattice Theory: Special Topics and Applications Vol. 1,
            Springer, 2014.

.. [GYLL1993] \I. Gutman, Y.-N. Yeh, S.-L. Lee, and Y.-L. Luo. *Some recent
              results in the theory of the Wiener number*. Indian Journal of
              Chemistry, 32A:651--661, 1993.

.. [GZ1983] Greene; Zaslavsky, "On the Interpretation of Whitney
            Numbers Through Arrangements of Hyperplanes, Zonotopes,
            Non-Radon Partitions, and Orientations of
            Graphs". Transactions of the American Mathematical
            Society, Vol. 280, No. 1. (Nov., 1983), pp. 97-126.

.. [GZ1986] \B. Gross and D. Zagier, *Heegner points and
            derivatives of L-series.* Invent. Math. 84 (1986), no. 2, 225-320.

.. _ref-H:

**H**

.. [Ha2005] Gerhard Haring. [Online] Available:
            http://osdir.com/ml/python.db.pysqlite.user/2005-11/msg00047.html

.. [Ha83]    \M. Hall, *Combinatorial Theory*,
             2nd edition, Wiley, 1983

.. [Hac2016] \M. Hachimori. http://infoshako.sk.tsukuba.ac.jp/~hachi/math/library/dunce_hat_eng.html

.. [HadaWiki] Hadamard matrices on Wikipedia, :wikipedia:`Hadamard_matrix`

.. [Haf2004] Paul R. Hafner. *On the Graphs of Hoffman-Singleton and Higman-Sims*.
             The Electronic Journal of Combinatorics 11 (2004), #R77.
             http://www.combinatorics.org/Volume_11/PDF/v11i1r77.pdf

.. [Hai1989] M.D. Haiman, *On mixed insertion, symmetry, and shifted
             Young tableaux*. Journal of Combinatorial Theory, Series
             A Volume 50, Number 2 (1989), pp. 196-225.

.. [Hai1992] Mark D. Haiman,
             *Dual equivalence with applications, including a conjecture of Proctor*,
             Discrete Mathematics 99 (1992), 79-113,
             http://www.sciencedirect.com/science/article/pii/0012365X9290368P

.. [Haj2000] \M. Hajiaghayi, *Consecutive Ones Property*, 2000.
             http://www-math.mit.edu/~hajiagha/pp11.ps

.. [Han1960] Haim Hanani,
             On quadruple systems,
             pages 145--157, vol. 12,
             Canadian Journal of Mathematics,
             1960
             http://cms.math.ca/cjm/v12/cjm1960v12.0145-0157.pdf

.. [Har1962] Frank Harary. *The determinant of the adjacency matrix of a graph*.
             SIAM Review 4 (1962), pp. 202-210.
             :doi:`10.1137/1004057`

.. [Har1969] Frank Harary, *Graph Theory*,
             Addison-Wesley, 1969.

.. [Har1977] \R. Hartshorne. Algebraic Geometry. Springer-Verlag, New York, 1977.

.. [Har1994] Frank Harary. *Graph Theory*. Reading, MA: Addison-Wesley, 1994.

.. [Harako2020] Shuichi Harako. *The second homology group of the commutative
                case of Kontsevich's symplectic derivation Lie algebra*.
                Preprint, 2020, :arxiv:`2006.06064`.

.. [HarPri] F. Harary and G. Prins. The block-cutpoint-tree of
            a graph. Publ. Math. Debrecen 13 1966 103-107.

.. [Hat2002] Allen Hatcher, "Algebraic Topology", Cambridge University
             Press (2002).

.. [Hayashi1990] \T. Hayashi. `q`-*analogues of Clifford and Weyl algebras -
                 spinor and oscillator representations of quantum enveloping
                 algebras*. Comm. Math. Phys. **127** (1990) pp. 129-144.

.. [HC2006] Mark van Hoeij and John Cremona, Solving Conics over
            function fields. J. Théor. Nombres Bordeaux, 2006.

.. [He2006] Pinar Heggernes. *Minimal triangulations of graphs: A survey*.
            Discrete Mathematics, 306(3):297-317, 2006.
            :doi:`10.1016/j.disc.2005.12.003`

.. [He2002] \H. Heys *A Tutorial on Linear and Differential
            Cryptanalysis* ; 2002' available at
            http://www.engr.mun.ca/~howard/PAPERS/ldc_tutorial.pdf

.. [Hes2002] Florian Hess, "Computing Riemann-Roch spaces in algebraic
             function fields and related topics," J. Symbolic
             Comput. 33 (2002), no. 4, 425--445.

.. [Hes2002b] Florian Hess, "An algorithm for computing Weierstrass points,"
              International Algorithmic Number Theory Symposium (pp. 357-371).
              Springer Berlin Heidelberg, 2002.

.. [HH2012] Victoria Horan and Glenn Hurlbert,
            *Overlap Cycles for Steiner Quadruple Systems*,
            2012, :arxiv:`1204.3215`

.. [HHL2009] \T. Huang, L. Huang, M.I. Lin,
             *On a class of strongly regular designs and quasi-semisymmetric
             designs*.
             In: Recent Developments in Algebra and Related Areas, ALM vol. 8,
             pp. 129--153. International Press, Somerville (2009).

.. [Hig2002] Nicholas J. Higham. Accuracy and Stability of Numerical Algorithms,
             Second Edition. Society for Industrial and Applied Mathematics,
             Philadelphia, 2002.

.. [Hig2008] \N. J. Higham, "Functions of matrices: theory and computation",
             Society for Industrial and Applied Mathematics (2008).

.. [HIK2011] R. Hammack, W. Imrich, S. Klavzar,
             *Handbook of Product Graphs*,
             CRC press, 2011

.. [HJ2004] Tom Hoeholdt and Joern Justesen, A Course In
            Error-Correcting Codes, EMS, 2004

.. [HK2002a] Holme, P. and Kim, B.J. *Growing scale-free networks
             with tunable clustering*, Phys. Rev. E (2002). vol 65, no 2, 026107.
             :doi:`10.1103/PhysRevE.65.026107`.

.. [HKL2021] Clemens Heuberger, Daniel Krenn, Gabriel F. Lipnik, "Asymptotic
             Analysis of `q`-Recursive Sequences", :arxiv:`2105.04334`, 2021.

.. [HKOTY1999] \G. Hatayama, A. Kuniba, M. Okado, T. Tagaki, and Y. Yamada,
               *Remarks on fermionic formula*. Contemp. Math., **248** (1999).

.. [HKP2010] \T. J. Haines, R. E. Kottwitz, A. Prasad, Iwahori-Hecke
             Algebras, J. Ramanujan Math. Soc., 25 (2010),
             113--145. :arxiv:`0309168v3` :mathscinet:`MR2642451`

.. [HL1999] \L. Heath and N. Loehr (1999).  New algorithms for
            generating Conway polynomials over finite fields.
            Proceedings of the tenth annual ACM-SIAM symposium on
            discrete algorithms, pp. 429-437.

.. [HL2008] \J. Hong and H. Lee.
            Young tableaux and crystal `B(\infty)` for finite simple Lie algebras.
            J. Algebra 320, pp. 3680--3693, 2008.

.. [HL2014] Thomas Hamilton and David Loeffler, "Congruence testing
            for odd modular subgroups", LMS J. Comput. Math. 17
            (2014), no. 1, 206-208, :doi:`10.1112/S1461157013000338`.

.. [HL2018] Mustafa Hajij and Jesse Levitt, "An Efficient Algorithm to Compute
            the Colored Jones Polynomial" :arxiv:`1804.07910v2`.

.. [Hli2006] Petr Hlineny, "Equivalence-free exhaustive generation of
             matroid representations", Discrete Applied Mathematics
             154 (2006), pp. 1210-1222.

.. [HLT1993] \F. Harary, E. Loukakis, C. Tsouros,
             *The geodetic number of a graph*.
             Mathematical and computer modelling,
             vol. 17 n11 pp.89--95, 1993.
             :doi:`10.1016/0895-7177(93)90259-2`.

.. [HLY2002] Yi Hu, Chien-Hao Liu, and Shing-Tung Yau. Toric morphisms
             and fibrations of toric Calabi-Yau
             hypersurfaces. *Adv. Theor. Math. Phys.*,
             6(3):457-506, 2002. :arxiv:`math/0010082v2` [math.AG].

.. [HM2011] Florent Hivert and Olivier Mallet. `Combinatorics of k-shapes
            and Genocchi numbers <https://www.lri.fr/~hivert/PAPER/kshapes.pdf>`_,
            in FPSAC 2011, Reykjav´k, Iceland DMTCS proc. AO, 2011, 493-504.

.. [HoDaCG17] Toth, Csaba D., Joseph O'Rourke, and Jacob E. Goodman.
              Handbook of Discrete and Computational Geometry (3rd Edition).
              Chapman and Hall/CRC, 2017.

.. [Hoc] Winfried Hochstaettler, "About the Tic-Tac-Toe Matroid",
         preprint.

.. [HJ18] Thorsten Holm and  Peter Jorgensen
    *A p-angulated generalisation of Conway and Coxeter's theorem on frieze patterns*,
    International Mathematics Research Notices (2018)

.. [Hopcroft1973] J. E. Hopcroft and R. E. Tarjan. *Dividing a Graph into
                  Triconnected Components*, SIAM J. Comput., 2(3), 135–158

.. [Hopkins2017] Sam Hopkins,
                 *RSK via local transformations*,
                 http://web.mit.edu/~shopkins/docs/rsk.pdf

.. [HilGra1976] \A. P. Hillman, R. M. Grassl,
                *Reverse plane partitions and tableau hook numbers*,
                Journal of Combinatorial Theory, Series A 21 (1976),
                pp. 216--221.
                :doi:`10.1016/0097-3165(76)90065-0`

.. [HK2002] *Introduction to Quantum Groups and Crystal Bases.*
            Jin Hong and Seok-Jin Kang. 2002. Volume 42.
            Graduate Studies in Mathematics. American Mathematical Society.

.. [HM1979]  M. Habib, and M.C. Maurer
          On the X-join decomposition for undirected graphs
          Discrete Applied Mathematics
          vol 1, issue 3, pages 201-207

.. [HMPV2000] Michel Habib, Ross McConnell, Christophe Paul, and
            Laurent Viennot. *Lex-BFS and partition refinement, with
            applications to transitive orientation, interval graph
            recognition and consecutive ones testing*.
            Theoretical Computer Science, 234(1-2): 59-84, 2000.
            :doi:`10.1016/S0304-3975(97)00241-7`.

.. [HN2006] Florent Hivert and Janvier Nzeutchap. *Dual Graded Graphs
            in Combinatorial Hopf Algebras*.
            https://www.lri.fr/~hivert/PAPER/commCombHopfAlg.pdf

.. [HNT2005] Florent Hivert, Jean-Christophe Novelli, and Jean-Yves Thibon.
             *The algebra of binary search trees*,
             :arxiv:`math/0401089v2`.

.. [Hora]    \K. J. Horadam, *Hadamard Matrices and Their Applications*,
             Princeton University Press, 2006.

.. [HP2003] \W. C. Huffman, V. Pless, Fundamentals of Error-Correcting
            Codes, Cambridge Univ. Press, 2003.

.. [HP2010] Michel Habib and Christophe Paul,
            *A survey of the algorithmic aspects of modular decomposition*.
            Computer Science Review
            vol 4, number 1, pages 41--59, 2010,
            http://www.lirmm.fr/~paul/md-survey.pdf,
            :doi:`10.1016/j.cosrev.2010.01.001`.

.. [HP2016] \S. Hopkins, D. Perkinson. "Bigraphical
            Arrangements". Transactions of the American Mathematical
            Society 368 (2016), 709-725. :arxiv:`1212.4398`

.. [HPR2010] Gary Haggard, David J. Pearce and Gordon Royle.
             *Computing Tutte Polynomials*. In ACM Transactions on Mathematical
             Software, Volume 37(3), article 24, 2010. Preprint:
             http://homepages.ecs.vuw.ac.nz/~djp/files/TOMS10.pdf

.. [HPS2008] \J. Hoffstein, J. Pipher, and J.H. Silverman. *An
             Introduction to Mathematical
             Cryptography*. Springer, 2008.

.. [HPS2017] Graham Hawkes, Kirill Paramonov, and Anne Schilling.
             *Crystal analysis of type* `C` *Stanley symmetric functions*.
             Electronic J. Comb. 24(3) (2017) #P3.51. :arxiv:`1704.00889`.

.. [HOLM2016] Tristan Holmes and \J. \B. Nation,
              *Inflation of finite lattices along all-or-nothing sets*.
              http://www.math.hawaii.edu/~jb/inflation.pdf

.. [Hor1972] \E. Horowitz, "Algorithms for Rational Function Arithmetic
             Operations", Annual ACM Symposium on Theory of Computing, Proceedings of
             the Fourth Annual ACM Symposium on Theory of Computing, pp. 108--118, 1972

.. [HR2005]  Tom Halverson and Arun Ram. *Partition algebras*.
             Euro. J. Combin. **26** (2005) 869--921.

.. [HR2016]  Clemens Heuberger and Roswitha Rissner, "Computing
             `J`-Ideals of a Matrix Over a Principal Ideal Domain",
             :arxiv:`1611.10308`, 2016.

.. [HR2017] Patricia Hersh and Victor Reiner, "Representation Stability
             for Cohomology of Configuration Spaces in `\mathbb{R}^d`",
             International Mathematics Research Notices, Vol 2017, No. 5,
             pp. 1433-1486.
             :doi:`10.1093/imrn/rnw060`

.. [HRS1993] \C. D. Hodgson, I. Rivin and W. D. Smith.
             *A characterization of convex hyperbolic polyhedra
             and of convex polyhedra inscribed in the sphere.*
             Bulletin of the American Mathematical Society
             27.2 (1992): 246-251.

.. [HRS2016] \J. Haglund, B. Rhoades, M. Shimozono. *Ordered set partitions,
             generalized coinvariant algebras, and the Delta Conjecture*.
             Preprint, :arxiv:`1609.07575`.

.. [HRT2000] \R.B. Howlett, L.J. Rylands, and D.E. Taylor.
             *Matrix generators for exceptional groups of Lie type*.
             J. Symbolic Computation. **11** (2000).
             http://www.maths.usyd.edu.au/u/bobh/hrt.pdf

.. [HRW2015] \J. Haglund, J. B. Remmel, A. T. Wilson. *The Delta Conjecture*.
             Preprint, :arxiv:`1509.07058`.

.. [HS1968] Donald G. Higman and Charles C. Sims.
            *A simple group of order 44,352,000*.
            Mathematische Zeitschrift 105(2): 110-113, 1968.
            :doi:`10.1007/BF01110435`.

.. [HS2010] Rene Henrion and Alberto Seeger.
            Inradius and Circumradius of Various Convex Cones Arising in
            Applications.
            Set-Valued and Variational Analysis, 18(3-4):483-511, 2010.
            :doi:`10.1007/s11228-010-0150-z`.

.. [HS2018] \B. Hutz, M. Stoll. "Smallest representatives of
            `SL(2,\ZZ)`-orbits of binary forms and endomorphisms of P1",
            :arxiv:`1805.08579`, 2018.

.. [HSS] Aric Hagberg, Dan Schult and Pieter Swart. *NetworkX
         documentation*. [Online] Available:
         http://networkx.github.io/documentation/latest/reference/index.html

.. [Hsu1996] Tim Hsu, "Identifying congruence subgroups of the modular
             group", Proc. AMS 124, no. 5, 1351-1359 (1996)

.. [Hsu1997] Tim Hsu, "Permutation techniques for coset
             representations of modular subgroups", in L. Schneps
             (ed.), Geometric Galois Actions II: Dessins d'Enfants,
             Mapping Class Groups and Moduli, volume 243 of LMS
             Lect. Notes, 67-77, Cambridge Univ. Press (1997)

.. [HST2001] Matthew D. Horton, H. M. Stark, and Audrey A. Terras,
             *What are zeta functions of graphs and what are they good for?*,
             in Quantum graphs and their applications, 173-189,
             Contemp. Math., Vol. 415.

.. [HST2008] \F. Hivert, A. Schilling, N. Thiery,
             *Hecke group algebras as quotients of affine Hecke algebras at level 0*,
             Journal of Combinatorial Theory, Series A 116 (2009) 844-863
             (:arxiv:`0804.3781`)

.. [HSV2006] Hess, Smart, Vercauteren, "The Eta Pairing Revisited",
             IEEE Trans. Information Theory, 52(10): 4595-4602, 2006.

.. [HT1972] Samuel Huang and Dov Tamari.
            *Problems of associativity: A simple proof for the lattice property
            of systems ordered by a semi-associative law*.
            J. Combinatorial Theory Ser. A. (1972).
            http://www.sciencedirect.com/science/article/pii/0097316572900039 .

.. [Hub1975] \X. L. Hubaut.
             *Strongly regular graphs*.
             Disc. Math. 13(1975), pp 357--381.
             :doi:`10.1016/0012-365X(75)90057-6`.

.. [HT1996] \W. H. Haemers and V. D. Tonchev,
            *Spreads in strongly regular graphs*,
            Designs, Codes and Cryptography 8 (1996) 145-157.
            :doi:`10.1023/A:1018037025910`.

.. [Hutz2007] \B. Hutz. Arithmetic Dynamics on Varieties of dimension greater
              than one. PhD Thesis, Brown University 2007

.. [Hutz2009] \B. Hutz. Good reduction of periodic points, Illinois Journal of
              Mathematics 53 (Winter 2009), no. 4, 1109-1126.

.. [Hutz2015] \B. Hutz. Determination of all rational preperiodic points
              for morphisms of PN. Mathematics of Computation, 84:291 (2015), 289-308.

.. [Hutz2019] \B. Hutz. Multipliers and invariants of endomorphisms of projective
              space in dimension greater than 1, Journal de Théorie des Nombres de
              Bordeaux, Tome 32 (2020) no. 2, pp. 439-469.

.. [Huy2005] \D. Huybrechts : *Complex Geometry*, Springer (Berlin)
             (2005).


.. [HX2010] \W. Haemers and Q. Xiang,
            Strongly regular graphs with parameters `(4m^4,2m^4+m^2,m^4+m^2,m^4+m^2)`
            exist for all `m>1`,
            European Journal of Combinatorics,
            Volume 31, Issue 6, August 2010, Pages 1553-1559,
            :doi:`10.1016/j.ejc.2009.07.009`

.. [HZ1999] \C. Holton, L. Q. Zamboni, *Descendants of primitive
            substitutions*, Theory Comput. Syst. 32 (1999) 133-157.

.. _ref-I:

**I**

.. [IEEEP1363] IEEE P1363 / D13 (Draft Version 13). Standard
               Specifications for Public Key Cryptography Annex A
               (Informative).  Number-Theoretic Background. Section
               A.2.4

.. [IJ1960] Igusa, Jun-ichi. *Arithmetic variety of moduli for genus two*.
            Ann. of Math. (2) 72 1960 612--649.

.. [II1983] \M. Imase and M. Itoh. "A design for directed graphs with minimum
            diameter", *IEEE Trans. Comput.*, vol. C-32, pp. 782-784, 1983.

.. [IK2010] Kenji Iohara and Yoshiyuki Koga.
            *Representation Theory of the Virasoro Algebra*.
            Springer, (2010).

.. [IK2003] Yury Ionin and Hadi Kharaghani.
            *New families of strongly regular graphs*.
            Journal of Combinatorial Designs, 11(3):208--217, 2003.
            :doi:`10.1002/jcd.10038`

.. [IKMP2019A] \T. Iwata, M. Khairallah, K. Minematsu, T. Peyrin
               "Remus v1.0"
               https://csrc.nist.gov/CSRC/media/Projects/Lightweight-Cryptography/documents/round-1/spec-doc/Remus-spec.pdf

.. [IKMP2019B] \T. Iwata, M. Khairallah, K. Minematsu, T. Peyrin
               "Romulus v1.0"
               https://csrc.nist.gov/CSRC/media/Projects/Lightweight-Cryptography/documents/round-1/spec-doc/Romulus-spec.pdf

.. [IKMPSSS2019] \T. Iwata, M. Khairallah, K. Minematsu, T. Peyrin, Y. Sasaki, S. M. Sim, L. Sun
                 "Thank Goodness It’s Friday(TGIF)"
                 https://csrc.nist.gov/CSRC/media/Projects/Lightweight-Cryptography/documents/round-1/spec-doc/TGIF-spec.pdf

.. [ILS2012] Giuseppe F. Italiano, Luigi Laura, and Federico
             Santaroni. *Finding strong bridges and strong
             articulation points in linear time*. Theoretical Computer
             Science, 447, 74–84 (2012).
             :doi:`10.1016/j.tcs.2011.11.011`

.. [ILZ2018] \K. Iohara, G. Lehrer, and R. Zhang.
             *Schur-Weyl duality for certain infinite dimensional*
             `U_q(\mathfrak{sl}_2)`-*modules*.
             Preprint, :arxiv:`1811.01325` (2018).

.. [IR1990] \K. Ireland and M. Rosen, *A Classical Introduction to
            Modern Number Theory*, Springer-Verlag, GTM volume
            84, 1990.

.. [IS2005] Alfredo Iusem and Alberto Seeger.
            On pairs of vectors achieving the maximal angle of a convex cone.
            Mathematical Programming, 104(2-3):501-523, 2005.
            :doi:`10.1007/s10107-005-0626-z`.

.. [ISSK2009] \M. Izadi, B. Sadeghiyan, S. S. Sadeghian, H. A. Khanooki,
              *MIBS: A new lightweight block cipher*; in
              CANS, (2009), pp. 334-348.

.. [Ive2012] \S. Iveson,
             *Tableaux on `k + 1`-cores, reduced words for affine
             permutations, and `k`-Schur expansions*,
             Operators on `k`-tableaux and the `k`-Littlewood-Richardson
             rule for a special case,
             UC Berkeley: Mathematics,  Ph.D. Thesis,
             https://escholarship.org/uc/item/7pd1v1b5

.. [Iwa1964] \N. Iwahori, On the structure of a Hecke ring of a
             Chevalley group over a finite
             field,  J. Fac. Sci. Univ. Tokyo Sect. I, 10 (1964),
             215--236 (1964). :mathscinet:`MR0165016`

.. [Iwa1972] \K. Iwasawa, *Lectures on p-adic L-functions*, Princeton
             University Press, 1972.

.. _ref-J:

**J**

.. [Ja1971] \N. Jacobson. *Exceptional Lie Algebras*. Marcel Dekker,
            Inc. New York. 1971. IBSN No. 0-8247-1326-5.

.. [Jet2008] \D. Jetchev. Global divisibility of Heegner points and
             Tamagawa numbers. Compos. Math. 144 (2008), no. 4, 811--826.

.. [Jeong2017] Juyoung Jeong.
               Spectral sets and functions on Euclidean Jordan algebras.
               University of Maryland, Baltimore County, Ph.D. thesis, 2017.

.. [JK1981] Gordon James, Adalbert Kerber,
            *The Representation Theory of the Symmetric Group*,
            Encyclopedia of Mathematics and its Applications, vol. 16,
            Addison-Wesley 1981.

.. [JK2002] Zvonimir Jankoa and Hadi Kharaghani. *A Block Negacyclic Bush-Type
            Hadamard Matrix and Two Strongly Regular Graphs*.
            J. Combin. Theory Ser. A 98 (2002), no. 1, 118--126.
            :doi:`10.1006/jcta.2001.3231`

.. [JK2003] \L. K. Jørgensen, M. Klin, M.,
            *Switching of edges in strongly regular graphs.
            I. A family of partial difference sets on 100 vertices*,
            Electronic Journal of Combinatorics 10(1), 2003.

.. [JKT2001] Zvonimir Janko, Hadi Kharaghani, and Vladimir D. Tonchev.
             *The existence of a Bush-type Hadamard matrix of order 324
             and two new infinite classes of symmetric designs*.
             Des. Codes Cryptogr. 24(2):225--232, 2001.
             :doi:`10.1023/A:1011212922844`

.. [JL2009] Nicolas Jacon and Cedric Lecouvey.
            *Kashiwara and Zelevinsky involutions in affine type A*.
            Pac. J. Math. 243(2):287-311 (2009).

.. [JL2016] \M. Jones and L. Lapointe. *Pieri rules for Schur
            functions in superspace*. Preprint, :arxiv:`1608.08577`

.. [JMP2009] Michael Joswig, Benjamin Müller, and Andreas Paffenholz, polymake
             and lattice polytopes, 21st International Conference on Formal
             Power Series and Algebraic Combinatorics (FPSAC 2009), Discrete
             Math. Theor. Comput. Sci. Proc., AK, Assoc. Discrete
             Math. Theor. Comput. Sci., Nancy, 2009, pp. 491–502

.. [JNC2010] David Joyner, Minh Van Nguyen, and Nathann Cohen.
             *Algorithmic Graph Theory*. 2010,
             http://code.google.com/p/graph-theory-algorithms-book/

.. [JNSV2016] Claude-Pierre Jeannerod, Vincent Neiger, Eric Schost, and Gilles
             Villard. Fast Computation of Minimal Interpolation Bases in Popov
             Form for Arbitrary Shifts. In Proceedings ISSAC 2016 (pages
             295-302). :doi:`10.1145/2930889.2930928`

.. [Joh1990] \D.L. Johnson. *Presentations of Groups*. Cambridge
             University Press. (1990).

.. [Joh1999] Anna M. Johnston. A generalized qth root algorithm.
             Proceedings of the tenth annual ACM-SIAM symposium
             on Discrete algorithms. Baltimore, 1999: pp. 929-930.

.. [Jon1987] \V. Jones, Hecke algebra representations of braid groups
             and link polynomials.  Ann. of Math. (2) 126 (1987),
             no. 2, 335--388. :doi:`10.2307/1971403`
             :mathscinet:`MR0908150`

.. [Jon2005] \V. Jones, The Jones Polynomial, 2005.
             https://math.berkeley.edu/~vfr/jones.pdf

.. [JRJ94] Jourdan, Guy-Vincent; Rampon, Jean-Xavier; Jard, Claude
           (1994), "Computing on-line the lattice of maximal antichains
           of posets", Order 11 (3) p. 197-210, :doi:`10.1007/BF02115811`

.. [Joy2004] \D. Joyner, Toric codes over finite fields, Applicable
             Algebra in Engineering, Communication and Computing, 15,
             (2004), p. 63-79.

.. [Joy2006] \D. Joyner, *On quadratic residue codes and hyperelliptic
             curves*, (preprint 2006)

.. [JP2002] \J. Justin, G. Pirillo, Episturmian words and episturmian
            morphisms, Theoret. Comput. Sci. 276 (2002) 281--313.

.. [JPdA15] \N. Jacon and L. Poulain d'Andecy. *An isomorphism theorem
            for Yokonuma-Hecke algebras and applications to link
            invariants*. (2015) :arxiv:`1501.06389v3`.

.. [IS2006] \Y.J. Ionin, S. Shrikhande,
            *Combinatorics of symmetric designs*.
            Cambridge University Press, 2006.

.. [JS2000] \A. Joellenbeck, M. Schocker.
            "Cyclic Characters of Symmetric Groups".
            J. Algebraic Combin., **12** (2000), 155-161.
            :doi:`10.1023/A:1026592027019`.

.. [JS2010] \B. Jones, A. Schilling.
            "Affine structures and a tableau model for `E_6` crystals",
            J. Algebra. **324** (2010). 2512-2542.
            :doi:`10.1016/j.bbr.2011.03.031`, :arxiv:`0909.2442`.

.. [JS2021] \D. Jahn, C. Stump.
            *Bruhat intervals, subword complexes and brick polyhedra for 
            finite Coxeter groups*, 2021, :arxiv:`2103.03715`.

.. [JV2000] \J. Justin, L. Vuillon, *Return words in Sturmian and
            episturmian words*, Theor. Inform. Appl. 34 (2000)
            343--356.

.. _ref-K:

**K**

.. [Ka1990] Victor G. Kac. *Infinite-dimensional Lie Algebras*. Third
            edition. Cambridge University Press, Cambridge, 1990.

.. [Kac1997] \V. Kac, "Vertex algebras for beginners". Second Edition. vol 10.
             university lecture series. AMS, Cambridge, 1997.

.. [Kal1992] \B. Kaliski,
             *The MD2 message-digest algorithm*; in
             RFS 1319, (1992).

.. [Ka1993] Masaki Kashiwara, The crystal base and Littelmann's
            refined Demazure character formula, Duke Math. J. 71
            (1993), no. 3, 839--858.

.. [Ka2003] \M. Kashiwara.
            Realizations of Crystals.
            Combinatorial and geometric representation theory (Seoul, 2001),
            Contemp. Math. **325**, Amer. Math. Soc., pp. 133--139, 2003.

.. [Kai1980] Thomas Kailath. "Linear Systems", Prentice-Hall, 1980.

.. [Kai2012] Thomas Kaiser,
             *A short proof of the tree-packing theorem*,
             J. Discrete Math. 312(10): 1689-1691, 2012.
             :doi:`10.1016/j.disc.2012.01.020`, :arxiv:`0911.2809`.

.. [Kal1980] \T. Kaliath, "Linear Systems", Prentice-Hall, 1980,
             383--386.

.. [Kam2007] Joel Kamnitzer,
             *The crystal structure on the set of Mirković-Vilonen polytopes*,
             Adv. Math. **215** (2007), 66-93.

.. [Kam2010] Joel Kamnitzer, *Mirković-Vilonen cycles and polytopes*,
             Ann. Math. (2) **171** (2010), 731-777.

.. [Kan1958] \D. M. Kan, *A combinatorial definition of homotopy
             groups*, Ann. Math. (2) 67 (1958), 282-312.

.. [Kar1993] Vahid Karimipour.
             *Representations of the coordinate ring of* `GL_q(n)`.
             (1993). :arxiv:`hep-th/9306058`.

.. [Kas1971] \T. Kasami: *The weight enumerators for several classes of
             subcodes of the second order binary Reed-Muller codes*.
             Information and Control, 18, pp. 369-394, 1971.

.. [Kas1966a] \T. Kasami: *Weight Distributions of
              Bose-Chaudhuri-Hocquenghem Codes*. Coordinated Science
              Laboratory, University of Illinois at Urbana-Champaign.
              1966 http://hdl.handle.net/2142/74459

.. [Kas1966b] \T. Kasami: *Weight Distribution Formula for Some Class
              of Cyclic Codes*. Coordinated Science Laboratory,
              University of Illinois at Urbana-Champaign. 1966

.. [Kas2018] András Kaszanyitzky. *The GraftalLace Cellular Automata*.
             Preprint, :arxiv:`1805.11532`.

.. [Kat1991] Nicholas M. Katz, *Exponential sums and differential equations*,
             Princeton University Press, Princeton NJ, 1991.

.. [Kat2004] Kayuza Kato, `p`-adic Hodge theory and values of zeta
             functions of modular forms, Cohomologies `p`-adiques et
             applications arithmétiques III, Astérisque vol 295, SMF,
             Paris, 2004.

.. [Kau1968] \W. H. Kautz. "Bounds on directed (d, k) graphs". Theory of
             cellular logic networks and machines, AFCRL-68-0668, SRI Project
             7258, Final Rep., pp. 20-28, 1968.

.. [Kau1991] \Louis Kauffman. *Knots and Physics*, World Scientific, 1991
             :doi:`10.1142/4256`.

.. [Kaw2009] Kawahira, Tomoki. *An algorithm to draw external rays of the
             Mandelbrot set*, Nagoya University, 23 Apr. 2009.
             math.titech.ac.jp/~kawahira/programs/mandel-exray.pdf

.. [Kir2016] \M. Kirschmer, *Definite quadratic and hermitian forms with small
             class number*, Habilitationsschrift, RWTH Aachen University, 2016.
             http://www.math.rwth-aachen.de/~Markus.Kirschmer/papers/herm.pdf

.. [KB1983] \W. Kühnel and T. F. Banchoff, "The 9-vertex complex
            projective plane", Math. Intelligencer 5 (1983), no. 3,
            11-22.

.. [KB1995] \A. N. Kirillov, A. D. Berenstein,
            *Groups generated by involutions, Gelfand--Tsetlin patterns,
            and combinatorics of Young tableaux*,
            Algebra i Analiz, 1995, Volume 7, Issue 1, pp. 92--152.
            http://math.uoregon.edu/~arkadiy/bk1.pdf

.. [Ke1991] \A. Kerber. Algebraic combinatorics via finite group
            actions, 2.2 p. 70. BI-Wissenschaftsverlag,
            Mannheim, 1991.

.. [Ke2008] \B. Keller, *Cluster algebras, quiver representations
            and triangulated categories*, :arxiv:`0807.1960`.

.. [Ked2001] Kedlaya, K., *Counting points on hyperelliptic curves using
             Monsky-Washnitzer cohomology*, J. Ramanujan Math. Soc. 16 (2001) no
             4, 323-338

.. [KeSm1998] \S. Keller and M. Smid, *Modes of Operation Validation System
              (MOVS): Requirements and Procedures* NIST Special Publication
              800-17, 1998 :doi:`10.6028/NIST.SP.800-17`

.. [KG2016] \P. Karpmann and Benjamin Gregoire, *The LITTLUN S-box and the FLY
            block cipher*, Lightweight Cryptography Workshop, 2016.
            https://www.nist.gov/sites/default/files/documents/2016/10/18/karpman-paper-lwc2016.pdf

.. [Kin1992] Nancy G. Kinnersley, *The vertex separation number of a graph
             equals its path-width*, Information Processing Letters
             42(6):345-350, 1992. :doi:`10.1016/0020-0190(92)90234-M`.

.. [KK1995] Victor Klee and Peter Kleinschmidt,
            *Convex polytopes and related complexes.*, in \R. L. Graham,
            \M. Grötschel, \L Lovász, *Handbook of combinatorics*,
            Vol. 1, Chapter 18, 1995

.. [KKMMNN1992] S-J. Kang, M. Kashiwara, K. C. Misra, T. Miwa, T. Nakashima,
                and A. Nakayashiki. *Affine crystals and vertex models*.
                Int. J. Mod. Phys. A, **7** (suppl. 1A), (1992) pp. 449-484.

.. [KKPSSSYYLLCHH2004] \D. Kwon, J. Kim, S. Park, S. H. Sung, Y. Sohn,
                       \J. H. Song, Y. Yeom, E-J. Yoon, S. Lee, J. Lee,
                       \S. Chee, D. Han, and J. Hong,
                       *New block cipher: ARIA*; in ICISC, (2004), pp. 432-445.

.. [KKS2007] \S.-J. Kang, J.-A. Kim, and D.-U. Shin.
             Modified Nakajima Monomials and the Crystal `B(\infty)`.
             J. Algebra **308**, pp. 524--535, 2007.

.. [KL1979] \D. Kazhdan and G. Lusztig. *Representations of Coxeter
            groups and Hecke algebras*. Invent. Math. **53** (1979).
            no. 2, 165--184. :doi:`10.1007/BF01390031` :mathscinet:`MR0560412`

.. [KL1990] \P. Kleidman and M. Liebeck. *The subgroup structure of
            the finite classical groups*. Cambridge University Press, 1990.

.. [KL2008] Chris Kurth and Ling Long, "Computations with finite index
            subgroups of `{\rm PSL}_2(\ZZ)` using Farey symbols",
            Advances in algebra and combinatorics, 225--242, World
            Sci. Publ., Hackensack, NJ, 2008. Preprint version:
            :arxiv:`0710.1835`

.. [Kle1995] \A. Kleshchev. *Branching rules for modular representations of
             symmetric groups. I*. J. Algebra **178** (1995), 493–511.

.. [Kle1996] \A. Kleshchev, *Branching rules for modular representations of symmetric groups III:
              Some corollaries and a problem of Mullineux*, J. London Math. Soc. 54 (1996) 25–38.
              :mathscinet:`MR1395065`

.. [Kle2009] \A. Kleshchev.
             *Representation theory of symmetric groups and related Hecke algebras*.
             Bull. Amer. Math. Soc. **47** (2010), 419–481. :arxiv:`0909.4844`.

.. [KLLRSY2014] \E. B. Kavun, M. M. Lauridsen, G. Leander, C. Rechberger,
                \P. Schwabe, and T. Yalcin, *Prost v1*; CAESAR Competition, (2014).

.. [KLPR2010] \L. R. Knudsen, G. Leander, A. Poschmann, and M. J. B. Robshaw,
              *PRINTcipher: A block cipher for IC-printing*; in
              CHES, (2010), pp. 16-32.

.. [KLRS2016] \S.-J. Kang, K.-H. Lee, H. Ryu, and B. Salisbury.
              *A combinatorial description of the affine Gindikin-Karpelevich
              formula of type* `A_n^{(1)}`. Lie Algebras, Lie Superalgebras,
              Vertex Algebras and Related Topics, Proc. Sympos. Pure Math.,
              vol. 92, Amer. Math. Soc., Providence, RI, 2016, pp. 145–165.

.. [KLS2013] Allen Knutson, Thomas Lam, and David Speyer.
             *Positroid Varieties: Juggling and Geometry*
             Compositio Mathematica, **149** (2013), no. 10.
             :arxiv:`1111.3660`.

.. [Kly1990] Klyachko, Aleksandr Anatolevich.
             Equivariant Bundles on Toral Varieties,
             Math USSR Izv. 35 (1990), 337-375.
             http://iopscience.iop.org/0025-5726/35/2/A04/pdf/0025-5726_35_2_A04.pdf

.. [KM1994] \S.-J. Kang and K. C. Misra.
            Crystal bases and tensor product decompositions of `U_q(G_2)`-modules.
            J. Algebra 163, pp. 675--691, 1994.

.. [KM1997] Sandi Klavžar and Uroš Milutinović. *Graphs S(n,k) and a variant of
            the Tower of Hanoi problem*, Czechoslovak Mathematical Journal,
            47:95-104, 1997.
            :doi:`10.1023/A:1022444205860`

.. [KMAUTOM2000] Masayuki Kanda, Shiho Moriai, Kazumaro Aoki, Hiroki Ueda,
                 Youichi Takashima, Kazuo Ohta, and Tsutomu Matsumoto,
                 *E2 - a new 128-bit block cipher*; in IEICE Transactions on
                 Fundamentals of Electronics, Communications and Computer Sciences,
                 E83-A(1):48–59, 12 2000.

.. [KMM2004] Tomasz Kaczynski, Konstantin Mischaikow, and Marian
             Mrozek, "Computational Homology", Springer-Verlag (2004).

.. [KMN2012] On the trace of the antipode and higher
             indicators. Yevgenia Kashina and Susan Montgomery and
             Richard Ng. Israel J. Math., v.188, 2012.

.. [KMOY2007] \M. Kashiwara, K. C. Misra, M. Okado, D. Yamada.
              *Perfect crystals for* `U_q(D_4^{(3)})`, J. Algebra. **317** (2007).

.. [KMR2012] \A. Kleshchev, A. Mathas, and A. Ram, *Universal Specht
             modules for cyclotomic Hecke algebras*,
             Proc. London Math. Soc. (2012) 105 (6): 1245-1289.
             :arxiv:`1102.3519v1`

.. [KN1963] \S. Kobayashi & K. Nomizu : *Foundations of Differential
            Geometry*, vol. 1, Interscience Publishers (New York)
            (1963).

.. [KN1994] \M. Kashiwara and T. Nakashima.
            Crystal graphs for representations of the `q`-analogue of
            classical Lie algebras.
            J. Algebra **165**, no. 2, pp. 295--345, 1994.

.. [KNS2011] Atsuo Kuniba and Tomoki Nakanishi and Junji Suzuki,
             `T`-*systems and* `Y`-*systems in integrable systems*.
             \J. Phys. A, **44** (2011), no. 10.

.. [KnotAtlas] The Knot atlas. http://katlas.org/wiki/Main_Page

.. [Knu1995] Donald E. Knuth, *Overlapping Pfaffians*,
             :arxiv:`math/9503234v1`.

.. [Knu1998] Donald E. Knuth *The Art of Computer Programming. Volume 2*

.. [Knu2011] Donald E. Knuth, *The Art of Computer Programming. Volume 4A.
             Combinatorial Algorithms, Part 1*.

.. [Knu2005] Lars R. Knudsen, *SMASH - A Cryptographic Hash Function*; in
             FSE'05, (2005), pp. 228-242.

.. [KO2000] Yuji Kobayashi and Friedrich Otto,
            *Repetitiveness of languages generated by morphisms*.
            Theoret. Comp. Sci. 240 (2000) 337--378.
            :doi:`10.1016/S0304-3975(99)00238-8`

.. [Kob1993] Neal Koblitz, *Introduction to Elliptic Curves and
             Modular Forms*.  Springer GTM 97, 1993.

.. [Koe1999] Wolfram Koepf: Effcient Computation of Chebyshev
             Polynomials in Computer Algebra Systems: A Practical
             Guide. John Wiley, Chichester (1999): 79-99.

.. [Koh1996] Kohel, "Endomorphism Rings of Elliptic Curves over Finite
             Fields", UC Berkeley PhD thesis 1996.

.. [Koh2000] David Kohel, *Hecke Module Structure of Quaternions*, in
             Class Field Theory — Its Centenary and Prospect (Tokyo,
             1998), Advanced Studies in Pure Mathematics, 30,
             177-196, 2000.

.. [Koh2004] \E. Kohler. *Recognizing graphs without asteroidal triples*.
             Journal of Discrete Algorithms 2(4):439-452, Dec. 2004,
             :doi:`10.1016/j.jda.2004.04.005`.

.. [KohECHIDNA] Kohel, David.  ECHIDNA: Databases for Elliptic Curves and Higher
                Dimensional Analogues.  Available at
                http://echidna.maths.usyd.edu.au/~kohel/dbs/

.. [Koh2007] \A. Kohnert, *Constructing two-weight codes with prescribed
             groups of automorphisms*, Discrete applied mathematics 155,
             no. 11 (2007):
             1451-1457. http://linearcodes.uni-bayreuth.de/twoweight/

.. [Kol1991] \V. A. Kolyvagin. On the structure of Shafarevich-Tate
             groups. Algebraic geometry, 94--121, Lecture Notes in Math., 1479,
             Springer, Berlin, 1991.

.. [Kos1985] \J.-L. Koszul, *Crochet de Schouten-Nijenhuis et
             cohomologie*, in *Élie Cartan et les mathématiques
             d'aujourd'hui*, Astérisque hors série (1985), p. 257

.. [KoSt08] \C. Koukouvinos, S. Stylianou, *On skew-Hadamard matrices*,
            Discrete Math. **308** (2008) 2723-2731

.. [KP2002] Volker Kaibel and Marc E. Pfetsch, "Computing the Face
            Lattice of a Polytope from its Vertex-Facet Incidences",
            Computational Geometry: Theory and Applications, Volume
            23, Issue 3 (November 2002), 281-290.  Available at
            http://portal.acm.org/citation.cfm?id=763203 and free of
            charge at :arxiv:`math/0106043`

.. [KP2002b] James Kuzmanovich; Andrey Pavlichenkov, *Finite
             Groups of Matrices Whose Entries Are Integers*, The American
             Mathematical Monthly, Vol. 109, No. 2. (2002) pp. 173-186

.. [KP2011] Manuel Kauers and Peter Paule. The Concrete Tetrahedron.
            Springer-Verlag, 2011.

.. [KP2020] Lars Kastner and Marta Panizzut, *Hyperplane arrangements
            in polymake*, :arxiv:`2003.13548`.

.. [KPRWZ2010] \M. H. Klin, C. Pech, S. Reichard, A. Woldar, M. Zvi-Av,
               *Examples of computer experimentation in algebraic
               combinatorics*, ARS MATHEMATICA CONTEMPORANEA 3 (2010) 237–258.
               :doi:`10.26493/1855-3974.119.60b`.
               http://amc-journal.eu/index.php/amc/article/viewFile/119/118

.. [Kra1999] \C. Krattenthaler,
           *Another Involution Principle-Free Bijective Proof of Stanley's Hook Content Formula*,
           Journal of Combinatorial Theory, Series A, **88** (1999), 66-92,
           http://www.sciencedirect.com/science/article/pii/0012365X9290368P

.. [Kra1999det] \C. Krattenthaler, *Advanced determinant calculus*,
                Sém. Lothar. Combin. **42** (1999), Art. B42q, 67pp.

.. [Kra2006] Christian Krattenthaler.  *Growth diagrams, and
             increasing and decreasing chains in fillings of Ferrers
             shapes*.  Advances in Applied Mathematics Volume 37,
             Number 3 (2006), pp. 404-431.

.. [Kr1971] \D. Kraines, "On excess in the Milnor basis," Bull. London
            Math. Soc. 3 (1971), 363-365.

.. [Kr2016] Stefan Kranich, An epsilon-delta bound for plane algebraic curves
            and its use for certified homotopy continuation of systems of plane
            algebraic curves, :arxiv:`1505.03432`

.. [Krumm2016] Daid Krumm, *Computing Points of Bounded Height in Projective Space over a Number Field*,
               MATHEMATICS OF COMPUTATION, Volume 85, Number 297, January 2016, Pages 423–447.
               http://dx.doi.org/10.1090/mcom/2984

.. [KR2001] \J. Kahane and A. Ryba. *The hexad game*, Electronic
            Journal of Combinatorics, **8**
            (2001). http://www.combinatorics.org/Volume_8/Abstracts/v8i2r11.html

.. [KR2001b] \P.L. Krapivsky and S. Redner. "Organization of Growing Random
             Networks", Phys. Rev. E vol. 63 (2001), p. 066123.

.. [KR2005] \P.L. Krapivsky and S. Redner. "Network Growth by Copying",
             Phys. Rev. E vol. 71 (2005), p. 036118.

.. [Kra1989] Kraus, Alain, Quelques remarques à propos des invariants
             \(c_4\), \(c_6\) et \(\Delta\) d'une courbe elliptique, Acta
             Arith. 54 (1989), 75-80.

.. [Kre2002] \V. Kreps. *Social Network Analysis* (2002).
             [Online] Available: http://www.orgnet.com/sna.html

.. [KRG1996] \S. Klavzar, A. Rajapakse, and I. Gutman. *The Szeged and the
             Wiener index of graphs*. Applied Mathematics Letters, 9(5):45--49,
             1996. :doi:`10.1016/0893-9659(96)00071-7`.

.. [KS] Sheldon Katz and Stein Arild Stromme, "Schubert",
        A Maple package for intersection theory and enumerative geometry.

.. [KS1998] Maximilian Kreuzer and Harald Skarke, *Classification of
            Reflexive Polyhedra in Three Dimensions*,
            :arxiv:`hep-th/9805190`

.. [KS2002] \A. Khare and U. Sukhatme. "Cyclic Identities Involving
            Jacobi Elliptic Functions",
            preprint 2002. :arxiv:`math-ph/0201004`

.. [KS2006] Atsuo Kuniba and Reiho Sakamoto,
            *The Bethe ansatz in a periodic box-ball system and the
            ultradiscrete Riemann theta function*, J. Stat. Mech.,
            P09005 (2006).

.. [KS2010] \J.-A. Kim and D.-U. Shin.
            *Generalized Young walls and crystal bases for quantum affine
            algebra of type* `A`. Proc. Amer. Math. Soc. **138** (2010), no. 11,
            3877--3889.

.. [KS2015] Karel Klouda and Štěpán Starosta,
            *An Algorithm Enumerating All Infinite Repetitions in a D0L System*.
            Journal of Discrete Algorithms, 33 (2015), 130-138.
            :doi:`10.1016/j.jda.2015.03.006`

.. [KS2019] \J. Kliem and C. Stump.
            *A face iterator for polyhedra and more general finite locally
            branched lattices*.
            Preprint (2019): :arxiv:`1905.01945`.

.. [KSV2011] Ian Kiming, Matthias Schuett and Helena Verrill, "Lifts
             of projective congruence groups", J. London
             Math. Soc. (2011) 83 (1): 96-120,
             :doi:`10.1112/jlms/jdq062`, :arxiv:`0905.4798`.

.. [KT1986] \N. Kerzman and M. R. Trummer. "Numerical Conformal
            Mapping via the Szego kernel". Journal of Computational
            and Applied Mathematics, 14(1-2): 111--123, 1986.

.. [KT2013] \K. Tsukazaki, Explicit Isogenies of Elliptic Curves,
            PhD thesis, University of Warwick, 2013.

.. [KTR2005] \H. Kharaghani and B. Tayfeh-Rezaie.
            *A Hadamard matrix of order 428*,
            Journal of Combinatorial Designs 13(6) (2005): 435-440.
            :doi:`10.1002/jcd.20043`

.. [KTT2006] \A. Kuniba, T. Takagi, and A. Takenouchi,
             *Bethe ansatz and inverse scattering transform in a periodic
             box-ball system*, Nuclear Phys. B **747**, no. 3 (2006), 354--397.

.. [KTZ1987] Kierstead, H.A., Trotter, W.T. & Zhou, B. Representing an ordered
             set as the intersection of super greedy linear extensions. Order 4,
             293-311 (1987).
             :doi:`10.1007/BF00337892`
.. [Kuh1987] \W. Kühnel, "Minimal triangulations of Kummer varieties",
             Abh. Math. Sem. Univ. Hamburg 57 (1987), 7-20.

.. [Kuh1995] Kuhnel, "Tight Polyhedral Submanifolds and Tight
             Triangulations" Lecture Notes in Mathematics Volume 1612,
             1995

.. [Kul1991] Ravi Kulkarni, "An arithmetic geometric method in the
             study of the subgroups of the modular group", American
             Journal of Mathematics 113 (1991), no 6, 1053-1133

.. [Kur2008] Chris Kurth, "K Farey package for Sage",
             http://wayback.archive-it.org/855/20100510123900/http://www.public.iastate.edu/~kurthc/research/index.html

.. [KV2003] Kim, Jeong Han and Vu, Van H. *Generating random regular
            graphs*. Proc. 35th ACM Symp. on Thy. of Comp. 2003, pp
            213-222. ACM Press, San Diego, CA, USA.
            :doi:`10.1145/780542.780576`.

.. [Kwon2012] Jae-Hoon Kwon. *Crystal bases of* `q`-*deformed Kac Modules
              over the Quantum Superalgebra* `U_q(\mathfrak{gl}(m|n))`.
              International Mathematics Research Notices. Vol. 2014, No. 2,
              pp. 512-550 (2012)

.. [Kwon2014] Jae-Hoon Kwon. `q`-*deformed Clifford algebra and level zero
              fundamental representations of quantum affine algebras*.
              J. Algebra, **399** (2014), pp. 927--947.
              :doi:`10.1016/j.jalgebra.2013.10.026`.

.. [KX1998] \S. König and C. Xi.
            *On the structure of cellular algebras*.
            Algebras and modules, II (Geiranger, 1996), 365–386,
            CMS Conf. Proc., **24**, Amer. Math. Soc., Providence, RI, 1998.
            :mathscinet:`MR1648638`

.. [KY2019] Jang Soo Kim, Meesue Yoo.
            *Hook length property of d-complete posets via q-integrals*.
            J. Combin. Theory Ser. A, **162** (2019), pp. 167-221.

.. _ref-L:

**L**

.. [Lab2008] \S. Labbé, *Propriétés combinatoires des* `f`-*palindromes*,
             Mémoire de maîtrise en Mathématiques, Montréal, UQAM,
             2008, 109 pages.

.. [Labelle2008] \G. Labelle. *New combinatorial computational methods
                 arising from pseudo-singletons.* DMTCS Proceedings 1, 2008.

.. [Lak2010] Dan Laksov. *Splitting algebras and Gysin homomorphisms*.
             Journal of Commutative Algebra, Volume 2, Number 3, Fall 2010

.. [Lam1996] \T. K. Lam. *B and D analogues of stable Schubert polynomials and
             related insertion algorithms*. PhD Thesis, MIT, 1996.

.. [Lam2004] Thomas Lam, *Growth diagrams, domino insertion and
             sign-imbalance*.  Journal of Combinatorial Theory,
             Series A Volume 107, Number 1 (2004), pp. 87-115.

.. [Lam2005] \T. Lam, *Affine Stanley symmetric functions*,
             Amer. J. Math.  128 (2006), no. 6, 1553--1586.

.. [Lam2008] \T. Lam. *Schubert polynomials for the affine
             Grassmannian*. J. Amer. Math. Soc., 2008.

.. [Lan2002] \S. Lang : *Algebra*, 3rd ed., Springer (New York) (2002);
             :doi:`10.1007/978-1-4613-0041-0`

.. [Lasc] \A. Lascoux. *Chern and Yang through ice*.
          Preprint.

.. [Lau2011] Alan G.B. Lauder, *Computations with classical and p-adic
             modular forms*, LMS J. of Comput. Math. 14 (2011),
             214-231.

.. [Laz1992] Daniel Lazard, *Solving Zero-dimensional Algebraic
             Systems*, in Journal of Symbolic Computation (1992)
             vol\. 13, pp\. 117-131

.. [Laz2004] Robert Lazarsfeld:
             Positivity in algebraic geometry II;
             Positivity for Vector Bundles, and Multiplier Ideals,
             Modern Surveys in Mathematics volume 49 (2004).

.. [LB1962] \C. G. Lekkerkerker, \J. Ch. Boland. *Representation of a finite
            graph by a set of intervals on the real line*. Fundamenta
            Mathematicae, 51:45-64, 1962; :doi:`10.4064/fm-51-1-45-64`.

.. [LBO2014] Kwankyu Lee, Maria Bras-Amorós, and Michael E. O'Sullivan,
             *Unique decoding of general AG codes*, IEEE Transactions on
             Information Theory, vol 60, no. 4 (2014), pp. 2038--2053.

.. [LB1988] Lee, P.J., Brickell, E.F. An observation on the security of
            McEliece's public-key cryptosystem. EuroCrypt 1988. LNCS, vol. 330, pp.
            275–280.

.. [LdB1982] \A. Liberato de Brito, 'FORTRAN program for the integral
             of three spherical harmonics', Comput. Phys. Commun.,
             Volume 25, pp. 81-85 (1982)

.. [LD2021] David Lowry-Duda.
            *Visualizing modular forms*.
            Arithmetic Geometry, Number Theory, and Computation.
            Simons Symposia, Springer, 2021.
            :arxiv:`2002.05234`

.. [Lee2016] Kwankyu Lee, *Decoding of differential AG codes*, Advances in
             Mathematics of Communications, vol. 10, no. 2 (2016), pp. 307-–319.

.. [Lee1996] Marc van Leeuwen.  *The Robinson-Schensted and
             Sch\"utzenberger algorithms, an elementary approach*.
             Electronic Journal of Combinatorics 3, no. 2 (1996):
             Research Paper 15, approx. 32 pp. (electronic)

.. [Lee1997] \J. M. Lee, *Riemannian Manifolds*, Springer (New York) (1997);
             :doi:`10.1007/b98852`

.. [Lee2011] \J. M. Lee, *Introduction to Topological Manifolds*, 2nd ed.,
             Springer (New York) (2011); :doi:`10.1007/978-1-4419-7940-7`

.. [Lee2013] \J. M. Lee, *Introduction to Smooth Manifolds*, 2nd ed.,
             Springer (New York) (2013); :doi:`10.1007/978-1-4419-9982-5`

.. [Lei2013] Tom Leinster, *The magnitude of metric spaces*.
             Doc. Math. 18 (2013), 857-905.

.. [Lev2014] Lionel Levine. *Threshold state and a conjecture of
             Poghosyan, Poghosyan, Priezzhev and Ruelle*,
             Communications in Mathematical Physics.

.. [Lew2000] Robert Edward Lewand. *Cryptological Mathematics*. The
             Mathematical Association of America, 2000.

.. [Li1995] Peter Littelmann, Crystal graphs and Young
            tableaux, J. Algebra 175 (1995), no. 1, 65--87.

.. [Li1995b] \P. Littelmann, Paths and root operators in representation
             theory. Ann. of Math. (2) 142 (1995), no. 3, 499-525.

.. [Li2005] \H. Li, *Abelianizing vertex algebras*. Comm. Math. Phys. vol. 259,
             no. 2, pp. 391--411 (2005)

.. [Lic1977] \A. Lichnerowicz, *Les variétés de Poisson et leurs
             algèbres de Lie associées*, Journal of Differential
             Geometry **12**, 253 (1977); :doi:`10.4310/jdg/1214433987`

.. [Lic1997] William B. Raymond Lickorish. An Introduction to Knot
             Theory, volume 175 of Graduate Texts in
             Mathematics. Springer-Verlag, New York, 1997. ISBN
             0-387-98254-X

.. [Lim] \C. H. Lim,
         *CRYPTON: A New 128-bit Block Cipher*; available at
         http://next.sejong.ac.kr/~chlim/pub/cryptonv05.ps

.. [Lim2001] \C. H. Lim,
             *A Revised Version of CRYPTON: CRYPTON V1.0*; in FSE'01, pp. 31--45.

.. [Lin1999] \J. van Lint, Introduction to coding theory, 3rd ed.,
             Springer-Verlag GTM, 86, 1999.

.. [Liv1993] Charles Livingston, *Knot Theory*, Carus Mathematical
             Monographs, number 24.

.. [Liv2006] \M. Livernet, *A rigidity theorem for pre-Lie algebras*, J. Pure Appl.
             Algebra 207 (2006), no 1, pages 1-18.
             Preprint: :arxiv:`math/0504296v2`.

.. [LKOL2002] Hyeong-Ok Lee, Jong-Seok Kim, Eunseuk Oh and Hyeong-Seok Lim,
              *Hyper-Star Graph: A New Interconnection Network Improving the
              Network Cost of the Hypercube*, Eurasian Conference on Information
              and Communication Technology, LNCS 2510, pp 858-865, 2002.
              :doi:`10.1007/3-540-36087-5_99`

.. [LLM2003] \A. Lascoux, L. Lapointe, and J. Morse.  *Tableau atoms and a new
             Macdonald positivity conjecture.* Duke Math Journal, **116 (1)**,
             2003.  :arxiv:`math/0008073`

.. [LLM2014] Lee, Li, Mills, A combinatorial formula for certain
             elements in the upper cluster algebra, :arxiv:`1409.8177`

.. [LLMS2006] \T. Lam, L. Lapointe, J. Morse, M. Shimozono,
              Affine insertion and Pieri rules for the affine Grassmannian,
              Memoirs of the AMS, 208 (2010), no. 977, :arxiv:`math.CO/0609110`

.. [LLMS2013] Thomas Lam, Luc Lapointe, Jennifer Morse, and Mark Shimozono (2013).
              *The poset of k-shapes and branching rules for k-Schur functions*
              <http://breakfreerun.org/index.php/ebooks/the-poset-of-k-shapes-and-branching-rules-for-k-schur-functions>`_. Memoirs of the American Mathematical Society, 223(1050), 1-113. DOI: 10.1090/S0065-9266-2012-00655-1

.. [LLMSSZ2013] Thomas Lam, Luc Lapointe, Jennifer Morse, Anne
                Schilling, Mark Shimozono and Mike Zabrocki.
                *k-Schur functions and affine Schubert calculus*, 2013.
                :arxiv:`1301.3569`.

.. [LLT1996] Alain Lascoux, Bernard Leclerc, and Jean-Yves Thibon.
             *Hecke algebras at roots of unity and crystal bases of
             quantum affine algebras*. Comm. Math. Phys.
             **181** (1996), pp 205-263.
             :mathscinet:`MR1410572`

.. [LLT] \A. Lascoux, B. Leclerc, and J.Y. Thibon.  *The Plactic Monoid*.
         Survey article available at
         [http://www-igm.univ-mlv.fr/~jyt/ARTICLES/plactic.ps]

.. [LLWC2011] Chien-Hung Lin, Jia-Jie Liu, Yue-Li Wang, William Chung-Kung Yen,
              *The Hub Number of Sierpinski-Like Graphs*, Theory Comput Syst
              (2011), vol 49, :doi:`10.1007/s00224-010-9286-3`

.. [LLYCL2005] \H. J. Lee, S. J. Lee, J. H. Yoon, D. H. Cheon, and J. I. Lee,
               *The SEED Encryption Algorithm*; in
               RFC 4269, (2005).

.. [LLZ2014] \K. Lee, \L. Li, and \A. Zelevinsky, *Greedy elements in rank 2
             cluster algebras*, Selecta Math. 20 (2014), 57-82.

.. [LM2004] Lapointe, L. and Morse, J. 'Order Ideals in Weak Subposets
            of Young's Lattice and Associated Unimodality Conjectures'. Ann.
            Combin. (2004)

.. [LM2006] Vadim Lyubashevsky and Daniele Micciancio. Generalized
            compact knapsacks are collision resistant. ICALP,
            pp. 144--155, Springer, 2006.

.. [LM2006b] L. Lapointe, J. Morse. Tableaux on `k+1`-cores, reduced
             words for affine permutations, and `k`-Schur expansions.
             J. Combin. Theory Ser. A 112 (2005), no. 1, 44--81.
             MR2167475 (2006j:05214)

.. [LM2011] \A. Lauve, M. Mastnak. *The primitives and antipode in
            the Hopf algebra of symmetric functions in noncommuting variables*.
            Advances in Applied Mathematics. **47** (2011). 536-544.
            :arxiv:`1006.0367v3` :doi:`10.1016/j.aam.2011.01.002`.

.. [LM2018] \A. Lauve, M. Mastnak. *Bialgebra coverings and transfer
            of structure*. Preprint, :arxiv:`1803.02691`.

.. [LMR2010] \N. Linial, R. Meshulam and M. Rosenthal, "Sum complexes
             -- a new family of hypertrees", Discrete & Computational
             Geometry, 2010, Volume 44, Number 3, Pages 622-636

.. [LNSSS2013] \C. Lenart, S. Naito, D. Sagaki, A. Schilling, M. Shimozono,
               *A uniform model for Kirillov-Reshetikhin crystals. Extended abstract.*
               DMTCS proc, to appear ( :arxiv:`1211.6019` )

.. [Lod1995] Jean-Louis Loday. *Cup-product for Leibniz cohomology and
             dual Leibniz algebras*. Math. Scand., pp. 189--196
             (1995). http://www.math.uiuc.edu/K-theory/0015/cup_product.pdf

.. [Loe2007] David Loeffler, *Spectral expansions of overconvergent
             modular functions*, Int. Math. Res. Not 2007 (050).
             :arxiv:`math/0701168`.

.. [Lokshtanov2009] Daniel Lokshtanov. *On the complexity of computing
                    treelength*. Discrete Applied
                    Mathematics. 158(7):820-827, 2009.
                    :doi:`10.1016/j.dam.2009.10.007`

.. [Lom2019] Davide Lombardo, *Computing the geometric endomorphism ring
             of a genus 2 Jacobian*, Mathematics of Computation 88 (2019),
             889-929. :doi:`10.1090/mcom/3358`.

.. [LOS2012] \C. Lecouvey, M. Okado, M. Shimozono.
             "Affine crystals, one-dimensional sums and parabolic Lusztig
             `q`-analogues". Mathematische Zeitschrift. **271** (2012). Issue 3-4.
             819-865. :doi:`10.1007/s00209-011-0892-9`, :arxiv:`1002.3715`.

.. [Lot1983] \M. Lothaire, *Combinatorics on Words*, vol. 17 of
             Encyclopedia of Mathematics and its Applications,
             Addison-Wesley, Reading, Massachusetts (1983)

.. [Lot1997] \M. Lothaire, Combinatorics on Words, Cambridge University
             Press, (1997).

.. [Lot2002] \M. Lothaire, *Algebraic combinatorics on
             words*. Cambridge University Press (2002).

.. [Lot2005] \M. Lothaire, *Applied combinatorics on
             words*. Cambridge University Press (2005).

.. [Lov1979] László Lovász,
             *On the Shannon capacity of a graph*,
             IEEE Trans. Inf. Th. 25(1979), 1-7.
             :doi:`10.1109/TIT.1979.1055985`.

.. [LP2007] \G. Leander and A. Poschmann,
            *On the Classification of 4 Bit S-boxes*; in WAIFI, (2007), pp. 159-176.

.. [LP2008] \C. Lenart and A. Postnikov. *A combinatorial model for
            crystals of Kac-Moody algebras*. Trans. Amer. Math. Soc. 360 (2008),
            4349-4381.

.. [LP2011] Richard Lindner and Chris Peikert. Better key sizes (and
            attacks) for LWE-based encryption. in Proceeding of the
            11th international conference on Topics in cryptology:
            CT-RSA 2011. Springer 2011,
            :doi:`10.1007/978-3-642-19074-2_21`

.. [LPR2010] Vadim Lyubashevsky, Chris Peikert, and Oded Regev. On
             Ideal Lattices and Learning with Errors over Rings. in
             Advances in Cryptology --
             EUROCRYPT 2010. Springer 2010. :doi:`10.1007/978-3-642-13190-5_1`


.. [LR1997] Robert Leduc and Arun Ram, A ribbon Hopf algebra approach to
            the irreducible representations of centralizer algebras: the
            Brauer, Birman-Wenzl, and type A Iwahori-Hecke algebras.
            Adv. Math. 125 (1997), no. 1, 1–94.

.. [LR1998] Jean-Louis Loday and Maria O. Ronco.
            *Hopf algebra of the planar binary trees*,
            Advances in Mathematics, volume 139, issue 2,
            10 November 1998, pp. 293-309.
            http://www.sciencedirect.com/science/article/pii/S0001870898917595

.. [LR0102066] Jean-Louis Loday and Maria O. Ronco.
               Order structure on the algebra of permutations
               and of planar binary trees.
               :arxiv:`math/0102066v1`.

.. [LR2004] Dingjun Lou and Dongning Rao.
            *Characterizing factor critical graphs and an algorithm*,
            The Australasian Journal of Combinatorics, 30: 51–56, 2004.
            http://ajc.maths.uq.edu.au/pdf/30/ajc_v30_p051.pdf

.. [LRS2017] Julien Leroy, Michel Rigo, Manon Stipulanti, *Counting the
             number of non-zero coefficients in rows of generalized Pascal
             triangles*, Discrete Math. 340 (2017), no. 5, 862--881.

.. [LS] \A. Lum, W. Stein. Verification of the Birch and
        Swinnerton-Dyer Conjecture for Elliptic Curves with Complex
        Multiplication (unpublished)

.. [LS1981] \J. H. van Lint, and A. Schrijver,
            *Construction of strongly regular graphs, two-weight codes and
            partial geometries by finite fields*,
            Combinatorica, 1(1), 1981, 63-73.
            :doi:`10.1007/BF02579178`.

.. [LS1986] \G. I. Lehrer, L. Solomon,
            *On the action of the symmetric group on the cohomology of
            the complement of its reflecting hyperplanes*.
            J. Algebra, 104(2), 1986, 410-424.
            :doi:`10.1016/0021-8693(86)90225-5`.

.. [LS1990] \A. Lascoux, M.-P. Schutzenberger.
            Keys and standard bases, invariant theory and tableaux.
            IMA Volumes in Math and its Applications (D. Stanton, ED.).
            Southend on Sea, UK, 19 (1990). 125-144.

.. [LS1994] Eike Lau and Dierk Schleicher.
            *Internal addresses in the Mandelbrot set and irreducibility of
            polynomials*. Stony Brook Preprint #19 (1994).
            https://www.math.stonybrook.edu/theses/thesis94-2/part1.pdf

.. [LS1998] Pierre Liardet, Pierre Stambul *Algebraic Computation
            with Continued Fractions.* J. Number Th. 73, 92-121, 1998.

.. [LS2007] Thomas Lam and Mark Shimozono.  *Dual graded graphs for
            Kac-Moody algebras*.  Algebra & Number Theory 1.4 (2007)
            pp. 451-488.

.. [LSS2009] \T. Lam, A. Schilling, M. Shimozono. *Schubert
             polynomials for the affine Grassmannian of the symplectic
             group*. Mathematische Zeitschrift 264(4) (2010) 765-811
             (:arxiv:`0710.2720`)

.. [LS2012] \K.-H. Lee and B. Salisbury.
            Young tableaux, canonical bases, and the Gindikin-Karpelevich formula.
            :arxiv:`1205.6006`.

.. [LS2017] Xuan Liu and Travis Scrimshaw. *A uniform approach to soliton
            cellular automata using rigged configurations*.
            Preprint (2017) :arxiv:`1706.02443`

.. [LSW2012] Svante Linusson, John Shareshian and Michelle L. Wachs,
             *Rees products and lexicographic shellability*,
             J. Comb. 3 (2012), no. 3, 243-276.

.. [LT1998] \B. Leclerc, J.-Y. Thibon, Littlewood-Richardson
            coefficients and Kazhdan-Lusztig polynomials,
            http://front.math.ucdavis.edu/9809.5122

.. [LT2009] \G. I. Lehrer and D. E. Taylor. *Unitary reflection
            groups*. Australian Mathematical Society Lecture
            Series, 2009.

.. [LT2012] Dan Laksov, Anders Thorup. *Splitting algebras and Schubert calculus*,
            Indiana Univ. Math. J. 61 (2012), 1253-1312 :doi:`10.1512/iumj.2012.61.4791`

.. [DeLuca2006] \A. De Luca, *Pseudopalindrome closure operators in free
              monoids*, Theoret. Comput. Sci. 362 (2006) 282--300.

.. [LT2018] Zhiqiang Li, Shaobin Tan.
            *Verma modules for rank two Heisenberg-Virasoro algebra*.
            Preprint, (2018). :arxiv:`1807.07735`.

.. [Lut2002] Frank H. Lutz, Császár's Torus, Electronic Geometry Model
             No. 2001.02.069
             (2002). http://www.eg-models.de/models/Classical_Models/2001.02.069/_direct_link.html

.. [Lus1985] George Lusztig, *Cells in affine Weyl groups*, Algebraic Groups
             and Related Topics, Advanced Studies in Pure mathematics 6, 1985,
             pp. 255-287.

.. [Lus2013] George Lusztig, *Hecke algebras with unequal parameters*,
             :arxiv:`math/0208154`.

.. [Lut2005] Frank H. Lutz, "Triangulated Manifolds with Few Vertices:
             Combinatorial Manifolds", preprint (2005),
             :arxiv:`math/0506372`

.. [LV2012] Jean-Louis Loday and Bruno Vallette. *Algebraic
            Operads*. Springer-Verlag Berlin Heidelberg
            (2012). :doi:`10.1007/978-3-642-30362-3`.

.. [Ltd06] Beijing Data Security Technology Co. Ltd,
           *Specification of SMS4, Block Cipher for WLAN Products - SMS4* (in Chinese);
           Available at http://www.oscca.gov.cn/UpFile/200621016423197990.pdf, (2006).

.. [LTV1999] Bernard Leclerc, Jean-Yves Thibon, and Eric Vasserot.
             *Zelevinsky's involution at roots of unity*.
             J. Reine Angew. Math. 513:33-51 (1999).

.. [LW2012] David Loeffler and Jared Weinstein, *On the computation of
            local components of a newform*, Mathematics of Computation
            **81** (2012) 1179-1200. :doi:`10.1090/S0025-5718-2011-02530-5`

.. [LW2015] \T. Lawson and C. Wuthrich, Vanishing of some Galois
            cohomology groups for elliptic curves, :arxiv:`1505.02940`

.. [LY2001] \K. Lauter and T. Yang, "Computing genus 2 curves from
            invariants on the Hilbert moduli space", Journal of Number Theory 131
            (2011), pages 936 - 958

.. [Lyo2003] \R. Lyons, *Determinantal probability
             measures*. Publications Mathématiques de l'Institut des
             Hautes Études Scientifiques 98(1)  (2003), pp. 167-212.

.. [LZ2004] S. Lando and A. Zvonkine, "Graphs on surfaces and their
            applications", Springer-Verlag, 2004.

.. [LZ2011] Bin Li and Hechun Zhang.
            *Path realization of crystal* `B(\infty)`.
            Front. Math. China, **6** (4), (2011) pp. 689--706.
            :doi:`10.1007/s11464-010-0073-x`

.. _ref-M:

**M**

.. [Mac1916] \F.S. Macaulay. The algebraic theory of modular systems
             Cambridge university press, 1916.

.. [Mac1995] \I. G. Macdonald, Symmetric functions and Hall
             polynomials, second ed., The Clarendon Press, Oxford
             University Press, New York, 1995, With contributions
             by A. Zelevinsky, Oxford Science Publications.

.. [MagmaHGM] *Hypergeometric motives* in Magma,
   http://magma.maths.usyd.edu.au/~watkins/papers/HGM-chapter.pdf


.. [Mar1980] Jacques Martinet, Petits discriminants des corps de
             nombres, Journ. Arithm. 1980, Cambridge Univ. Press,
             1982, 151--193.

.. [Mar1983] \H. R. Margolis, *Spectra and the Steenrod Algebra: Modules
             over the Steenrod Algebra and the Stable Homotopy Category*,
             North-Holland Mathematical Library.  Vol. (29), Elsevier, 1983.

.. [Mar2004] \S. Marcus, Quasiperiodic infinite words,
             Bull. Eur. Assoc.  Theor. Comput. Sci. 82 (2004) 170-174.

.. [Mar2012] \I. Marin, *The cubic Hecke algebra on at most 5 strands*,
             Journal of Pure and Applied Algebra 216 (2012) 2754-2782.
             :doi:`10.1016/j.jpaa.2012.04.013`, :arxiv:`1110.6621`.

.. [Mar2018] \I. Marin, *Maximal cubic quotient of the braid algebra*,
             preprint, 2018. available at
             http://www.lamfa.u-picardie.fr/marin/arts/GQ.pdf

.. [Mas1994] James L. Massey,
           *SAFER K-64: A byte-oriented block-ciphering algorithm*; in
           FSE’93, Volume 809 of LNCS, pages 1-17.
           Springer, Heidelberg, December 1994.

.. [Mat1992] \O. Mathieu. *Classification of Harish-Chandra
             modules over the Virasoro Lie algebra*.
             Invent. Math. **107(2)** (1992), pp. 225-234.

.. [Mat1999] \A. Mathas.
             *Iwahori-Hecke algebras and Schur algebras of the symmetric group*.
             University Lecture Series, **15**. American Mathematical Society,
             Providence, RI, 1999. xiv+188 pp. ISBN: 0-8218-1926-7
             :mathscinet:`MR1711316`

.. [Mat2002] Jiří Matousek, "Lectures on Discrete Geometry", Springer,
             2002

.. [Ma2009] Sarah Mason, An Explicit Construction of Type A Demazure
            Atoms, Journal of Algebraic Combinatorics, Vol. 29,
            (2009), No. 3, p.295-313. :arxiv:`0707.4267`

.. [Mac1936I] Saunders MacLane, *A construction for prime ideals as absolute
             values of an algebraic field*. Duke Mathematical Journal, 2(3)
             (1936), 492-510.

.. [Mac1936II] Saunders MacLane, *A construction for absolute values in
              polynomial rings*. Transactions of the American Mathematical
              Society, 40(3)(1936), 363-395.

.. [Mac1915] Percy A. MacMahon, *Combinatory Analysis*,
             Cambridge University Press (1915--1916).
             (Reprinted: Chelsea, New York, 1960).

.. [Man2019] V. Manero and M. Marco, *Effective computation of
             degree bounded minimal models of GCDA's*, :arxiv:`1909.07761`

.. [MAR2009] \H. Molina-Abril and P. Réal, *Homology computation using
             spanning trees* in Progress in Pattern Recognition, Image
             Analysis, Computer Vision, and Applications, Lecture
             Notes in Computer Science, volume 5856, pp 272-278,
             Springer, Berlin (2009).

.. [Mar1997] \C.-M. Marle, *The Schouten-Nijenhuis bracket and interior
             products*, Journal of Geometry and Physics **23**, 350
             (1997); :doi:`10.1016/S0393-0440(97)80009-5`

.. [Mark1992] George Markowsky, *Primes, irreducibles and
              extremal lattices*, Order 9 (1992), no. **3**, 265-290.
              :doi:`10.1007%2FBF00383950`

.. [Mar1994] George Markowsky.
             *Permutation lattices revisited*.
             Mathematical Social Sciences, 27 (1994), 59--72.

.. [Mar2009a] Matilde Marcolli, Feynman Motives, Chapter 3,
              Feynman integrals and algebraic varieties,
              http://www.its.caltech.edu/~matilde/LectureN3.pdf

.. [Mas1969] James L. Massey, "Shift-Register Synthesis and BCH
             Decoding." IEEE Trans. on Information Theory, vol. 15(1),
             pp. 122-127, Jan 1969.

.. [Mat1978] \R. A. Mathon, *Symmetric conference matrices of order `pq^2 + 1`*,
             Canad. J. Math. 30 (1978) 321-331, :doi:`10.4153/CJM-1978-029-1`.

.. [Mat2015]  \A. Mathas. *Cyclotomic quiver Hecke algebras of type A*,
              in "Modular representation theory of finite and p-adic groups",
              165–266, Lect. Notes Ser. Inst. Math. Sci. Natl. Univ. Singap.,
              **30**, World Sci. Publ., Hackensack, NJ, 2015.
              :mathscinet:`MR3495747`

.. [MatroidDatabase] `Database of Matroids <http://www-imai.is.s.u-tokyo.ac.jp/~ymatsu/matroid/index.html>`_

.. [May1964] \J. P. May, "The cohomology of restricted Lie algebras
             and of Hopf algebras; application to the Steenrod
             algebra." Thesis, Princeton Univ., 1964.

.. [May1967] \J. P. May, Simplicial Objects in Algebraic Topology,
             University of Chicago Press (1967)

.. [Maz1978] \B. Mazur. Modular curves and the Eisenstein ideal. Inst.
             Hautes Études Sci. Publ. Math. No. 47 (1977), 33--186 (1978).

.. [Maz1978b] \B. Mazur.  Rational Isogenies of Prime Degree.
              *Inventiones Mathematicae* 44, 129-162 (1978).

.. [MBRe2011] Patricia Muldoon Brown and Margaret A. Readdy,
              *The Rees product of posets*, J. Comb. 2 (2011), no. 2, 165-191

.. [McC1978] \K. McCrimmon. *Jordan algebras and their
             applications*. Bull. Amer. Math. Soc. **84** 1978.

.. [McE1987] Robert J. McEliece. Finite Fields for Computer
             Scientists and Engineers. Kluwer Academic Publishers, 1987.

.. [McK1998] Brendan D. McKay, "Isomorph-Free Exhaustive generation".
             Journal of Algorithms, 26(2): 306-324, February 1998.

.. [McK2015] McKay, Brendan. *Description of graph6 and sparse6 encodings.*,
             updated Jun 2015.
             http://cs.anu.edu.au/~bdm/data/formats.txt (2019-08-25)

.. [McM1992] John McMillan. *Games, strategies, and managers*. Oxford
             University Press.

.. [Me1997] \G. Melançon, *Factorizing infinite words using Maple*,
            MapleTech journal, vol. 4, no. 1, 1997, pp. 34-42.

.. [MeNoTh11] Frédéric Menous, Jean-Christophe Novelli, Jean-Yves Thibon,
              *Mould calculus, polyhedral cones, and characters of
              combinatorial Hopf algebras*,
              Advances in Applied Mathematics, Volume 51, Issue 2, July 2013,
              Pages 177--227,
              :doi:`10.1016/j.aam.2013.02.003`,
              :arxiv:`1109.1634v2`.

.. [MF1999] \J.H. Mathews and K.D. Fink. *Numerical Methods Using
            MATLAB*.  3rd edition, Prentice-Hall, 1999.

.. [Mes1991] Mestre, Jean-François. *Construction de courbes de genre 2 à partir de
             leurs modules*. Effective methods in algebraic geometry (Castiglioncello,
             1990), 313--334, Progr. Math., 94, Birkhauser Boston, Boston, MA, 1991.

.. [MG1992] \J. Misra and D. Gries. *A constructive proof of Vizing's theorem*.
            Information Processing Letters, (3) 41 (1992), 131-133.
            :doi:`10.1016/0020-0190(92)90041-S`.

.. [Mil1958] \J. W. Milnor, *The Steenrod algebra and its dual*,
             Ann. of Math. (2) 67 (1958), 150-171.

.. [Mil1974] \J. W. Milnor and J. D. Stasheff, *Characteristic Classes*,
             University Press, Princeton and Tokyo, 1974.

.. [Mil1978] \S. Milne, *A q-analog of restricted growth functions,
             Dobinsky’s equality and Charlier
             polynomials*. Trans. Amer. Math. Soc., 245 (1978),
             89-118.

.. [MilStu2005] Ezra Miller and Bernd Sturmfels, *Combinatorial Commutative Algebra*,
                GTM Vol. 227, Springer Science & Business Media, 2005.

.. [Mil2004] Victor S. Miller, "The Weil pairing, and its
             efficient calculation", J. Cryptol., 17(4):235-261, 2004

.. [Mil2017] Arthur Milchior, *(Quasi-)linear time algorithm to compute
             LexDFS, LexUP and LexDown orderings*. (2017)
             :arxiv:`1701.00305`

.. [MirMor2009] \R. Miranda, D.R. Morrison, "Embeddings of Integral Quadratic Forms"
                http://www.math.ucsb.edu/~drm/manuscripts/eiqf.pdf .

.. [Mit2008] \A. Mitra. *On the construction of M-sequences via primitive polynomials with a fast identification method*,
             International Journal of Electronics and Communication Engineering 2(9) (2008): 1991-1996.

.. [MKO1998] Hans Munthe--Kaas and Brynjulf Owren.
             *Computations in a free Lie algebra*. (1998).
             `Downloadable from Munthe-Kaas's website
             <http://hans.munthe-kaas.no/work/Blog/Entries/1999/1/1_Article__Computations_in_a_Free_Lie-algebra.html>`_

.. [MLH2008] \C. Magnien, M. Latapy, and M. Habib. *Fast computation of
             empirically tight bounds for the diameter of massive graphs*.
             ACM Journal of Experimental Algorithms 13 (2008).
             :doi:`10.1145/1412228.1455266`.

.. [MMIB2012] \Y. Matsumoto, S. Moriyama, H. Imai, D. Bremner:
              Matroid Enumeration for Incidence Geometry,
              Discrete and Computational Geometry,
              vol. 47, issue 1, pp. 17-43, 2012.

.. [MM1998] Gunter Malle and Andrew Mathas.
            *Symmetric cyclotomic Hecke algebras* J. Algebra.
            **205** (1998) pp. 275-293.

.. [MM2008] Manel Maia and Miguel Méndez.
            On the arithmetic product of combinatorial species.
            Discrete Mathematics (2008), Volume 308, Issue 23, pp. 5407-5427,
            :arxiv:`math/0503436v2`.

.. [MM2015] \J. Matherne and \G. Muller, *Computing upper cluster algebras*,
            Int. Math. Res. Not. IMRN, 2015, 3121-3149.

.. [Moh1988] \B. Mohar, *Isoperimetric inequalities, growth, and the spectrum
             of graphs*, Linear Algebra and its Applications 103 (1988),
             119–131.

.. [Most2019] Jacob Mostovoy.
              *The pure cactus group is residually nilpotent*.
              Archiv der Math., **113** (2019). pp. 229-235.
              :arxiv:`1804.09165`.

.. [MNO1994] Alexander Molev, Maxim Nazarov, and Grigori Olshanski.
             *Yangians and classical Lie algebras*. (1994)
             :arxiv:`hep-th/9409025`

.. [Mol2007] Alexander Ivanovich Molev.
             *Yangians and Classical Lie Algebras*.
             Mathematical Surveys and Monographs.
             Providence, RI: American Mathematical Society. (2007)

.. [Mol2015] \A. Molnar, Fractional Linear Minimal Models of Rational Functions,
             M.Sc. Thesis.

.. [Mon1998] \K. G. Monks, "Change of basis, monomial relations, and
             `P^s_t` bases for the Steenrod algebra," J. Pure
             Appl. Algebra 125 (1998), no. 1-3, 235-260.

.. [Mon2010] \T. Monteil, The asymptotic language of smooth curves, talk
             at LaCIM2010.

.. [Mont1987] Peter L. Montgomery: Speeding the Pollard and elliptic curve
              methods of factorization. Math. Comp. 48 (1987), 243-264.

.. [Mo2009] \D. Moody, Des. Codes Cryptogr. (2009)
            52: 381. :doi:`10.1007/s10623-009-9287-x`

.. [MoPa1994] \P. Morton and P. Patel. The Galois theory of periodic points
              of polynomial maps. Proc. London Math. Soc., 68 (1994), 225-263.

.. [MP2019] \M. Montes, D. Penazzi
            "Yarara and Coral v1"
            https://csrc.nist.gov/CSRC/media/Projects/Lightweight-Cryptography/documents/round-1/spec-doc/yarara_and_coral-spec.pdf

.. [MPP2008] Conrado Martinez, Alois Panholzer and Helmut Prodinger,
             *Generating random derangements*
             :doi:`10.1137/1.9781611972986.7`
             http://www.siam.org/proceedings/analco/2008/anl08_022martinezc.pdf

.. [MPPS2020] Jennifer Morse, Jianping Pan, Wencin Poh, Anne Schilling.
             *A Crystal on Decreasing Factorizations in the 0-Hecke Monoid*
             Electron. J. Combin., **27(2)** (2020) #P2.29. :arxiv:`1911.08732`.

.. [MR1985] \R. Mathon and A. Rosa,
            *A new strongly regular graph*,
            Journal of Combinatorial Theory, Series A 38, no. 1 (1985): 84-86.
            :doi:`10.1016/0097-3165(85)90025-1`

.. [MR1989] \G. Melançon and C. Reutenauer.
            *Lyndon words, free algebras and shuffles*,
            Can. J. Math., Vol. XLI, No. 4, 1989, pp. 577-591.

.. [MR1995] \C. Malvenuto, C. Reutenauer, *Duality between
            quasi-symmetric functions and the Solomon descent algebra*,
            Journal of Algebra 177 (1995), no. 3, 967-982.
            http://www.lacim.uqam.ca/~christo/Publi%C3%A9s/1995/Duality.pdf

.. [MR2002] \S. Murphy, M. Robshaw *Essential Algebraic Structure
            Within the AES*; in Advances in Cryptology \- CRYPTO
            2002; LNCS 2442; Springer Verlag 2002

.. [MRR1983] \W. H. Mills, David P Robbins, Howard Rumsey Jr.,
             *Alternating sign matrices and descending plane partitions*,
             Journal of Combinatorial Theory, Series A,
             Volume 34, Issue 3, May 1983, Pages 340--359.
             http://www.sciencedirect.com/science/article/pii/0097316583900687

.. [MR2016] \B. Malmskog, C. Rasmussen, *Picard curves over Q
            with good reduction away from 3*. LMS Journal of Computation and
            Mathematics 19 (2016), no. 2, 382-408.
            :doi:`10.1112/S1461157016000413`.

.. [MS1977] \F. J. MacWilliams, N. J. A. Sloane, *The Theory of Error-Correcting
            Codes*, North-Holland, Amsterdam, 1977

.. [MS1994] \P. Martin and H. Saleur.
            *The blob algebra and the periodic Temperley-Lieb algebra*.
            Lett. Math. Phys., **30** (1994), no. 3. pp. 189-206.

.. [MS2003] \T. Mulders, A. Storjohann, "On lattice reduction for
            polynomial matrices", J. Symbolic Comput. 35 (2003),
            no. 4, 377--401

.. [MS2011] \G. Musiker and \C. Stump, *A compendium on the cluster algebra
            and quiver package in sage*, :arxiv:`1102.4844`.

.. [MS2015] Jennifer Morse and Anne Schilling.
            *Crystal approach to affine Schubert calculus*.
            Int. Math. Res. Not. (2015).
            :doi:`10.1093/imrn/rnv194`, :arxiv:`1408.0320`.

<<<<<<< HEAD
.. [MS2019] \Y. Musleh and É. Schost. Computing the characteristic polynomial
=======
.. [MS2019] \Y. Musleh and \'E. Schost. Computing the characteristic polynomial
>>>>>>> 1346b219
            of a finite rank two Drinfeld module. In Proceedings of the 2019
            ACM on International Symposium on Symbolic and Algebraic
            Computation, pages 307–314. ACM, 2019.

.. [MSSY2001] Mateescu, A., Salomaa, A., Salomaa, K. and Yu, S., *A
              sharpening of the Parikh mapping*. Theoret. Informatics Appl. 35
              (2001) 551-564.

.. [MSZ2013] Michael Maschler, Solan Eilon, and Zamir Shmuel. *Game
             Theory*. Cambridge: Cambridge University Press,
             (2013). ISBN 9781107005488.

.. [MT1991] Mazur, B., & Tate, J. (1991). The `p`-adic sigma
            function. Duke Mathematical Journal, 62(3), 663-688.

.. [MTT1986] \B. Mazur, J. Tate, and J. Teitelbaum, On `p`-adic
             analogues of the conjectures of Birch and
             Swinnerton-Dyer, Inventiones Mathematicae 84, (1986),
             1-48.

.. [Mu1997] Murty, M. Ram. *Congruences between modular forms*. In "Analytic
            Number Theory" (ed. Y. Motohashi), London Math. Soc. Lecture Notes
            247 (1997), 313-320, Cambridge Univ. Press.

.. [Mul2004] Siguna Muller, "On the Computation of Square Roots in
             Finite Fields", in Designs, Codes and Cryptography,
             Volume 31, Issue 3 (March 2004)

.. [Mur1983] \G. E. Murphy. *The idempotents of the symmetric group
             and Nakayama's conjecture*. J. Algebra **81** (1983). 258-265.

.. [Muth2019] Robert Muth. *Super RSK correspondence with symmetry*.
              Electron. J. Combin. **26** (2019), no. 2, Paper 2.27, 29 pp.
              https://www.combinatorics.org/ojs/index.php/eljc/article/view/v26i2p27,
              :arxiv:`1711.00420`.

.. [Muz2007] \M. Muzychuk.
             *A generalization of Wallis-Fon-Der-Flaass construction of strongly
             regular graphs*.
             J. Algebraic Combin., 25(2):169–187, 2007.
             :doi:`10.1007/s10801-006-0030-7`.

.. [MV2010] \D. Micciancio, P. Voulgaris. *A Deterministic Single
            Exponential Time Algorithm for Most Lattice Problems based
            on Voronoi Cell Computations*. Proceedings of the 42nd ACM
            Symposium Theory of Computation, 2010.

.. [MvOV1996] \A. J. Menezes, P. C. van Oorschot,
              and S. A. Vanstone. *Handbook of Applied
              Cryptography*. CRC Press, 1996.

.. [MW1990] Brendan D. McKay and Nicholas C. Worland. "Uniform Generation of
            Random Regular Graphs of Moderate Degree". Journal of Algorithms,
            11(1):52-67, 1990.
            :doi:`10.1016/0196-6774(90)90029-E`.

.. [MW1994] Yiu-Kwong Man and Francis J. Wright.  *Fast Polynomial
            Dispersion Computation and its Application to Indefinite
            Summation*. ISSAC 1994.

.. [MW2009] Meshulam and Wallach, "Homological connectivity of random
            `k`-dimensional complexes", preprint, math.CO/0609773.

.. [MW2012] Ivan Marin and Emmanuel Wagner, *A CUBIC DEFINING ALGEBRA FOR THE
            LINKS-GOULD POLYNOMIAL* (:arxiv:`1203.5981v1` [mathGT] 27. Mar 2012)

.. _ref-N:

**N**

.. [NaiRow2011] Naidu and Rowell, A finiteness property for braided fusion
                categories. Algebr. Represent. Theory 14 (2011), no. 5, 837–855.
                :arxiv:`0903.4157`.

.. [NAR2018] Jamie R. Nunez, Christopher R. Anderson, Ryan S. Renslow
             *Optimizing colormaps with consideration for color vision
             deficiency to enable accurate interpretation of scientific data*.
             PLoS ONE 13(7), 2018: e0199239.

.. [Nas1950] John Nash. *Equilibrium points in n-person games.*
             Proceedings of the National Academy of Sciences 36.1
             (1950): 48-49.

.. [Neu2018] Christian Neurohr, *Efficient Integration on Riemann Surfaces &
             Applications*,
             PhD Thesis, Carl von Ossietzky Universität Oldenburg
             http://oops.uni-oldenburg.de/3607.

.. [New2003] Newman, M.E.J. *The Structure and function of complex
             networks*, SIAM Review vol. 45, no. 2 (2003), pp. 167-256.
             :doi:`10.1137/S003614450342480`.

.. [Nie2013] Johan S. R. Nielsen, List Decoding of Algebraic Codes,
             Ph.D. Thesis, Technical University of Denmark, 2013

.. [Nie] Johan S. R. Nielsen, Codinglib,
         https://bitbucket.org/jsrn/codinglib/.

.. [NW1978] \A. Nijenhuis and H. Wilf, Combinatorial Algorithms,
            Academic Press (1978).

.. [Nij1955] \A. Nijenhuis, *Jacobi-type identities for bilinear
             differential concomitants of certain tensor fields. I*,
             Indagationes Mathematicae (Proceedings) **58**, 390 (1955).

.. [Nik1977] V. V. Nikulin, "Integral symmetric bilinear forms and some of their applications"
             Izv. Akad. Nauk SSSR Ser. Mat., 1979, Volume 43, Issue 1, Pages 111–177.

.. [Nil2005] Benjamin Nill,
             "Gorenstein toric Fano varieties",
             Manuscripta Math. 116 (2005), no. 2, 183-210.
             :arxiv:`math/0405448v1` [math.AG]

.. [NN2007] Nisan, Noam, et al., eds. *Algorithmic game theory.*
            Cambridge University Press, 2007.

.. [NO2003] Sampo Niskanen and Patric R. J. Ostergard,
            *Cliquer User's  Guide, Version 1.0*,
            Communications Laboratory, Helsinki University of Technology,
            Espoo, Finland, Tech. Rep. T48, 2003.

.. [Normaliz] Winfried Bruns, Bogdan Ichim, and Christof Soeger,
              Normaliz,
              http://www.mathematik.uni-osnabrueck.de/normaliz/

.. [NormalizMan]  Winfried Bruns, Max Horn, *Normaliz 3.8.5*,
                  2020, https://github.com/Normaliz/Normaliz/blob/master/doc/Normaliz.pdf.

.. [NoThWi08] J.-C. Novelli, J.-Y. Thibon, L. K. Williams,
              *Combinatorial Hopf algebras, noncommutative Hall-Littlewood
              functions, and permutation tableaux*.
              Advances in Mathematics, Volume 224, Issue 4, 10 July 2010,
              pp. 1311--1348,
              :doi:`10.1016/j.aim.2010.01.006`,
              :arxiv:`0804.0995v3`.

.. [NovThi06] Jean-Christophe Novelli, Jean-Yves Thibon,
              *Polynomial realizations of some trialgebras*, FPSAC 2006.
              :arxiv:`math/0605061v1`.

.. [NP2007] Nikolopoulos, S.D. and Palios, L.,
            *Detecting holes and antiholes in graphs*,
            Algorithmica, 2007,
            Vol. 47, number 2, pages 119--138,
            :doi:`10.1007/s00453-006-1225-y`,
            http://www.cs.uoi.gr/~stavros/C-Papers/C-2004-SODA.pdf

.. [NWS2002] Newman, M.E.J., Watts, D.J. and Strogatz, S.H.  *Random
             graph models of social networks*. Proc. Nat. Acad. Sci. USA
             99:1 (2002), 2566-2572. :doi:`10.1073/pnas.012582999`

.. [NX2019] \E. M. d. Nascimento, J. A. M. Xexeo
            "Name of Submission:FlexAEAD -A Lightweight Cipher withIntegrated Authentication"
            https://csrc.nist.gov/CSRC/media/Projects/Lightweight-Cryptography/documents/round-1/spec-doc/FlexAEAD-spec.pdf

.. [NZ1997] \T. Nakashima and A. Zelevinsky.
            Polyhedral Realizations of Crystal Bases for Quantized Kac-Moody Algebras.
            Adv. Math. **131**, pp. 253--278, 1997.

.. [NZ2012] \T. Nakanishi and \A. Zelevinsky, *On tropical dualities in
            cluster algebras*, Algebraic groups and quantum groups,
            Contemp. Math., vol. 565, Amer. Math. Soc.,
            Providence, RI, 2012, pp.  217-226.

.. [Nze2007] Janvier Nzeutchap.  *Binary Search Tree insertion, the
             Hypoplactic insertion, and Dual Graded Graphs*.
             :arxiv:`0705.2689` (2007).

.. _ref-O:

**O**

.. [OGKRKGBDDP2015] \R. Oliynykov, I. Gorbenko, O. Kazymyrov, V. Ruzhentsev,
                    \O. Kuznetsov, Y. Gorbenko, A. Boiko, O. Dyrda, V. Dolgov,
                    and A. Pushkaryov,
                    *A new standard of ukraine: The kupyna hash function*; in
                    Cryptology ePrint Archive, (2015), 885.

.. [Oha2011] \R.A. Ohana. On Prime Counting in Abelian Number
             Fields. http://wstein.org/home/ohanar/papers/abelian_prime_counting/main.pdf.

.. [OLJ2014] Paul W. Olsen, Alan G. Labouseur, Jeong-Hyon Hwang.
             *Efficient Top-k Closeness Centrality Search*,
             Proceedings of the IEEE 30th International Conference on Data
             Engineering (ICDE), 2014. :doi:`10.1109/ICDE.2014.6816651`.

.. [ONe1983] \B. O'Neill : *Semi-Riemannian Geometry*, Academic Press
             (San Diego) (1983)

.. [Onsager1944] Lars Onsager. *Crystal statistics. I. A two-dimensional
                 model with an order-disorder transition*, Phys. Rev.
                 (2) **65** (1944), pp. 117-149.

.. [Ore1933] Oystein Ore.
             *Theory of Non-Commutative Polynomials*
             Annals of Mathematics, Second Series, Volume 34,
             Issue 3 (Jul., 1933), 480-508.

.. [Or2017] \M. Orlitzky. The Lyapunov rank of an improper cone.
            Optimization Methods and Software, 32(1):109-125, 2017,
            :doi:`10.1080/10556788.2016.1202246`.

.. [Or2018a] \M. Orlitzky. Lyapunov rank of polyhedral positive operators.
             Linear and Multilinear Algebra, 66(5):992-1000, 2018,
             :doi:`10.1080/03081087.2017.1331998`.

.. [Or2018b] \M. Orlitzky. Positive and Z-operators on closed convex cones.
             Electronic Journal of Linear Algebra, 34:444-458, 2018,
             :doi:`10.13001/1081-3810.3782`.

.. [ORV] Grigori Olshanski, Amitai Regev, Anatoly Vershik,
         *Frobenius-Schur functions*,
         :arxiv:`math/0110077v1`.
         Possibly newer version at
         http://www.wisdom.weizmann.ac.il/~regev/papers/FrobeniusSchurFunctions.ps

.. [OT1994] Peter Orlik and Hiroaki Terao.
            *Commutative algebras for arrangements*. Nagoya Math. J. **134**
            (1994), 65-73.

.. [OS2018] Se-jin Oh and Travis Scrimshaw. *Categorical relations between
            Langlands dual quantum affine algebras: Exceptional cases*.
            Preprint: :arxiv:`1802.09253` (2018).

.. [OSS2009] Vitaly Osipov, Peter Sanders, Johannes Singler:
             *The Filter-Kruskal Minimum Spanning Tree Algorithm*.
             SIAM ALENEX, 2009: 52-61
             :doi:`10.1137/1.9781611972894.5`

.. [Oum2009] Sang-il Oum,
             *Computing rank-width exactly*,
             Information Processing Letters, 2009,
             vol. 109, n. 13, p. 745--748, Elsevier.
             :doi:`10.1016/j.ipl.2009.03.018`.
             http://mathsci.kaist.ac.kr/~sangil/pdf/2008exp.pdf

.. [Oxl1992] James Oxley, *Matroid theory*, Oxford University
             Press, 1992.

.. [Oxl2011] James Oxley, *Matroid Theory, Second Edition*. Oxford
             University Press, 2011.

.. _ref-P:

**P**

.. [Pak2002] Igor Pak,
             *Hook length formula and geometric combinatorics*,
             Seminaire Lotharingien de Combinatoire, 46 (2001),
             B46f,
             https://eudml.org/doc/121696

.. [PALP] Maximilian Kreuzer, Harald Skarke: "PALP: A Package for
          Analyzing Lattice Polytopes with Applications to Toric
          Geometry" omput.Phys.Commun. 157 (2004) 87-106
          :arxiv:`math/0204356`

.. [Pana2002] \F. Panaite, *Relating the Connes-Kreimer and
              Grossman-Larson Hopf algebras built on rooted trees*,
              Lett. Math. Phys. 51 (2000), no. 3, pages 211-219.
              Preprint: :arxiv:`math/0003074v1`

.. [Pas1992] \D. V. Pasechnik,
             *Skew-symmetric association schemes with two classes and strongly
             regular graphs of type `L_{2n-1}(4n- 1)`*,
             Acta Applicandaie Math. 29(1992), 129-138.
             :doi:`10.1007/BF00053382`.

.. [Pau2006] Sebastian Pauli, "Constructing Class Fields over Local
             Fields", Journal de Théorie des Nombres de Bordeaux,
             Vol. 18, No. 3 (2006), pp. 627-652.

.. [PearsonTest] :wikipedia:`Goodness_of_fit`, accessed 13th
                 October 2009.

.. [Pec2014] Oliver Pechenik, *Cyclic sieving of increasing tableaux and
             small Schroeder paths*, JCTA 125 (2014), 357-378,
             :doi:`10.1016/j.jcta.2014.04.002`

.. [Pen2012] \R. Pendavingh, On the evaluation at `(-i, i)` of the
             Tutte polynomial of a binary matroid. Preprint:
             :arxiv:`1203.0910`

.. [Per2007] Markus Perling,
             Divisorial Cohomology Vanishing on Toric Varieties,
             :arxiv:`0711.4836v2`

.. [Pet2010] Christiane Peters, Information-set decoding for linear codes over
             `GF(q)`, Proc. of PQCrypto 2010, pp. 81-94.

.. [Pha2002] \R. C.-W. Phan. Mini advanced encryption standard
             (mini-AES): a testbed for cryptanalysis
             students. Cryptologia, 26(4):283--306, 2002.

.. [Piz1980] \A. Pizer. An Algorithm for Computing Modular Forms on
             `\Gamma_0(N)`, J. Algebra 64 (1980), 340-390.

.. [Platt1976] \C. R. Platt,
               *Planar lattices and planar graphs*,
               Journal of Combinatorial Theory Series B,
               Vol 21, no. 1 (1976): 30-39.

.. [PoiReu95] Stephane Poirier, Christophe Reutenauer,
              *Algèbres de Hopf de tableaux*,
              Ann. Sci. Math. Québec, 19 (1): 79--90.
              http://www.lacim.uqam.ca/~christo/Publi%C3%A9s/1995/Alg%C3%A8bres%20de%20Hopf%20de%20tableaux.pdf

.. [PM2019] \D. Penazzi, M. Montes. "Shamash (and Shamashash)"
            https://csrc.nist.gov/CSRC/media/Projects/Lightweight-Cryptography/documents/round-1/spec-doc/ShamashAndShamashash-spec.pdf

.. [Pol2003] Robert Pollack, *On the `p`-adic `L`-function of a modular form
            at a supersingular prime*, Duke Math. J. 118 (2003), no. 3, 523-558.

.. [Pol2009] \J. Polhill,
             *Negative Latin square type partial difference sets and
             amorphic association schemes with Galois rings*,
             Journal of Combinatorial Designs 17, no. 3 (2009): 266-282.
             :doi:`10.1002/jcd.20206`.
             http://onlinelibrary.wiley.com/doi/10.1002/jcd.20206/abstract

.. [Pon2010] \S. Pon. *Types B and D affine Stanley symmetric
             functions*, unpublished PhD Thesis, UC Davis, 2010.

.. [Pons2013] Viviane Pons,
              *Combinatoire algébrique liée aux ordres sur les permutations*.
              PhD Thesis. (2013). :arxiv:`1310.1805v1`.

.. [Pons2018] Viviane Pons,
              *The Rise-Contact involution on Tamari intervals*.
              :arxiv:`1802.08335`

.. [Pop1972] \V. M. Popov. "Invariant description of linear, time-invariant
             controllable systems". SIAM Journal on Control, 10(2):252-264,
             1972. :doi:`10.1137/0310020`

.. [Pos1988] \H. Postl. 'Fast evaluation of Dickson Polynomials' Contrib. to
             General Algebra, Vol. 6 (1988) pp. 223-225

.. [Pos2005] \A. Postnikov, Affine approach to quantum Schubert
             calculus, Duke Math. J. 128 (2005) 473-509

.. [PPW2013] \D. Perkinson, J. Perlman, and J. Wilmes.
             *Primer for the algebraic geometry of sandpiles*.
             Tropical and Non-Archimedean
             Geometry, Contemp. Math., 605, Amer. Math. Soc.,
             Providence, RI, 2013.
             :arxiv:`1112.6163`

.. [Proc1999] \R. A. Proctor, *Minuscule elements of Weyl groups, the numbers game,
              and d-complete posets*. J. Algebra, 213(1):272–303, 1999.

.. [PDynk1999] \R. A. Proctor. *Dynkin diagram classification of λ-minuscule
               Bruhat lattices and of d-complete posets*. J. Algebraic Combin.,
               9(1):61-94, 1999.

.. [Proc2014] \R. A. Proctor. `d`-*complete posets generalize Young diagrams
              for the hook product formula: Partial Presentation of Proof*.
              RIMS Kôkyûroku, 1913:120-140, 2014.

.. [PR2003] Perrin-Riou, *Arithmétique des courbes elliptiques à
            réduction supersingulière en `p`*,
            Experiment. Math. 12 (2003), no. 2, 155-186.

.. [PR2015] \P. Pilarczyk and P. Réal, *Computation of cubical
            homology, cohomology, and (co)homological operations via
            chain contraction*, Adv. Comput. Math. 41 (2015), pp
            253--275.

.. [PRC2012] \G. Piret, T. Roche, and C. Carlet,
             *PICARO - a block cipher allowing efficient higher-order side-channel
             resistance*; in ACNS, (2012), pp. 311-328.

.. [PRV2017] \L.-F. Préville-Ratelle and X. Viennot,
             *The enumeration of generalized Tamari intervals*.
             Trans. Amer. Math. Soc. 369 (2017), pp 5219--5239

.. [Prototype_pattern] Prototype pattern,
                       :wikipedia:`Prototype_pattern`

.. [PeSt2011] E. Pelantová, Š. Starosta, Infinite words rich and
              almost rich in generalized palindromes, in: G. Mauri,
              A. Leporati (Eds.), Developments in Language Theory,
              volume 6795 of Lecture Notes in Computer Science,
              Springer-Verlag, Berlin, Heidelberg, 2011, pp. 406--416

.. [PS2002] Jim Pitman, Richard Stanley, *A polytope related to
            empirical distributions, plane trees, parking functions, and
            the associahedron*, J. Discrete Comput. Geom. (2002), 27:4, 603-634,
            :doi:`10.1007/s00454-002-2776-6`, :arxiv:`math/9908029`.

.. [PS2006] Dominique Poulalhon and Gilles Schaeffer,
            *Optimal coding and sampling of triangulations*,
            Algorithmica 46 (2006), no. 3-4, 505-527,
            :doi:`10.1007/s00453-006-0114-8`,
            http://www.lix.polytechnique.fr/~poulalho/Articles/PoSc_Algorithmica06.pdf

.. [PS2011] \R. Pollack, and G. Stevens.  *Overconvergent modular
            symbols and p-adic L-functions.* Annales scientifiques de
            l'École normale supérieure.
            Vol. 44. No. 1. Elsevier, 2011.

.. [PSW1996] Boris Pittel, Joel Spencer and Nicholas Wormald. *Sudden
             Emergence of a Giant k-Core in a Random
             Graph*. (1996). J. Combinatorial Theory. Ser B 67. pages
             111-151. :doi:`10.1006/jctb.1996.0036`. [Online] Available:
             http://cs.nyu.edu/cs/faculty/spencer/papers/k-core.pdf

.. [PT2009] \S. Payne, J. A. Thas.
            *Finite generalized quadrangles*.
            European Mathematical Society,
            2nd edition, 2009.

.. [PUNTOS] Jesus A. De Loera
            http://www.math.ucdavis.edu/~deloera/RECENT_WORK/puntos2000

.. [PvZ2010] \R. A. Pendavingh, S. H. M. van Zwam, Lifts of matroid
             representations over partial fields, Journal of
             Combinatorial Theory, Series B, Volume 100, Issue 1,
             January 2010, Pages 36-67

.. [PZ2008] \J. H. Palmieri and J. J. Zhang, "Commutators in the
            Steenrod algebra," New York J. Math. 19 (2013), 23-37.

.. [Pro2001] James Propp.
             *The Many Faces of Alternating Sign Matrices*,
             Discrete Mathematics and Theoretical Computer Science 43 (2001): 58
             :arxiv:`math/0208125`

.. [Propp1997] James Propp,
               *Generating Random Elements of Finite Distributive Lattices*,
               Electron. J. Combin. 4 (1997), no. 2, The Wilf Festschrift volume,
               Research Paper 15.
               http://www.combinatorics.org/ojs/index.php/eljc/article/view/v4i2r15

.. [PW2013] Robin Pemantle and Mark C. Wilson.  *Analytic
            Combinatorics in Several Variables*.  Cambridge University
            Press, 2013.

.. [PWZ1997] Marko Petkovsek, Herbert S. Wilf, Doron Zeilberger, A = B,
             AK Peters, Ltd., Wellesley, MA, USA, 1997, pp. 73--100

.. [PZGH1999] Petho A., Zimmer H.G., Gebel J. and Herrmann E.,
              Computing all S-integral points on elliptic curves
              Math. Proc. Camb. Phil. Soc. (1999), 127, 383-402

.. _ref-Q:
.. _ref-R:

**R**

.. [Rai2012] Alexander Raichev.  *Leinartas's partial fraction
             decomposition*.  :arxiv:`1206.4740`.

.. [Raj1987] \A. Rajan, Algorithmic applications of connectivity and
             related topics in matroid theory. Ph.D. Thesis,
             Northwestern university, 1987.

.. [Ram1991] Arun Ram,
             *A Frobenius formula for the characters of the Hecke algebras*.
             Invent. Math. **106** (1991), pp. 461-488.

.. [Ram1997] Arun Ram. *Seminormal representations of Weyl groups
             and Iwahori-Hecke algebras*. Proc. London Math. Soc. (3)
             **75** (1997). 99-133. :arxiv:`math/9511223v1`.
             http://www.ms.unimelb.edu.au/~ram/Publications/1997PLMSv75p99.pdf

.. [RCES1994] Ruskey, R. Cohen, P. Eades, A. Scott.
              *Alley CATs in search of good homes.*
              Congressus numerantium, 1994.
              Pages 97--110

.. [Rea2004] Nathan Reading.
             *Cambrian Lattices*.
             :arxiv:`math/0402086v2`.

.. [Rea2009] Nathan Reading, *Noncrossing partitions and the shard
             intersection order*, DMTCS Proceedings of FPSAC 2009, 745--756

.. [ReSt2020] Nathan Reading and Salvatore Stella, *An affine almost positive
              roots model*, J. Comb. Algebra Volume 4, Issue 1, 2020, pp. 1--59

.. [Red2001] Maria Julia Redondo. *Hochschild cohomology: some methods
             for computations*. Resenhas IME-USP 5 (2), 113-137
             (2001). http://inmabb.criba.edu.ar/gente/mredondo/crasp.pdfc

.. [Reg09] Oded Regev. On Lattices, Learning with Errors, Random
           Linear Codes, and Cryptography. in Journal of the ACM
           56(6). ACM 2009, :doi:`10.1145/1060590.1060603`

.. [Reg1958] \T. Regge, 'Symmetry Properties of Clebsch-Gordan
             Coefficients', Nuovo Cimento, Volume 10, pp. 544 (1958)

.. [Reg1959] \T. Regge, 'Symmetry Properties of Racah Coefficients',
             Nuovo Cimento, Volume 11, pp. 116 (1959)

.. [Reg2005] Oded Regev. On lattices, learning with errors, random
             linear codes, and cryptography. STOC, pp. 84--93,
             ACM, 2005.

.. [Ren2018] Joost Renes: Computing Isogenies Between Montgomery Curves
             Using the Action of `(0,0)`. PQCrypto 2018, pp. 229--247.
             https://eprint.iacr.org/2017/1198.pdf

.. [Reu1993] \C. Reutenauer. *Free Lie Algebras*. Number 7 in London
             Math. Soc. Monogr. (N.S.). Oxford University
             Press. (1993).

.. [Reu2003] Christophe Reutenauer. *Free Lie algebras*.
             Preprint of a chapter in the Handbook of Algebra,
             2003.
             `Downloadable from Reutenauer's website
             <http://www.lacim.uqam.ca/~christo/Publi%C3%A9s/2003/free%20Lie%20algebras.pdf>`_

.. [Rho69] John Rhodes, *Characters and complexity of finite semigroups*
           \J. Combinatorial Theory, vol 6, 1969

.. [RH2003] \J. Rasch and A. C. H. Yu, 'Efficient Storage Scheme for
            Pre-calculated Wigner 3j, 6j and Gaunt Coefficients',
            SIAM J. Sci. Comput. Volume 25, Issue 4,
            pp. 1416-1428 (2003)

.. [RH2003b] \G. G. Rose and P. Hawkes,
            *Turing: A fast stream cipher*; in FSE, (2003), pp. 290-306.

.. [Rio1958] \J. Riordan, "An Introduction to Combinatorial Analysis",
             Dover Publ. (1958)

.. [Rio2019] \S. Riou, "DryGASCON: Lightweight Cryptography Standardization
             Process round 1 submission"
             https://csrc.nist.gov/CSRC/media/Projects/Lightweight-Cryptography/documents/round-1/spec-doc/drygascon-spec.pdf

.. [Ris2016] Roswitha Rissner, "Null ideals of matrices over residue
             class rings of principal ideal domains". Linear Algebra
             Appl., **494** (2016) 44–69. :doi:`10.1016/j.laa.2016.01.004`.

.. [RL1971] \J. Rokne, P. Lancaster. Complex interval arithmetic.
            Communications of the ACM 14. 1971.

.. [RMA2009] \P. Réal and H. Molina-Abril, *Cell AT-models for digital
             volumes* in Torsello, Escolano, Brun (eds.), Graph-Based
             Representations in Pattern Recognition, Lecture Notes in
             Computer Science, volume 5534, pp. 314-3232, Springer,
             Berlin (2009).

.. [RNPA2011] \G. Rudolf, N. Noyan, D. Papp, and F. Alizadeh. Bilinear
              optimality constraints for the cone of positive
              polynomials. Mathematical Programming, Series B,
              129 (2011) 5-31.

.. [RPK1980] \S. M. Reddy, D. K. Pradhan, and J. Kuhl. "Directed graphs with
           minimal diameter and maximal connectivity", School Eng., Oakland
           Univ., Rochester MI, Tech. Rep., July 1980.

.. [RPK1983] \S. Reddy, P. Raghavan, and J. Kuhl. "A Class of Graphs for
          Processor Interconnection". *IEEE International Conference on Parallel
          Processing*, pages 154-157, Los Alamitos, Ca., USA, August 1983.

.. [Rob1991] Tom Roby, "Applications and extensions of Fomin's
             generalization of the Robinson-Schensted correspondence
             to differential posets".  Ph.D. Thesis, M.I.T.,
             Cambridge, Massachusetts, 1991.

.. [Roberts2015] David P. Roberts, *Hypergeometric Motives I*, https://icerm.brown.edu/materials/Slides/sp-f15-offweeks/Hypergeomteric_Motives,_I_]_David_Roberts,_University_of_Minnesota_-_Morris.pdf

.. [Roberts2017] David P. Roberts, *Hypergeometric motives and an unusual
   application of the Guinand-Weil-Mestre explicit formula*,
   https://www.matrix-inst.org.au/wp_Matrix2016/wp-content/uploads/2016/04/Roberts-2.pdf

.. [Roc1970] \R.T. Rockafellar, *Convex Analysis*. Princeton
             University Press, Princeton, 1970.

.. [Roe1988] John Roe, *Elliptic operators, topology and asymptotic methods*.
             2nd edition. CRC Press, 1988.

.. [Rog2018] Baptiste Rognerud,
             *Exceptional and modern intervals of the Tamari lattice*.
             :arxiv:`1801.04097`

.. [Ros1999] \K. Rosen *Handbook of Discrete and Combinatorial
             Mathematics* (1999), Chapman and Hall.

.. [Ros2002] Rosenfeld, Vladimir Raphael, 2002: Enumerating De Bruijn
             Sequences. *Communications in Math. and in Computer Chem.*

.. [Rosen2002] \M. Rosen. Number theory in function fields. Springer, 2022.

.. [Rot2001] Gunter Rote, *Division-Free Algorithms for the
             Determinant and the Pfaffian: Algebraic and Combinatorial
             Approaches*, H. Alt (Ed.): Computational Discrete
             Mathematics, LNCS 2122,
             pp. 119–135, 2001. http://page.mi.fu-berlin.de/rote/Papers/pdf/Division-free+algorithms.pdf

.. [Rot2006] Ron Roth, Introduction to Coding Theory, Cambridge
             University Press, 2006

.. [Row2006] Eric Rowell, *From quantum groups to unitary modular tensor categories*.
             In Representations of algebraic groups, quantum groups, and Lie algebras,
             Contemp. Math., **413**, Amer. Math. Soc., Providence, RI, 2006.
             :arxiv:`math/0503226`.

.. [RoStWa2009] Eric Rowell, Richard Stong and Zhenghan Wang, *On classification
        of modular tensor categories*, Comm. Math. Phys. 292, 343--389, 2009.

.. [RR1997] Arun Ram and Jeffrey Remmel. *Applications of the Frobenius
            formulas and the characters of the symmetric group and the
            Hecke algebras of type A*. J. Algebraic Combin.
            **6** (1997), 59-87.

.. [RSS] :wikipedia:`Residual_sum_of_squares`, accessed 13th
         October 2009.

.. [RS1995] Victor Reiner, Mark Shimozono, *Plactification*,
            J. Algebraic Combin. **4** (1995), pp. 331-351.

.. [RS2012] G. Rudolph and M. Schmidt, "Differential Geometry and Mathematical Physics.
            Part I. Manifolds, Lie Groups and Hamiltonian Systems", Springer, 2012.

.. [RSW2011] Victor Reiner, Franco Saliola, Volkmar Welker.
             *Spectra of Symmetrized Shuffling Operators*.
             :arxiv:`1102.2460v2`.

.. [RT1975a] Read, R. C. and Tarjan, R. E. *Bounds on Backtrack Algorithms for
             Listing Cycles, Paths, and Spanning Trees*.
             Networks, Volume 5 (1975), numer 3, pages 237-252.
             :doi:`10.1002/net.1975.5.3.237`.

.. [RT1975] Rose, D.J. and Tarjan, R.E.,
            *Algorithmic aspects of vertex elimination*,
            Proceedings of seventh annual ACM symposium on Theory of computing,
            Pages 245-254, ACM 1975. :doi:`10.1145/800116.803775`.

.. [RT1985] James Roskind and Robert Endre Tarjan.
            *A note on finding minimum-cost edge-disjoint spanning trees*.
            Mathematics of Operations Research, 10(4):701-708, 1985.
            :doi:`10.1287/moor.10.4.701`

.. [RTL76] Donald J. Rose, Robert Endre Tarjan and George S. Lueker.
           *Algorithmic aspects of vertex elimination on graphs*.
           SIAM J. Comput., 5(2), 266–283 (1976).

.. [Rub1991] \K. Rubin. The "main conjectures" of Iwasawa theory for
             imaginary quadratic fields. Invent. Math. 103 (1991),
             no. 1, 25--68.

.. [Rud1958] \M. E. Rudin. *An unshellable triangulation of a
             tetrahedron*. Bull. Amer. Math. Soc. 64 (1958), 90-91.

.. [Rus2003] Frank Ruskey. *Combinatorial Generation*. (2003).
             http://www.1stworks.com/ref/ruskeycombgen.pdf

.. [Rüt2014] Julian Rüth, *Models of Curves and Valuations*. Open Access
             Repositorium der Universität Ulm. Dissertation (2014).
             :doi:`10.18725/OPARU-3275`

.. [RV2007] Fernando Rodriguez Villegas. Experimental Number Theory.
            Oxford Graduate Texts in Mathematics 13, 2007.

.. [RW2008] Alexander Raichev and Mark C. Wilson. *Asymptotics of
            coefficients of multivariate generating functions:
            improvements for smooth points*, Electronic Journal of
            Combinatorics, Vol. 15 (2008).  R89 :arxiv:`0803.2914`.

.. [RW2012] Alexander Raichev and Mark C. Wilson. *Asymptotics of
            coefficients of multivariate generating functions:
            improvements for smooth points*. Online Journal of
            Analytic Combinatorics.  Issue 6,
            (2011). :arxiv:`1009.5715`.

.. _ref-S:

**S**

.. [Saa2011] \M-J. O. Saarinen,
             *Cryptographic Analysis of All 4 x 4-Bit S-Boxes*; in
             SAC, (2011), pp. 118-133.

.. [Sag1987] Bruce E. Sagan.  *Shifted tableaux, Schur Q-functions,
             and a conjecture of R. Stanley*.  Journal of
             Combinatorial Theory, Series A Volume 45 (1987),
             pp. 62-103.

.. [Sag2001] Bruce E. Sagan.  *The Symmetric Group*,
             2nd edition, New York 2001.

.. [Sag2011] Bruce E. Sagan,
             *The cyclic sieving phenomenon: a survey*,
             :arxiv:`1008.0790v3`

.. [Sah2000] Sartaj Sahni. *Data Structures, Algorithms, and Applications
             in Java*. McGraw-Hill, 2000.

.. [Sal1954] \G. Salmon: "A Treatise on Conic Sections",
             Chelsea Publishing Co., New York, 1954.

.. [Sal1958] \G. Salmon: "A Treatise on the Analytic Geometry of Three
             Dimensions", Vol. I, Chelsea Publishing Company, New
             York, 1958.

.. [Sal1965] \G. Salmon: "A Treatise on the Analytic Geometry of Three
             Dimensions", Vol II, Chelsea Publishing Co., New York, 1965.

.. [Sal2014] \B. Salisbury.
             The flush statistic on semistandard Young tableaux.
             :arxiv:`1401.1185`

.. [Sam2012] \P. Samanta: *Antipodal Graphs*
             :doi:`10.13140/RG.2.2.28238.46409`

.. [Saw1985] \K. Sawade.
             *A Hadamard matrix of order 268*,
             Graphs and Combinatorics 1(1) (1985): 185-187.
             :doi:`10.1007/BF02582942`

.. [Sch1961] Craige Schensted. *Longest increasing and decreasing
             subsequences*, Canadian Journal of Mathematics, Vol 13
             (1961), pp. 179--191.

.. [Sch1990] Schnyder, Walter. *Embedding Planar Graphs on the Grid*.
             Proc. 1st Annual ACM-SIAM Symposium on Discrete Algorithms,
             San Francisco (1994), pp. 138-147.

.. [Sch1996] \E. Schaefer. A simplified data encryption
             algorithm. Cryptologia, 20(1):77--84, 1996.

.. [Sch1999] Gilles Schaeffer, *Random Sampling of Large Planar Maps and Convex
             Polyhedra*, Annual ACM Symposium on Theory of Computing
             (Atlanta, GA, 1999). :doi:`10.1145/301250.301448`.

.. [Sch2003] Alexander Schrijver,
             *Combinatorial optimization: polyhedra and efficiency*,
             2003.

.. [Sch2003b] Manfred Schocker, *Multiplicities of Higher Lie Characters*.
              J. Aust. Math. Soc. 75 (2003), pp. 9-21.
              :doi:`10.1017/S144678870000344X`

.. [Sch2004] Manfred Schocker, *The descent algebra of the
             symmetric group*. Fields Inst. Comm. 40 (2004), pp. 145-161.
             http://www.mathematik.uni-bielefeld.de/~ringel/schocker-neu.ps

.. [Sch2006] Oliver Schiffmann. *Lectures on Hall algebras*,
             preprint, 2006. :arxiv:`0611617v2`.

.. [Sch2008] \A. Schilling. "Combinatorial structure of
             Kirillov-Reshetikhin crystals of type `D_n(1)`, `B_n(1)`, `A_{2n-1}(2)`".
             J. Algebra. **319** (2008). 2938-2962. :arxiv:`0704.2046`.

.. [Sch2013] Schmidt, Jens M
             "A Simple Test on 2-Vertex- and 2-Edge-Connectivity",
             Information Processing Letters, 113 (7): 241–244
             :doi:`10.2307/2303897`

.. [Sch2015] George Schaeffer. *Hecke stability and weight 1 modular forms*.
             Math. Z. 281:159–191, 2015. :doi:`10.1007/s00209-015-1477-9`

.. [Sco1985] \R. Scott,
             *Wide-open encryption design offers flexible implementations*; in
             Cryptologia, (1985), pp. 75-91.

.. [Seb2017] \J. Seberry,
             *Orthogonal designs: Hadamard matrices, quadratic forms and algebras*.
             Springer 2017. :doi:`10.1007/978-3-319-59032-5`

.. [SE1962] \N. E. Steenrod and D. B. A. Epstein, Cohomology
            operations, Ann. of Math. Stud. 50 (Princeton University
            Press, 1962).

.. [Ser1972] Jean-Pierre Serre,
             Propriétés galoisiennes des points d'ordre fini
             des courbes elliptiques.
             Invent. Math.  15  (1972), no. 4, 259--331.

.. [Ser1987] Jean-Pierre Serre,
             Sur les représentations modulaires de degré
             2 de `\text{Gal}(\bar\QQ/\QQ)`.
             Duke Math. J. 54 (1987), no. 1, 179--230.

.. [Ser1985] \C. Series. The geometry of Markoff numbers. The
             Mathematical Intelligencer, 7(3):20--29, 1985.

.. [Ser1992] \J.-P. Serre : *Lie Algebras and Lie Groups*, 2nd ed.,
             Springer (Berlin) (1992);
             :doi:`10.1007/978-3-540-70634-2`

.. [Ser2010] \F. Sergeraert, *Triangulations of complex projective
             spaces* in Scientific contributions in honor of Mirian
             Andrés Gómez, pp 507-519, Univ. La Rioja Serv. Publ., Logroño (2010).

.. [Sey1981] \P. D. Seymour, Nowhere-zero 6-flows, J. Comb. Theory Ser B,
             30 (1981), 130-135. :doi:`10.1016/0095-8956(81)90058-7`

.. [SH1995] \C. P. Schnorr and H. H. Hörner. *Attacking the
            Chor-Rivest Cryptosystem by Improved Lattice
            Reduction*. Advances in Cryptology - EUROCRYPT '95. LNCS
            Volume 921, 1995, pp 1-12.

.. [SH1995b] Bernd Sturmfels, Serkan Hosten:
             GRIN: An implementation of Grobner bases for integer programming,
             in "Integer Programming and Combinatorial Optimization",
             [E. Balas and J. Clausen, eds.],
             Proceedings of the IV. IPCO Conference (Copenhagen, May 1995),
             Springer Lecture Notes in Computer Science 920 (1995) 267-276.

.. [Sha1997] Ron Shamir, *Advanced Topics in Graph Algorithms*,
             Course material, 1997,
             `<http://www.cs.tau.ac.il/~rshamir/atga/atga.html>`_

.. [SHET2018] \O. Seker, P. Heggernes, T. Ekim, and Z. Caner Taskin.
              *Generation of random chordal graphs using subtrees of a tree*,
              :arxiv:`1810.13326v1`.

.. [Shi2002] \M. Shimozono
             *Affine type A crystal structure on tensor products of rectangles,
             Demazure characters, and nilpotent varieties*,
             J. Algebraic Combin. **15** (2002). no. 2. 151-187.
             :arxiv:`math.QA/9804039`.

.. [Shim2016] Shimada, Ichiro, *Connected components of the moduli of
            elliptic K3 surfaces*, :arxiv:`1610.04706`.

.. [Shi1971] Goro Shimura, *Introduction to the arithmetic theory of
             automorphic functions*. Publications of the Mathematical
             Society of Japan and Princeton University Press, 1971.

.. [Sho1999] Victor Shoup: *Efficient computation of minimal polynomials in
             algebraic extensions of finite fields*.
             In ISSAC '99, pp. 53–58. ACM, 1999.
             :doi:`10.1145/309831.309859`,
             https://shoup.net/papers/mpol.pdf

.. [Shr2004] \S. Shreve, *Stochastic Calculus for Finance II:
             Continuous-Time Models*.  New York: Springer, 2004

.. [SIHMAS2011] \K. Shibutani, T. Isobe, H. Hiwatari, A. Mitsuda, T. Akishita,
                and T. Shirai, *Piccolo: An ultra-lightweight block-cipher*; in
                CHES, (2011), pp. 342-457.

.. [Sil1988] Joseph H. Silverman, Computing heights on
             elliptic curves. Mathematics of Computation, Vol. 51,
             No. 183 (Jul., 1988), pp. 339-358.

.. [Sil1994] Joseph H. Silverman, Advanced topics in the arithmetic of
             elliptic curves. GTM 151, Springer-Verlag, New York, 1994.

.. [Sil2007] Joseph H. Silverman. The Arithmetic of Dynamics Systems.
             GTM 241, Springer-Verlag, New York, 2007.

.. [Sil2009] Joseph H. Silverman, The Arithmetic of Elliptic
             Curves. Second edition. Graduate Texts in Mathematics, 106.
             Springer, 2009.

.. [Sim2004] Aron Simis, "Cremona transformations and some related algebras".
             Journal of Algebra 280.1 (2004), 162-179.

.. [SK2011] \J. Spreer and W. Kühnel, "Combinatorial properties of the
            K3 surface: Simplicial blowups and slicings", Experimental
            Mathematics, Volume 20, Issue 2, 2011.

.. [SKWWHF1998] \B. Schneier, J. Kelsey, D. Whiting, D. Wagner, C. Hall,
                and N. Ferguson, *Twofish: A 128-bit block cipher*; in
                AES Submission, (1998).

.. [Sky2003] Brian Skyrms. *The stag hunt and the evolution of social
             structure*. Cambridge University Press, 2003.

.. [SLB2008] Shoham, Yoav, and Kevin Leyton-Brown. *Multiagent
             systems: Algorithmic, game-theoretic, and logical
             foundations.* Cambridge University Press, 2008.

.. [SloaHada] \N.J.A. Sloane's Library of Hadamard Matrices, at https://neilsloane.com/hadamard/

.. [SMMK2013] \T. Suzaki, K. Minematsu, S. Morioka, and E. Kobayashi,
              *TWINE: A lightweight block cipher for multiple platforms*; in
              SAC, (2012), pp. 338-354.

.. [SMS2019] \S. Sarkar, K. Mandal, D. Saha
             "Sycon v1.0 Submission to LightweightCryptographic Standards"
             https://csrc.nist.gov/CSRC/media/Projects/Lightweight-Cryptography/documents/round-1/spec-doc/sycon-spec.pdf

.. [Sor1984] \A. Sorkin, *LUCIFER: a cryptographic algorithm*;
             in Cryptologia, 8(1), pp. 22–35, 1984.

.. [Sma1995] \N.P. Smart, *The Solution of Triangularly Connected
             Decomposable Form Equations*. Math. Comp. 64 (1995), 819-840.
             :doi:`10.1090/S0025-5718-1995-1277771-4`.

.. [Sma1998] \N.P. Smart, *The algorithmic resolution of Diophantine equations*,
             Number 41 in Student Texts. London Mathematical Society, 1998.

.. [Sma1999] \N.P. Smart, *The Discrete Logarithm Problem on Elliptic Curves of Trace One*,
             Journal of Cryptology. 12. 193-196. 1999.
             :doi:`10.1007/s001459900052`.

.. [SP2010] Fernando Solano and Michal Pioro, *Lightpath Reconfiguration in WDM
            networks*, IEEE/OSA Journal of Optical Communication and Networking
            2(12):1010-1021, 2010. :doi:`10.1364/JOCN.2.001010`.

.. [Sot2011] \M. A. Soto Gomez. 2011. *Quelques propriétés topologiques des
             graphes et applications à internet et aux réseaux*.
             Ph.D. Dissertation. Univ. Paris Diderot (Paris 7).
             https://tel.archives-ouvertes.fr/tel-01259904/document

.. [Spa1966] Edwin H. Spanier, *Algebraic Topology*,
             Springer-Verlag New York, 1966.
             :doi:`10.1007/978-1-4684-9322-1`,
             ISBN 978-1-4684-9322-1.

.. [Spe1977] \E. Spence.
            *Skew-Hadamard matrices of order 2(q + 1)*,
            Discrete Mathematics 18(1) (1977): 79-85.
            :doi:`10.1016/0012-365X(77)90009-7`

.. [Spe2013] \D. Speyer, *An infinitely generated upper cluster algebra*,
             :arxiv:`1305.6867`.

.. [SPGQ2006] \F.-X. Standaert, G. Piret, N. Gershenfeld, and J.-J. Quisquater,
              *Sea: A scalable encryption algorithm for small embedded applications*; in
              CARDIS, (2006), pp. 222-236.

.. [SPRQL2004] \F.-X. Standaert, G. Piret, G. Rouvroy, J.-J. Quisquarter,
               and J.-D. Legat, *ICEBERG: An involutional cipher efficient for block
               encryption in reconfigurable hardware*; in FSE, (2004), pp. 279-299.

.. [Squ1984] \C. C. Squier. *The Burau representation is unitary*.
             Proceedings of the American Mathematical Society,
             Volume 90. Number 2, February 1984, pp. 199-202.

.. [SS1983] Shorey and Stewart. "On the Diophantine equation a
            x^{2t} + b x^t y + c y^2 = d and pure powers in recurrence
            sequences." Mathematica Scandinavica, 1983.

.. [SS1990] Bruce E. Sagan and Richard P. Stanley.
            *Robinson-Schensted algorithms for skew tableaux*.
            Journal of Combinatorial Theory, Series A 55.2 (1990) pp. 161-193.

.. [SS1992] \M. A. Shtan'ko and M. I. Shtogrin, "Embedding cubic
            manifolds and complexes into a cubic lattice", *Uspekhi
            Mat. Nauk* 47 (1992), 219-220.

.. [SS2008] Geoffrey Scott and Christopher Storm, *The coefficients
            of the Ihara zeta function*, Involve, Vol. 1 (2008), No. 2, 217-233,
            :doi:`10.2140/involve.2008.1.217`
            (http://msp.org/involve/2008/1-2/involve-v1-n2-p08-p.pdf)

.. [SS2015] Anne Schilling and Travis Scrimshaw.
            *Crystal structure on rigged configurations and the filling map*.
            Electron. J. Combin., **22(1)** (2015) #P1.73. :arxiv:`1409.2920`.

.. [SS2015II] Ben Salisbury and Travis Scrimshaw.
              *A rigged configuration model for* `B(\infty)`.
              J. Combin. Theory Ser. A, **133** (2015) pp. 29-75.
              :arxiv:`1404.6539`.

.. [SS2016] Alberto Seeger and David Sossa.
            Critical angles between two convex cones I. General theory.
            TOP, 24(1):44-65, 2016.
            :doi:`10.1007/s11750-015-0375-y`.

.. [SS2017] Ben Salisbury and Travis Scrimshaw.
            *Rigged configurations for all symmetrizable types*.
            Electron. J. Combin., **24(1)** (2017) #P1.30. :arxiv:`1509.07833`.

.. [SS2018] Ben Salisbury and Travis Scrimshaw.
            *Description of crystals for generalized Kac–Moody algebras using
            rigged configurations*.
            Sém. Lothar. Combin. **80B** (2018), Art. #20, 12 pp.

.. [SSAMI2007] \T. Shirai, K. Shibutani, T. Akishita, S. Moriai, and T. Iwata,
               *The 128-bit blockcipher CLEFIA (extended abstract)*; in
               FSE, (2007), pp. 181-195.

.. [ST1993] \P. D. Seymour and Robin Thomas,
            *Graph searching and a min-max theorem for tree-width*,
            J. Comb. Theory Ser. B 58, 1 (May 1993), 22-33.
            :doi:`10.1006/jctb.1993.1027`.

.. [ST1994] Simon, K. and Trunz, P., *A cleanup on transitive orientation*,
            Orders, Algorithms, and Applications, 1994,
            :doi:`10.1007/BFb0019427`,
            `<ftp://ftp.inf.ethz.ch/doc/papers/ti/ga/ST94.ps.gz>`_

.. [ST2010] Einar Steingrimmsson and Bridget Tenner.
            *The Moebius Function of the Permutation Pattern Poset*,
            Journal of Combinatorics 1 (2010), 39-52

.. [ST2011] \A. Schilling, P. Tingley. *Demazure crystals,
            Kirillov-Reshetikhin crystals, and the energy function*.
            Electronic Journal of Combinatorics. **19(2)**. 2012.
            :arxiv:`1104.2359`

.. [Sta1979] Richard Stanley. *Invariants of Finite Groups and their,
            applications to combinatorics*.
            Bulletin (New Series) of the American Mathematical Society,
            ***1*** no.3 (1979), 457-511.

.. [St1986] Richard Stanley. *Two poset polytopes*,
            Discrete Comput. Geom. (1986), :doi:`10.1007/BF02187680`

.. [Stap2011] Alan Stapledon. *Equivariant Ehrhart Theory*.
              Advances in Mathematics 226 (2011), no. 4, 3622-3654

.. [Sta1973] \H. M. Stark, Class-Numbers of Complex Quadratic
             Fields. In: Kuijk W. (eds) Modular Functions of One
             Variable I. Lecture Notes in Mathematics,
             vol 320. (1973), Springer, Berlin, Heidelberg

.. [Sta1993] Stahl, Saul: *The Poincaré Half-plane: A Gateway to Modern Geometry*
             Jones & Bartlett Learning, 1993. ISBN 086720298X, 9780867202984

.. [Sta1995] \R. P. Stanley, *A symmetric function generalization
             of the chromatic polynomial of a graph*, Adv. Math., ***111***
             no.1 (1995), 166-194. :doi:`10.1006/aima.1995.1020`.

.. [Sta2002] Richard P. Stanley,
             *The rank and minimal border strip decompositions of a
             skew partition*,
             J. Combin. Theory Ser. A 100 (2002), pp. 349-375.
             :arxiv:`math/0109092v1`.

.. [Sta2007] Stanley, Richard: *Hyperplane Arrangements*, Geometric
             Combinatorics (E. Miller, V. Reiner, and B. Sturmfels,
             eds.), IAS/Park City Mathematics Series, vol. 13,
             American Mathematical Society, Providence, RI, 2007,
             pp. 389-496.

.. [EnumComb1] Stanley, Richard P.
               *Enumerative Combinatorics, volume 1*,
               Second Edition,
               Cambridge University Press (2011).
               http://math.mit.edu/~rstan/ec/ec1/

.. [EnumComb2] Stanley, Richard P.
               *Enumerative Combinatorics, volume 2*.
               Cambridge University Press (1999).
               http://math.mit.edu/~rstan/ec/

.. [Star2011] Š. Starosta, *On Theta-palindromic Richness*,
              Theoret. Comp. Sci. 412 (2011) 1111--1121

.. [St2011b] \W. Stein, *Toward a Generalization of the Gross-Zagier
            Conjecture*, Int Math Res Notices (2011),
            :doi:`10.1093/imrn/rnq075`

.. [St2007] \W. Stein. *Modular Forms, a Computational Approach*.
            With an appendix by Paul E. Gunnells.
            AMS Graduate Studies in Mathematics, Volume 79, 2007.
            :doi:`10.1090/gsm/079`

.. [Sei2002] \T. R. Seifullin, *Computation of determinants, adjoint
             matrices, and characteristic polynomials without division*
             :doi:`10.1023/A:1021878507303`

.. [Spe1975] \E. Spence.
            *Hadamard matrices from relative difference sets*,
            Journal of Combinatorial Theory, Series A 19(3) (1975): 287-300.
            :doi:`10.1016/0097-3165(75)90054-0`

.. [ST1981] \J. J. Seidel and D. E. Taylor,
            *Two-graphs, a second survey*.
            Algebraic methods in graph theory, Vol. I, II (Szeged, 1978),
            pp. 689--711, Colloq. Math. Soc. János Bolyai, 25,
            North-Holland, Amsterdam-New York, 1981.

.. [Stan2009] Richard Stanley,
              *Promotion and evacuation*,
              Electron. J. Combin. 16 (2009), no. 2, Special volume in honor of
              Anders Björner,
              Research Paper 9, 24 pp.

.. [Ste1996] John R. Stembridge, *On the fully commutative elements of Coxeter
             groups*, Journal of Algebraic Combinatorics, 5,  pp. 355-385

.. [Ste1998] John R. Stembridge, *The enumeration of the fully commutative
             elements of Coxeter groups*, Journal of Algebraic Combinatorics,
             7,  pp. 291-320.

.. [Ste2003] John R. Stembridge, *A local characterization of
             simply-laced crystals*, Transactions of the American
             Mathematical Society, Vol. 355, No. 12 (Dec., 2003),
             pp. 4807--4823

.. [Stich2009] Stichtenoth, Henning. *Algebraic function fields and codes*.
               Vol. 254. Springer Science & Business Media, 2009.

.. [Sti2006] Douglas R. Stinson. *Cryptography: Theory and
             Practice*. 3rd edition, Chapman \& Hall/CRC, 2006.

.. [Sto1998] \A. Storjohann, An O(n^3) algorithm for Frobenius normal
             form. Proceedings of the International Symposium on
             Symbolic and Algebraic Computation (ISSAC'98), ACM Press,
             1998, pp. 101-104.

.. [Sto2000] \A. Storjohann, Algorithms for Matrix Canonical
             Forms. PhD Thesis. Department of Computer Science, Swiss
             Federal Institute of Technology -- ETH, 2000.

.. [Sto2011] \A. Storjohann, Email Communication. 30 May 2011.

.. [Str1969] Volker Strassen. Gaussian elimination is not
             optimal. Numerische Mathematik, 13:354-356, 1969.

.. [Striker2011] \J. Striker. *A unifying poset perspective on
                 alternating sign matrices, plane partitions, Catalan objects,
                 tournaments, and tableaux*, Advances in Applied Mathematics 46
                 (2011), no. 4, 583-609. :arxiv:`1408.5391`

.. [Str2015] Jessica Striker.
             *The toggle group, homomesy, and the Razumov-Stroganov correspondence*,
             Electron. J. Combin. 22 (2015) no. 2
             :arxiv:`1503.08898`

.. [Stu1987] \J. Sturm, On the congruence of modular forms, Number
             theory (New York, 1984-1985), Springer, Berlin, 1987,
             pp. 275-280.

.. [Stu1993] \B. Sturmfels, Algorithms in invariant theory, Springer-Verlag,
             1993.

.. [Stu1995] Bernd Sturmfels,
             Grobner Bases and Convex Polytopes
             AMS University Lecture Series Vol. 8 (01 December 1995)

.. [Stu1997] Bernd Sturmfels,
             Equations defining toric varieties,
             Algebraic Geometry - Santa Cruz 1995,
             Proc. Sympos. Pure Math., 62, Part 2,
             Amer. Math. Soc., Providence, RI, 1997,
             pp. 437-449.

.. [Stu2008] \C. Stump -- More bijective Catalan combinatorics on
             permutations and on colored permutations, Preprint.
             :arxiv:`0808.2822`.

.. [STW2013] \J. Schejbal, E. Tews, and J. Wälde,
             *Reverse engineering of chiasmus from gstool*; in
             30c3, (2013).

.. [STW2016] \C. Stump, H. Thomas, N. Williams. *Cataland II*, in
             preparation, 2016.

.. [STW2018] Christian Stump, Hugh Thomas and Nathan Williams,
             *Cataland: why the fuss?*, 2018. :arxiv:`1503.00710`

.. [SU2014] Christopher Skinner and Eric Urban,
            The Iwasawa main conjectures for GL2.
            Invent. Math. 195 (2014), no. 1, 1-277.

.. [sudoku:escargot]  "Al Escargot", due to Arto Inkala,
                      http://timemaker.blogspot.com/2006/12/ai-escargot-vwv.html

.. [sudoku:norvig] Perter Norvig, "Solving Every Sudoku Puzzle",
                   http://norvig.com/sudoku.html

.. [sudoku:royle]  Gordon Royle, "Minimum Sudoku",
                   http://people.csse.uwa.edu.au/gordon/sudokumin.php

.. [sudoku:top95]  "95 Hard Puzzles", http://magictour.free.fr/top95,
                   or http://norvig.com/top95.txt

.. [sudoku:wikipedia]  "Near worst case",
                       :wikipedia:`Algorithmics_of_sudoku`

.. [Sulzgr2017] Robin Sulzgruber,
                *Inserting rim-hooks into reverse plane partitions*,
                :arxiv:`1710.09695v1`.

.. [Sun1994] Sheila Sundaram, *The Homology Representations of the Symmetric
             Group on Cohen-Macaulay Subposets of the Partition Lattice*,
             Advances in Mathematics, 1994 (104), 225-296.

.. [Sun2010] Yi Sun. *The McKay correspondence*.
             http://www.math.miami.edu/~armstrong/686sp13/McKay_Yi_Sun.pdf
             2010

.. [Sut2002] Ruedi Suter.
             *Young's Lattice and Dihedral Symmetries*.
             Europ. J. Combinatorics (2002) 23, 233--238.
             http://www.sciencedirect.com/science/article/pii/S0195669801905414

.. [Sut2012] Sutherland. A local-global principle for rational
             isogenies of prime degree. Journal de Théorie des Nombres de Bordeaux,
             2012.

.. [Suth2008] Andrew V. Sutherland, *Structure computation and discrete
              logarithms in finite abelian p-groups*.
              Mathematics of Computation **80** (2011), pp. 477-500.
              :arxiv:`0809.3413v3`.

.. [SV1970] \H. Schneider and M. Vidyasagar. Cross-positive matrices. SIAM
            Journal on Numerical Analysis, 7:508-519, 1970.

.. [SV2000] \J. Stern and S. Vaudenay,
            *CS-Cipher*; in
            First Open NESSIE Workshop, (2000).

.. [SV2013] Silliman and Vogt. "Powers in Lucas Sequences via Galois
            Representations." Proceedings of the American Mathematical
            Society, 2013. :arxiv:`1307.5078v2`

.. [SW1999] Steger, A. and Wormald, N. *Generating random
            regular graphs quickly*. Prob. and Comp. 8 (1999), pp 377-396.
            :doi:`10.1017/S0963548399003867`.

.. [SW2002] William Stein and Mark Watkins, *A database of elliptic
            curves---first report*. In *Algorithmic number theory
            (ANTS V), Sydney, 2002*, Lecture Notes in Computer Science
            2369, Springer, 2002,
            p267--275. http://modular.math.washington.edu/papers/stein-watkins/

.. [SW2012] John Shareshian and Michelle Wachs.
            *Chromatic quasisymmetric functions and Hessenberg varieties*.
            Configuration Spaces. CRM Series. Scuola Normale Superiore.
            (2012) pp. 433-460. :doi:`10.1007/978-88-7642-431-1_20`.
            http://www.math.miami.edu/~wachs/papers/chrom.pdf

.. [SW2013] \W. Stein and C. Wuthrich, Algorithms
            for the Arithmetic of Elliptic Curves using Iwasawa Theory
            Mathematics of Computation 82 (2013), 1757-1792.

.. [St1922] Ernst Steinitz, *Polyeder und Raumeinteilungen*.
            In *Encyclopädie der Mathematischen Wissenschaften*, Franz Meyer
            and Hand Mohrmann, eds., volume 3, *Geometrie, erster Teil, zweite Hälfte*,
            pp. 1--139, Teubner, Leipzig, 1922

.. [SU2009] \J. Smillie and C. Ulcigrai. Symbolic coding for linear
            trajectories in the regular octagon, :arxiv:`0905.0871`, 2009.

.. [Swe1969] Moss Sweedler. Hopf algebras. W.A. Benjamin, Math Lec
             Note Ser., 1969.

.. [SWJ2008] Fatima Shaheen, Michael Wooldridge, and Nicholas
             Jennings. *A linear approximation method for the Shapley
             value.* Artificial Intelligence 172.14 (2008): 1673-1699.

.. [SWW1972] \A. Street, W. Wallis, J. Wallis,
             Combinatorics: Room squares, sum-free sets, Hadamard matrices.
             Lecture notes in Mathematics 292 (1972).

.. [Sys1987] Maciej M. SysŁo,
             *Minimizing the jump number for partially-ordered sets: a
             graph-theoretic approach, II*.
             Discrete Mathematics,
             Volume 63, Issues 2-3, 1987, Pages 279-295.

.. [SYYTIYTT2002] \T. Shimoyama, H. Yanami, K. Yokoyama, M. Takenaka, K. Itoh,
                  \J. Yajima, N. Torii, and H. Tanaka, *The block cipher SC2000*; in
                  FSE, (2001), pp. 312-327.

.. [Sz1969] \G. Szekeres,
            Tournaments and Hadamard matrices,
            Enseignement Math. (2) 15(1969), 269-278

.. [SZ1994] Bruno Salvy and Paul Zimmermann. Gfun: a Maple package for
            the manipulation of generating and holonomic functions in
            one variable. ACM transactions on mathematical software,
            20.2:163-177, 1994.

.. [SZ2001] \M. Shimozono, M. Zabrocki,
            Hall-Littlewood vertex operators and generalized Kostka polynomials.
            Adv. Math. 158 (2001), no. 1, 66-85.

.. [Sze1988] \G. Szekeres.
            *A note on skew type orthogonal ±1 matrices*,
            Combinatorics, Colloquia Mathematica Societatis, Janos Bolyai, 52 (1988): 489-498.

.. _ref-T:

**T**

.. [Tak1999] Kisao Takeuchi, Totally real algebraic number fields of
             degree 9 with small discriminant, Saitama Math. J.  17
             (1999), 63--85 (2000).

.. [Tam1962] Dov Tamari.
             *The algebra of bracketings and their enumeration*.
             Nieuw Arch. Wisk. (1962).

.. [Tar1976] Robert E. Tarjan, *Edge-disjoint spanning trees and
             depth-first search*, Acta Informatica 6 (2), 1976,
             171-185, :doi:`10.1007/BF00268499`.

.. [Tarjan72] R.E. Tarjan. Depth-First Search and Linear Graph
              Algorithms. SIAM J. Comput. 1(2): 146-160 (1972).

.. [Tate1975] John Tate, *Algorithm for determining the type of a
              singular fiber in an elliptic pencil.
              Modular functions of one variable*, IV, pp. 33--52.
              Lecture Notes in Math., Vol. 476, Springer, Berlin, 1975.

.. [Tate1966] John Tate, *On the conjectures of Birch and Swinnerton-Dyer and
              a geometric analog*. Seminaire Bourbaki, Vol. 9,
              Exp. No. 306, 1966.

.. [Tate1966b] John Tate, *Endomorphisms of Abelian Varieties over
               Finite Fields*. Inventiones Math. 2, 134-144, 1966.

.. [TB1997] Lloyd N. Trefethen and David Bau III, *Numerical Linear
            Algebra*, SIAM, Philadelphia, 1997.

.. [TCHP2008] Marc Tedder, Derek Corneil, Michel Habib and Christophe Paul,
              *Simple, linear-time modular decomposition*, 2008.
              :arxiv:`0710.3901`.

.. [Tee1997] Tee, Garry J. "Continuous branches of inverses of the 12
             Jacobi elliptic functions for real
             argument". 1997. https://researchspace.auckland.ac.nz/bitstream/handle/2292/5042/390.pdf.

.. [Ter2011] Audrey Terras, *Zeta functions of graphs: a stroll through
             the garden*, Cambridge Studies in Advanced Mathematics, Vol. 128,
             2011.

.. [Terwilliger2011] Paul Terwilliger. *The universal Askey-Wilson algebra*.
                     SIGMA **7** (2011), 069, 24 pages. :arxiv:`1104.2813`.

.. [Ter2021] Paul Terwilliger. *The alternating central extension of the*
             `q`*-Onsager algebra*. Preprint, :arxiv:`2103.03028` (2021).

.. [Ter2021b] Paul Terwilliger. *The alternating central extension of the
              Onsager Lie algebra*. Preprint, :arxiv:`2104.08106` (2021).

.. [TP1994] \J. Thas, S. Payne, *Spreads and ovoids in finite generalized
            quadrangles*. Geometriae Dedicata, Vol. 52, pp. 227-253, 1994.

.. [Tho2010] \T. Thongjunthug, Computing a lower bound for the canonical
             height on elliptic curves over number fields, Math. Comp. 79
             (2010), pages 2431-2449.

.. [Tho2011] Anders Thorup. *ON THE INVARIANTS OF THE SPLITTING ALGEBRA*,
             2011, :arxiv:`1105.4478`

.. [TIDES] \A. Abad, R. Barrio, F. Blesa, M. Rodriguez. TIDES tutorial:
           Integrating ODEs by using the Taylor Series Method
           (http://www.unizar.es/acz/05Publicaciones/Monografias/MonografiasPublicadas/Monografia36/IndMonogr36.htm)

.. [TingleyLN] Peter Tingley. *Explicit* `\widehat{\mathfrak{sl}}_n` *crystal
               maps between cylindric plane partitions, multi-partitions, and
               multi-segments*. Lecture notes.
               http://webpages.math.luc.edu/~ptingley/lecturenotes/explicit_bijections.pdf

.. [Tingley2007] Peter Tingley. *Three combinatorial models for*
                 `\widehat{\mathfrak{sl}}_n` *crystals, with applications
                 to cylindric plane partitions*.
                 International Mathematics Research Notices. (2007).
                 :arxiv:`0702062v3`.

.. [TK2013] \F. W. Takes and W. A. Kosters. *Computing the eccentricity
            distribution of large graphs*. Algorithms 6:100-118 (2013).
            :doi:`10.3390/a6010100`.

.. [TOPCOM] \J. Rambau, TOPCOM
            <http://www.rambau.wm.uni-bayreuth.de/TOPCOM/>.

.. [TTWL2009] Trebst, Troyer, Wang and Ludwig, A short introduction to
              Fibonacci anyon models, :arxiv:`0902.3275`.

.. [Tur1974] \R. J. Turyn *Hadamard matrices, Baumert-Hall units,
             four-symbol sequences, pulse compression, and surface wave encodings*.
             Journal of Combinatorial Theory, Series A 16.3 (1974), pp 313–333.
             :doi:`10.1016/0097-3165(74)90056-9`

.. [TW1980] \A.D. Thomas and G.V. Wood, Group Tables (Exeter: Shiva
            Publishing, 1980)

.. [TY1984] Robert Endre Tarjan, Mihalis Yannakakis. *Simple linear-time
            algorithms to test chordality of graphs, test acyclicity of
            hypergraphs, and selectively reduce acyclic hypergraphs*.
            SIAM Journal on Computing, 13:566-579, 1984.
            :doi:`10.1137/0213035`

.. [TY2009] Hugh Thomas and Alexander Yong, *A jeu de taquin theory for
            increasing tableaux, with applications to K-theoretic Schubert
            calculus*, Algebra and Number Theory 3 (2009), 121-148,
            https://projecteuclid.org/euclid.ant/1513797353

.. _ref-U:

**U**

.. [UDCIKMP2011] \M. Ullrich, C. De Canniere, S. Indesteege, Ö. Kücük, N. Mouha, and
                 \B. Preenel, *Finding Optimal Bitsliced Implementations of 4 x 4-bit
                 S-boxes*; in SKEW, (2011).

.. [Ukko1995] \E. Ukkonen, *On-line construction of suffix trees*,
              Algorithmica, 1995, volume **14**, number 3, pages 249--260.

.. [UNITTEST] unittest -- Unit testing framework --
              https://docs.python.org/library/unittest.html

.. [U.S1998] \U.S. Department Of Commerce/National Institute of Standards and Technology,
             *Skipjack and KEA algorithms specifications, v2.0*, (1998).

.. [U.S1999] \U.S. Department Of Commerce/National Institute of Standards and Technology,
             *Data Encryption Standard*, (1999).
             https://csrc.nist.gov/CSRC/media/Publications/fips/46/3/archive/1999-10-25/documents/fips46-3.pdf

.. _ref-V:

**V**

.. [Vai1994] \I. Vaisman, *Lectures on the Geometry of Poisson
             Manifolds*, Springer Basel AG (Basel) (1994);
             :doi:`10.1007/978-3-0348-8495-2`

.. [Var1984] \V. S. Varadarajan. *Lie groups, Lie algebras, and their
             representations*. Reprint of the 1974 edition. Graduate Texts in
             Mathematics, 102. Springer-Verlag, New York, 1984.

.. [Vat2008] \D. Vatne, *The mutation class of* `D_n` *quivers*, :arxiv:`0810.4789v1`.

.. [Vazirani2002] Monica Vazirani. *Parameterizing Hecek algebra modules:
                  Bernstein-Zelevinsky multisegments, Kleshchev
                  multipartitions, and crystal graphs*. Transform. Groups
                  **7** (2002). pp. 267-303. :arxiv:`0107052v1`,
                  :doi:`10.1007/s00031-002-0014-1`.

.. [VB1996] \E. Viterbo, E. Biglieri. *Computing the Voronoi Cell of a
            Lattice: The Diamond-Cutting Algorithm*. IEEE Transactions
            on Information Theory, 1996.

.. [VBB1992] Marc Van Barel and Adhemar Bultheel. "A general module theoretic
             framework for vector M-Padé and matrix rational interpolation."
             Numer. Algorithms, 3:451-462, 1992.
             :doi:`10.1007/BF02141952`

.. [VDKT2016] \E. R. van Dam, J. H. Koolen, H. Tanaka, *Distance Regular graphs*
              The Electronic Journal of Combinatorics. 2016

.. [Ver] Helena Verrill, "Fundamental domain drawer", Java program,
         http://www.math.lsu.edu/~verrill/

.. [Vie1979] Gérard Viennot. *Permutations ayant une forme
             donnée*.  Discrete Mathematics 26.3 (1979): 279-284.

.. [Vie1983] Xavier G. Viennot.  *Maximal chains of subwords and
             up-down sequences of permutations*.  Journal of
             Combinatorial Theory, Series A Volume 34, (1983),
             pp. 1-14.

.. [VJ2004] \S. Vaudenay and P. Junod,
            *Device and method for encrypting and decryptiong a block of data
            Fox, a New Family of Block Ciphers*, (2004).

.. [VO2005] \A. M. Vershik, A. Yu. Okounkov.
            *A New Approach to the Representation Theory of the Symmetric
            Groups. 2*, 2005. :arxiv:`math/0503040v3`.

.. [Voe2003] \V. Voevodsky, Reduced power operations in motivic
             cohomology, Publ. Math. Inst. Hautes Études Sci. No. 98
             (2003), 1-57.

.. [Voi2008] John Voight, Enumeration of totally real number fields of
            bounded root discriminant, Lect. Notes in Comp. Sci. 5011
            (2008).

.. [Voi2012] \J. Voight. Identifying the matrix ring: algorithms for
             quaternion algebras and quadratic forms, to appear.

.. [VS06]   \G.D. Villa Salvador. Topics in the Theory of Algebraic Function
<<<<<<< HEAD
            Fields. Birkhäuser, 2006.
=======
            Fields. Birkh\"auser, 2006.
>>>>>>> 1346b219

.. [VW1994] Leonard Van Wyk. *Graph groups are biautomatic*. J. Pure
            Appl. Alg. **94** (1994). no. 3, 341-352.

.. _ref-W:

**W**

.. [Wac2003] Wachs, "Topology of Matching, Chessboard and General
             Bounded Degree Graph Complexes" (Algebra Universalis
             Special Issue in Memory of Gian-Carlo Rota, Algebra
             Universalis, 49 (2003) 345-385)

.. [Wal1960] \C. T. C. Wall, "Generators and relations for the
             Steenrod algebra," Ann. of Math. (2) **72** (1960),
             429-444.

.. [Wal1970] David W. Walkup, "The lower bound conjecture for 3- and
             4-manifolds", Acta Math. 125 (1970), 75-107.

.. [Wal2001] Timothy Walsh, *Gray codes for involutions*, J. Combin.
             Math. Combin. Comput. **36** (2001), 95-118.
             http://www.info2.uqam.ca/~walsh_t/papers/Involutions%20paper.pdf

.. [Walton1990] Mark A. Walton. *Fusion rules in Wess-Zumino-Witten models*.
                Nuclear Phys. B **340** (1990).

.. [Wam1999] van Wamelen, Paul. *Examples of genus two CM curves defined
             over the rationals*. Math. Comp. 68 (1999), no. 225, 307--320.

.. [Wam1999b] \P. van Wamelen, Pari-GP code, section "thecubic"
              https://www.math.lsu.edu/~wamelen/Genus2/FindCurve/igusa2curve.gp

.. [Wan1998] Daqing Wan, "Dimension variation of classical and p-adic
             modular forms", Invent. Math. 133, (1998) 449-463.

.. [Wan2010] Zhenghan Wang. Topological quantum
             computation. Providence, RI: American Mathematical
             Society (AMS), 2010. ISBN 978-0-8218-4930-9

.. [Was1997] \L. C. Washington, *Cyclotomic Fields*, Springer-Verlag,
             GTM volume 83, 1997.

.. [Watkins] Mark Watkins, *Hypergeometric motives over Q and their
             L-functions*, http://magma.maths.usyd.edu.au/~watkins/papers/known.pdf

.. [Wat2003] Joel Watson. *Strategy: an introduction to game
             theory*. WW Norton, 2002.

.. [Wat2010] Watkins, David S. Fundamentals of Matrix Computations,
             Third Edition.  Wiley, Hoboken, New Jersey, 2010.

.. [Web2007] James Webb. *Game theory: decisions, interaction and
             Evolution*. Springer Science & Business Media, 2007.

.. [WegSem2010] Elias Wegert and Gunter Semmler.
                *Phase plots of complex functions: a journey in illustration*.
                Notices of the AMS, 58: 768--780, 2010.

.. [Weh1998] \J. Wehler. Hypersurfaces of the Flag Variety: Deformation
             Theory and the Theorems of Kodaira-Spencer, Torelli,
             Lefschetz, M. Noether, and Serre. Math. Z. 198 (1988), 21-38.

.. [WELLS]   Elliot Wells. Computing the Canonical Height of a Point in Projective Space.
             :arxiv:`1602.04920v1` (2016).

.. [Wei1994] Charles A. Weibel, *An introduction to homological
             algebra*. Cambridge Studies in Advanced Math., vol. 38,
             Cambridge Univ. Press, 1994.

.. [Wel1988] Dominic Welsh, *Codes and Cryptography*. Oxford Sciences
             Publications, 1988

.. [Wer1998] Annette Werner, Local heights on abelian varieties and
             rigid analytic uniformization, Doc. Math. 3 (1998), 301-319.

.. [Wes2017] Bruce Westbury.
             *Coboundary categories and local rules*,
             The Electronic Journal of Combinatorics, *25* (2018)

.. [WFYTP2008] \D. Watanable, S. Furuya, H. Yoshida, K. Takaragi, and B. Preneel,
               *A new keystream generator MUGI*; in
               FSE, (2002), pp. 179-194.

.. [Whi1932] \H. Whitney, *Congruent graphs and the connectivity of graphs*,
             American Journal of Mathematics,
             pages 150--168, 1932,
             `available on JSTOR <http://www.jstor.org/stable/2371086>`_

.. [Whi1971] \A. Whiteman.
            *An infinite family of skew Hadamard matrices*,
            Pacific Journal of Mathematics 38(3) (1971): 817-822.
            :doi:`10.2140/pjm.1971.38.817`

.. [White2015] Noah White.
               *The monodromy of real Bethe vectors for the Gaudin model*.
               J. Combin. Algebra, **2** no. 3 (2018). pp. 259-300.
               :arxiv:`1511.04740`.

.. [Wich1997] Tim Wichmann. Der FGLM Algorithmus - verallgemeinert und implementiert in Singular
              Diploma Thesis (University of Kaiserslautern), 1997.

.. [Wie2000] \B. Wieland. *A large dihedral symmetry of the set of
             alternating sign matrices*. Electron. J. Combin. 7 (2000).

.. [Wilson2008] Steve Wilson. *Rose Window Graphs*. Ars Mathematica
                Contemporanea 1(1):7-19, 2008.
                :doi:`10.26493/1855-3974.13.5bb`

.. [Wilson2016] \A. T. Wilson. *An extension of MacMahon's Equidistribution
                Theorem to ordered multiset partitions*. Electron. J. Combin.,
                **23** (1) (2016).

.. [Wil2010] \M. Willis. A direct way to find the right key of
             a semistandard Young tableau. :arxiv:`1110.6184v1`.

.. [Wil2013] Harold Williams. *Q-systems, factorization dynamics, and the
             twist automorphism*. Int. Math. Res. Not. (2015) no. 22,
             12042--12069. :doi:`10.1093/imrn/rnv057`.

.. [Wol1974] W. A. Wolovich. "Linear Multivariable Systems", Applied
             Mathematical Sciences (volume 11). Springer-Verlag New-York, 1974.
             :doi:`10.1007/978-1-4612-6392-0`

.. [Woo1998] \R. M. W. Wood, "Problems in the Steenrod algebra,"
             Bull. London Math. Soc. 30 (1998), no. 5, 449-517.

.. [Wor1984] Worley, Dale Raymond, *A theory of shifted Young
             tableaux*. Dissertation, Massachusetts Institute of
             Technology, 1984.

.. [WPNBBAtl] \R. A. Wilson, R. A. Parker, S. Nickerson, J. N. Bray,
              \T. Breuer, *AtlasRep, a GAP interface to the atlas
              of group representations*.
              http://www.math.rwth-aachen.de/~Thomas.Breuer/atlasrep

.. [WP-Bessel] :wikipedia:`Bessel_function`

.. [WP-Error] :wikipedia:`Error_function`

.. [WP-Struve] :wikipedia:`Struve_function`

.. [WROM1986] Wright, Robert Alan; Richmond, Bruce; Odlyzko, Andrew;
              McKay, Brendan D.
              *Constant time generation of free trees*.
              SIAM J. Comput. 15 (1986), no. 2, 540--548.
              :doi:`10.1137/0215039`.

.. [WSK1997] \D. Wagner, B. Schneier, and J. Kelsey,
             *Cryptoanalysis of the cellular encryption algorithm*; in
             CRYPTO, (1997), pp. 526-537.

.. [Wu2009] Hongjun Wu, *The Hash Function JH*;
            submitted to NIST, (2008), available at
            http://www3.ntu.edu.sg/home/wuhj/research/jh/jh_round3.pdf

.. [Wu2004] Wuthrich, Christian. *On p-adic heights in families of
            elliptic curves*. Journal of the London Mathematical
            Society, 70(1), 23-40, (2004).

.. [Wu2018] Wuthrich, Christian.
            *Numerical modular symbols for elliptic curves*.
            Math. Comp. 87 (2018), no. 313, 2393–2423.

.. [Wall71] \J. Wallis, *A skew-Hadamard matrix of order 92*,
            Bull. Aust. Math. Soc. **5** (1971), 203-204

.. [WW1972] \J. Wallis and A.L. Whiteman,
            Some classes of Hadamard matrices with constant diagonal,
            Bull. Austral. Math. Soc. **7** (1972), 233-249

.. [WW1991] Michelle Wachs and Dennis White, *p, q-Stirling numbers
            and set partition statistics*, Journal of Combinatorial
            Theory, Series A 56.1 (1991): 27-46.

.. [WW2005] Ralf-Philipp Weinmann and Kai Wirt,
            *Analysis of the DVB Common Scrambling Algorithm*; in
            IFIP TC-6 TC-11, (2005).

.. [WZ2011] \W. Wu and L. Zhang, *The LBlock family of block ciphers*;
            in ACNS, (2011), pp. 327-344.

.. [WZY2015] Wenling Wu, Lei Zhang, and Xiaoli Yu, *The DBlock family of block ciphers*;
             in Science China Information Sciences, (2015), pp. 1-14.

.. _ref-X:

**X**

.. [XP1994] Deng Xiaotie, and Christos Papadimitriou. *On the
            complexity of cooperative solution concepts.* Mathematics
            of Operations Research 19.2 (1994): 257-266.

.. _ref-Y:

**Y**

.. [Yamada2007] Daisuke Yamada. *Scattering rule in soliton cellular automaton
                associated with crystal base of* `U_q(D_4^{(3)})`.
                \J. Math. Phys., **48** (4):043509, 28, (2007).

.. [Yen1970] Yen, Jin Y. (1970). *An algorithm for finding shortest routes from
             all source nodes to a given destination in general networks*.
             Quarterly of Applied Mathematics. 27 (4): 526–530.
             :doi:`10.1090/qam/253822`

.. [Yip2018] Yip, Martha. "Rook placements and Jordan forms of
             upper-triangular nilpotent matrices."
             Electronic J. Comb. 25(1) (2018) #P1.68. :arxiv:`1703.00057`.

.. [Yu2007] \K. Yu, *p-adic logarithmic forms and group varieties. III.*
            Forum Math., 19(2):187–280, 2007.

.. [Yu2022] Runze Yu. *linearity of generalized cactus groups*.
            Preprint, :arxiv:`2202.00860` (2022).

.. [Yun1976] Yun, David YY. On square-free decomposition
             algorithms. In Proceedings of the third ACM symposium on
             Symbolic and algebraic computation, pp. 26-35. ACM, 1976.

.. [Yuz1993] Sergey Yuzvinsky, "The first two obstructions to the
             freeness of arrangements", Transactions of the American
             Mathematical Society, Vol. 335, **1** (1993)
             pp. 231--244.

.. [YWHWXSW2014] \D. Ye, P. Wang, L. Hu, L. Wang, Y. Xie, S. Sun, and P. Wang,
                 *Panda v1*; in CAESAR Competition, (2014).

.. [YT2002] \F. Yura and T. Tokihiro,
            *On a periodic soliton cellular automaton*, J. Phys. A: Math. Gen.
            **35** (2002) 3787-3801.

.. [YYT2003] \D. Yoshihara, F. Yura, and T. Tokihiro,
             *Fundamental cycle of a periodic box-ball system*, J. Phys. A:
             Math. Gen. **36** (2003) 99-121.

.. _ref-Z:

**Z**

.. [Zag2008]  \D. Zagier, *Elliptic Modular Forms and Their Applications*,
          In: Ranestad K. (eds) The 1-2-3 of Modular Forms. Universitext.
          Springer, Berlin, Heidelberg. (2008) :doi:`10.1007/978-3-540-74119-0_1`

.. [ZBLRYV2015] \W. Zhang, Z. Bao, D. Lin, V. Rijmen, B. Yang, and I. Verbauwhede,
                *RECTANGLE: A bit-slice lightweight block cipher suitable for
                multiple platforms*; in
                Science China Information Sciences, (2015), pp. 1-15.

.. [ZBN1997] \C. Zhu, R. H. Byrd and J. Nocedal. L-BFGS-B: Algorithm
             778: L-BFGS-B, FORTRAN routines for large scale bound
             constrained optimization. ACM Transactions on
             Mathematical Software, Vol 23, Num. 4, pp.550--560, 1997.

.. [ZC2005] Afra Zomorodian and Gunnar Carlsson
            "Computing Persistent Homology",
            Discrete and Computational Geometry (2005)
            :doi:`10.1007/s00454-004-1146-y`

.. [ZDYBXJZ2019] \W. Zhang, T. Ding, B. Yang, Z. Bao, Z. Xiang, F. Ji, X. Zhao.
                 *KNOT: Algorithm Specifications and Supporting Document*
                 https://csrc.nist.gov/CSRC/media/Projects/Lightweight-Cryptography/documents/round-1/spec-doc/KNOT-spec.pdf

.. [Zei2011] Doron Zeilberger. *The C-finite ansatz*. The Ramanujan Journal
             (2011): 1-10. :doi:`10.1007/s11139-012-9406-6`

.. [Zha2019] Bin Zhang. *Fountain: A Lightweight Authenticated Cipher (v1)*
             https://csrc.nist.gov/CSRC/media/Projects/Lightweight-Cryptography/documents/round-1/spec-doc/fountain-spec.pdf

.. [Zhedanov1991] \A.S. Zhedanov.
                  *"Hidden symmetry" of the Askey–Wilson polynomials*,
                  Theoret. and Math. Phys. **89** (1991), 1146--1157.
                  :doi:`10.1007/BF01015906`

.. [ZF2012] Jin-Xin Zhou and Yan-Quan Feng. *Cubic Vertex-Transitive
            Non-Cayley Graphs of Order 8p*. The Electronic Journal of
            Combinatorics, 19(1), P53, 2012. :doi:`10.37236/2087`

.. [Zie1959] \N. Zierler. *Linear Recurring Sequences*.
             Journal of the Society for Industrial and Applied Mathematics 7(1) 
             (1959): 31-48. :doi:`10.1137/0107003`

.. [Zie1998] \G. M. Ziegler. *Shelling polyhedral 3-balls and
             4-polytopes*. Discrete Comput. Geom. 19 (1998), 159-174.
             :doi:`10.1007/PL00009339`

.. [Zie2007] \G. M. Ziegler. *Lectures on polytopes*, Volume
             152 of Graduate Texts in Mathematics, 7th printing of 1st edition, Springer, 2007.

.. [ZJRRS2019] \M. R. Z'aba, N. Jamil, M. S. Rohmad, H. A. Rani, S. Shamsuddin
           *The CiliPadi Family of Lightweight Authenticated Encryption*
           https://csrc.nist.gov/CSRC/media/Projects/Lightweight-Cryptography/documents/round-1/spec-doc/cilipadi-spec.pdf

.. [ZZ2005] Hechun Zhang and R. B. Zhang.
            *Dual canonical bases for the quantum special linear group
            and invariant subalgebras*.
            Lett. Math. Phys. **73** (2005), pp. 165-181.
            :arxiv:`math/0509651`, :doi:`10.1007/s11005-005-0015-9`

.. include:: ../footer.txt<|MERGE_RESOLUTION|>--- conflicted
+++ resolved
@@ -4638,11 +4638,7 @@
             Int. Math. Res. Not. (2015).
             :doi:`10.1093/imrn/rnv194`, :arxiv:`1408.0320`.
 
-<<<<<<< HEAD
-.. [MS2019] \Y. Musleh and É. Schost. Computing the characteristic polynomial
-=======
 .. [MS2019] \Y. Musleh and \'E. Schost. Computing the characteristic polynomial
->>>>>>> 1346b219
             of a finite rank two Drinfeld module. In Proceedings of the 2019
             ACM on International Symposium on Symbolic and Algebraic
             Computation, pages 307–314. ACM, 2019.
@@ -6101,11 +6097,7 @@
              quaternion algebras and quadratic forms, to appear.
 
 .. [VS06]   \G.D. Villa Salvador. Topics in the Theory of Algebraic Function
-<<<<<<< HEAD
-            Fields. Birkhäuser, 2006.
-=======
             Fields. Birkh\"auser, 2006.
->>>>>>> 1346b219
 
 .. [VW1994] Leonard Van Wyk. *Graph groups are biautomatic*. J. Pure
             Appl. Alg. **94** (1994). no. 3, 341-352.
