--- conflicted
+++ resolved
@@ -2555,18 +2555,16 @@
             Within the AES*\; in Advances in Cryptology \- CRYPTO
             2002\; LNCS 2442\; Springer Verlag 2002
 
-<<<<<<< HEAD
 .. [MRR1983] \W. H. Mills, David P Robbins, Howard Rumsey Jr.,
              *Alternating sign matrices and descending plane partitions*,
              Journal of Combinatorial Theory, Series A,
              Volume 34, Issue 3, May 1983, Pages 340--359.
              http://www.sciencedirect.com/science/article/pii/0097316583900687
-=======
+
 .. [MR2016] \B. Malmskog, C. Rasmussen, "Picard curves over \mathbb{Q}
             with good reduction away from 3". LMS Journal of Computation and
             Mathematics 19 (2016), no. 2, 382-408.
             :doi:`10.1112/S1461157016000413`.
->>>>>>> 7e502e96
 
 .. [MS2003] \T. Mulders, A. Storjohann, "On lattice reduction for
             polynomial matrices", J. Symbolic Comput. 35 (2003),
