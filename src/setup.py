--- conflicted
+++ resolved
@@ -707,7 +707,6 @@
     Extension('sage.groups.perm_gps.permgroup_element',
               sources = ['sage/groups/perm_gps/permgroup_element.pyx']), \
 
-<<<<<<< HEAD
     Extension('sage.groups.perm_gps.partn_ref.automorphism_group_canonical_label',
               sources = ['sage/groups/perm_gps/partn_ref/automorphism_group_canonical_label.pyx']), \
 
@@ -729,8 +728,6 @@
     Extension('sage.structure.parent_gens',
               sources = ['sage/structure/parent_gens.pyx']), \
 
-=======
->>>>>>> 5767cbcf
     Extension('sage.ext.interactive_constructors_c',
               sources = ['sage/ext/interactive_constructors_c.pyx']), \
 
