--- conflicted
+++ resolved
@@ -55,25 +55,7 @@
           git config --global user.email "ci-sage@example.com"
           git config --global user.name "Build & Test workflow"
           .ci/retrofit-worktree.sh worktree-image /sage
-<<<<<<< HEAD
         shell: sh .ci/docker-exec-script.sh BUILD . {0}
-=======
-          # Keep track of changes to built HTML
-          new_version=$(cat src/VERSION.txt); (cd /sage/local/share/doc/sage/html && find . -name "*.html" | xargs sed -i '/class="sidebar-brand-text"/s/Sage [0-9a-z.]* /Sage '$new_version' /'; git init && (echo "*.svg binary"; echo "*.pdf binary") >> .gitattributes && (echo ".buildinfo"; echo '*.inv'; echo '.git*'; echo '*.svg'; echo '*.pdf'; echo '*.png'; echo 'searchindex.js') > .gitignore; git add -A && git commit --quiet -m "old")
-
-      - name: Download upstream artifact
-        uses: actions/download-artifact@v3
-        with:
-          path: upstream
-          name: upstream
-
-      - name: Apply CI fixes from sagemath/sage
-        # After applying the fixes, make sure all changes are marked as uncommitted changes.
-        run: |
-          if [ -r upstream/ci_fixes.patch ]; then
-            (cd worktree-image && git commit -q -m "current changes" --allow-empty -a && git am; git reset --quiet old; git add -N .) < upstream/ci_fixes.patch
-          fi
->>>>>>> b4e7f601
 
       - name: Incremental build
         id: incremental
