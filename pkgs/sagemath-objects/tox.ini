--- conflicted
+++ resolved
@@ -23,28 +23,19 @@
                              PKG_CONFIG_PATH
     # Parallel build
                              SAGE_NUM_THREADS
-    # SAGE_VENV only for finding the wheels
-    sagewheels:              SAGE_VENV
+                             SAGE_NUM_THREADS_PARALLEL
+    # SAGE_VENV only for referring to the basepython or finding the wheels
+    sagepython, sagewheels:  SAGE_VENV
     # Location of the wheels
     sagewheels:              SAGE_SPKG_WHEELS
 
 setenv =
     # Sage scripts such as sage-runtests like to use $HOME/.sage
-    HOME={envdir}
-<<<<<<< HEAD
+                             HOME={envdir}
     # We supply pip options by environment variables so that they
     # apply both to the installation of the dependencies and of the package
     sagewheels:              PIP_FIND_LINKS=file://{env:SAGE_SPKG_WHEELS:{env:SAGE_VENV:{toxinidir}/../../../../venv}/var/lib/sage/wheels}
     nopypi:                  PIP_NO_INDEX=true
-=======
-
-passenv =
-    # Parallel build
-                             SAGE_NUM_THREADS
-                             SAGE_NUM_THREADS_PARALLEL
-    # SAGE_VENV only for referring to the basepython
-    sagepython:              SAGE_VENV
->>>>>>> 64b212ca
 
 whitelist_externals =
     bash
@@ -60,5 +51,14 @@
 [testenv:sagepython]
 basepython = {env:SAGE_VENV}/bin/python3
 
+[testenv:sagepython-sagewheels-nopypi]
+basepython = {env:SAGE_VENV}/bin/python3
+
+[testenv:sagepython-sagewheels-nopypi-norequirements]
+basepython = {env:SAGE_VENV}/bin/python3
+
+[testenv:sagepython-sagewheels]
+basepython = {env:SAGE_VENV}/bin/python3
+
 [testenv:sagepython-norequirements]
 basepython = {env:SAGE_VENV}/bin/python3